--- conflicted
+++ resolved
@@ -8,11 +8,8 @@
 import NPSQuestion from "./NPSQuestion";
 import OpenTextQuestion from "./OpenTextQuestion";
 import RatingQuestion from "./RatingQuestion";
-<<<<<<< HEAD
 import DateQuestion from "./DateQuestion";
-=======
 import PictureSelectionQuestion from "./PictureSelectionQuestion";
->>>>>>> 3a9ca829
 
 interface QuestionConditionalProps {
   question: TSurveyQuestion;
@@ -115,13 +112,19 @@
       isLastQuestion={isLastQuestion}
       brandColor={brandColor}
     />
-<<<<<<< HEAD
-  ) : question.type === QuestionType.Date ? (
+  ) : question.type === TSurveyQuestionType.Date ? (
     <DateQuestion
-=======
+      question={question}
+      value={value}
+      onChange={onChange}
+      onSubmit={onSubmit}
+      onBack={onBack}
+      isFirstQuestion={isFirstQuestion}
+      isLastQuestion={isLastQuestion}
+      brandColor={brandColor}
+    />
   ) : question.type === TSurveyQuestionType.PictureSelection ? (
     <PictureSelectionQuestion
->>>>>>> 3a9ca829
       question={question}
       value={value}
       onChange={onChange}
