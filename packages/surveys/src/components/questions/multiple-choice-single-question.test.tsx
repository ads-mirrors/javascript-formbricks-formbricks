--- conflicted
+++ resolved
@@ -272,247 +272,4 @@
     const backButton = screen.getByTestId("back-button");
     expect(backButton).toHaveAttribute("tabIndex", "0");
   });
-
-<<<<<<< HEAD
-  test("regular choice selection clears otherSelected state", async () => {
-    const user = userEvent.setup();
-
-    render(<MultipleChoiceSingleQuestion {...defaultProps} />);
-=======
-  test("allows deselecting a choice when question is not required", async () => {
-    const user = userEvent.setup();
-    const optionalQuestion = { ...mockQuestion, required: false };
-
-    render(<MultipleChoiceSingleQuestion {...defaultProps} question={optionalQuestion} value="Choice 1" />);
-
-    const choice1Radio = screen.getByLabelText("Choice 1");
-    await user.click(choice1Radio);
-
-    expect(mockOnChange).toHaveBeenCalledWith({ q1: undefined });
-  });
-
-  test("does not deselect a choice when question is required", async () => {
-    const user = userEvent.setup();
-
-    render(<MultipleChoiceSingleQuestion {...defaultProps} value="Choice 1" />);
->>>>>>> 3f122ed9
-
-    const choice1Radio = screen.getByLabelText("Choice 1");
-    await user.click(choice1Radio);
-
-<<<<<<< HEAD
-    expect(mockOnChange).toHaveBeenCalledWith({ q1: "Choice 1" });
-  });
-
-  test("allows deselecting 'Other' option by clicking when already selected", async () => {
-    const user = userEvent.setup();
-
-    render(<MultipleChoiceSingleQuestion {...defaultProps} />);
-=======
-    expect(mockOnChange).not.toHaveBeenCalledWith({ q1: undefined });
-    expect(mockOnChange).toHaveBeenCalledWith({ q1: "Choice 1" });
-  });
-
-  test("allows deselecting 'Other' option when question is not required", async () => {
-    const user = userEvent.setup();
-    const optionalQuestion = { ...mockQuestion, required: false };
-
-    render(<MultipleChoiceSingleQuestion {...defaultProps} question={optionalQuestion} value="Some text" />);
->>>>>>> 3f122ed9
-
-    const otherRadio = screen.getByRole("radio", { name: "Other" });
-    await user.click(otherRadio);
-
-<<<<<<< HEAD
-    expect(mockOnChange).toHaveBeenCalledWith({ q1: "" });
-
-    mockOnChange.mockClear();
-
-    await user.click(otherRadio);
-
-    expect(mockOnChange).toHaveBeenCalledWith({ q1: undefined });
-=======
-    expect(mockOnChange).toHaveBeenCalledWith({ q1: undefined });
-  });
-
-  test("does not deselect 'Other' option when question is required", async () => {
-    const user = userEvent.setup();
-
-    render(<MultipleChoiceSingleQuestion {...defaultProps} value="Some text" />);
-
-    const otherRadio = screen.getByRole("radio", { name: "Other" });
-    await user.click(otherRadio);
-
-    expect(mockOnChange).not.toHaveBeenCalledWith({ q1: undefined });
->>>>>>> 3f122ed9
-  });
-
-  test("clears otherSelected when selecting a regular choice after 'Other' was selected", async () => {
-    const user = userEvent.setup();
-
-    render(<MultipleChoiceSingleQuestion {...defaultProps} value="" />);
-
-    const otherRadio = screen.getByRole("radio", { name: "Other" });
-    await user.click(otherRadio);
-
-    expect(screen.getByPlaceholderText("Please specify")).toBeInTheDocument();
-
-    mockOnChange.mockClear();
-
-    const choice1Radio = screen.getByLabelText("Choice 1");
-    await user.click(choice1Radio);
-
-    expect(mockOnChange).toHaveBeenCalledWith({ q1: "Choice 1" });
-  });
-
-<<<<<<< HEAD
-  test("renders and allows selecting 'None' option", async () => {
-    const user = userEvent.setup();
-    const questionWithNone = {
-      ...mockQuestion,
-      choices: [
-        { id: "c1", label: { default: "Choice 1" } },
-        { id: "c2", label: { default: "Choice 2" } },
-        { id: "none", label: { default: "None of the above" } },
-      ],
-    };
-
-    render(<MultipleChoiceSingleQuestion {...defaultProps} question={questionWithNone} />);
-
-    const noneRadio = screen.getByLabelText("None of the above");
-    expect(noneRadio).toBeInTheDocument();
-
-    await user.click(noneRadio);
-
-    expect(mockOnChange).toHaveBeenCalledWith({ q1: "None of the above" });
-  });
-
-  test("'None' option clears otherSelected state", async () => {
-    const user = userEvent.setup();
-    const questionWithBoth = {
-      ...mockQuestion,
-      choices: [
-        { id: "c1", label: { default: "Choice 1" } },
-        { id: "other", label: { default: "Other" } },
-        { id: "none", label: { default: "None of the above" } },
-      ],
-    };
-
-    render(<MultipleChoiceSingleQuestion {...defaultProps} question={questionWithBoth} value="" />);
-=======
-  test("handles spacebar key press on 'Other' option label when not selected", async () => {
-    const user = userEvent.setup();
-
-    render(<MultipleChoiceSingleQuestion {...defaultProps} />);
-
-    const otherLabel = screen.getByLabelText("Other").closest("label");
-
-    if (otherLabel) {
-      await user.type(otherLabel, " ");
-    }
-
-    expect(mockOnChange).toHaveBeenCalledWith({ q1: "" });
-  });
-
-  test("does not trigger click when spacebar is pressed on 'Other' option label and otherSelected is true", async () => {
-    const user = userEvent.setup();
-
-    render(<MultipleChoiceSingleQuestion {...defaultProps} value="" />);
->>>>>>> 3f122ed9
-
-    const otherRadio = screen.getByRole("radio", { name: "Other" });
-    await user.click(otherRadio);
-
-<<<<<<< HEAD
-    expect(screen.getByPlaceholderText("Please specify")).toBeInTheDocument();
-
-    mockOnChange.mockClear();
-
-    const noneRadio = screen.getByLabelText("None of the above");
-    await user.click(noneRadio);
-
-    expect(mockOnChange).toHaveBeenCalledWith({ q1: "None of the above" });
-  });
-
-  test("handles spacebar key press on 'None' option label", async () => {
-    const user = userEvent.setup();
-    const questionWithNone = {
-      ...mockQuestion,
-      choices: [
-        { id: "c1", label: { default: "Choice 1" } },
-        { id: "none", label: { default: "None of the above" } },
-      ],
-    };
-
-    render(<MultipleChoiceSingleQuestion {...defaultProps} question={questionWithNone} />);
-
-    const noneLabel = screen.getByLabelText("None of the above").closest("label");
-
-    if (noneLabel) {
-      await user.type(noneLabel, " ");
-    }
-
-    expect(mockOnChange).toHaveBeenCalledWith({ q1: "None of the above" });
-=======
-    mockOnChange.mockClear();
-
-    const otherLabel = screen.getByRole("radio", { name: "Other" }).closest("label");
-
-    if (otherLabel) {
-      await user.type(otherLabel, " ");
-    }
-
-    expect(mockOnChange).not.toHaveBeenCalled();
->>>>>>> 3f122ed9
-  });
-
-  test("displays custom other option placeholder when provided", async () => {
-    const user = userEvent.setup();
-    const questionWithCustomPlaceholder = {
-      ...mockQuestion,
-      otherOptionPlaceholder: { default: "Custom placeholder text" },
-    };
-
-    render(<MultipleChoiceSingleQuestion {...defaultProps} question={questionWithCustomPlaceholder} />);
-
-    const otherRadio = screen.getByRole("radio", { name: "Other" });
-    await user.click(otherRadio);
-
-    expect(screen.getByPlaceholderText("Custom placeholder text")).toBeInTheDocument();
-  });
-<<<<<<< HEAD
-
-  test("displays default placeholder when otherOptionPlaceholder is empty", async () => {
-    const user = userEvent.setup();
-    const questionWithEmptyPlaceholder = {
-      ...mockQuestion,
-      otherOptionPlaceholder: { default: "" },
-    };
-
-    render(<MultipleChoiceSingleQuestion {...defaultProps} question={questionWithEmptyPlaceholder} />);
-
-    const otherRadio = screen.getByRole("radio", { name: "Other" });
-    await user.click(otherRadio);
-
-    expect(screen.getByPlaceholderText("Please specify")).toBeInTheDocument();
-  });
-
-  test("'None' option is checked when value matches", () => {
-    const questionWithNone = {
-      ...mockQuestion,
-      choices: [
-        { id: "c1", label: { default: "Choice 1" } },
-        { id: "none", label: { default: "None of the above" } },
-      ],
-    };
-
-    render(
-      <MultipleChoiceSingleQuestion {...defaultProps} question={questionWithNone} value="None of the above" />
-    );
-
-    const noneRadio = screen.getByLabelText("None of the above");
-    expect(noneRadio).toBeChecked();
-  });
-=======
->>>>>>> 3f122ed9
 });