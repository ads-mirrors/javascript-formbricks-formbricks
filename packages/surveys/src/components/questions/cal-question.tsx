import { BackButton } from "@/components/buttons/back-button";
import { SubmitButton } from "@/components/buttons/submit-button";
import { CalEmbed } from "@/components/general/cal-embed";
import { Headline } from "@/components/general/headline";
import { QuestionMedia } from "@/components/general/question-media";
import { Subheader } from "@/components/general/subheader";
import {
  ScrollableContainer,
  type ScrollableContainerHandle,
} from "@/components/wrappers/scrollable-container";
import { getLocalizedValue } from "@/lib/i18n";
import { getUpdatedTtc, useTtc } from "@/lib/ttc";
import { useCallback, useRef, useState } from "preact/hooks";
import { type TResponseData, type TResponseTtc } from "@formbricks/types/responses";
import { type TSurveyCalQuestion, type TSurveyQuestionId } from "@formbricks/types/surveys/types";

interface CalQuestionProps {
  question: TSurveyCalQuestion;
  value: string;
  onChange: (responseData: TResponseData) => void;
  onSubmit: (data: TResponseData, ttc: TResponseTtc) => void;
  onBack: () => void;
  isFirstQuestion: boolean;
  isLastQuestion: boolean;
  languageCode: string;
  ttc: TResponseTtc;
  setTtc: (ttc: TResponseTtc) => void;
  autoFocusEnabled: boolean;
  currentQuestionId: TSurveyQuestionId;
  isBackButtonHidden: boolean;
}

export function CalQuestion({
  question,
  value,
  onChange,
  onSubmit,
  onBack,
  isFirstQuestion,
  isLastQuestion,
  languageCode,
  ttc,
  setTtc,
  currentQuestionId,
  isBackButtonHidden,
}: Readonly<CalQuestionProps>) {
  const [startTime, setStartTime] = useState(performance.now());
  const isMediaAvailable = question.imageUrl || question.videoUrl;
  const [errorMessage, setErrorMessage] = useState("");
  const scrollableRef = useRef<ScrollableContainerHandle>(null);
  useTtc(question.id, ttc, setTtc, startTime, setStartTime, question.id === currentQuestionId);
  const isCurrent = question.id === currentQuestionId;
  const onSuccessfulBooking = useCallback(() => {
    onChange({ [question.id]: "booked" });
    const updatedttc = getUpdatedTtc(ttc, question.id, performance.now() - startTime);
    setTtc(updatedttc);
    onSubmit({ [question.id]: "booked" }, updatedttc);
  }, [onChange, onSubmit, question.id, setTtc, startTime, ttc]);

  return (
    <form
      key={question.id}
      onSubmit={(e) => {
        e.preventDefault();
        if (question.required && !value) {
          setErrorMessage("Please book an appointment");
          // Scroll to bottom to show the error message
          setTimeout(() => {
            if (scrollableRef.current?.scrollToBottom) {
              scrollableRef.current.scrollToBottom();
            }
          }, 100);
          return;
        }

        const updatedttc = getUpdatedTtc(ttc, question.id, performance.now() - startTime);
        setTtc(updatedttc);

        onChange({ [question.id]: value });
        onSubmit({ [question.id]: value }, updatedttc);
      }}
      className="fb-w-full">
      <ScrollableContainer ref={scrollableRef}>
        <div>
          {isMediaAvailable ? (
            <QuestionMedia imgUrl={question.imageUrl} videoUrl={question.videoUrl} />
          ) : null}
          <Headline
            headline={getLocalizedValue(question.headline, languageCode)}
            questionId={question.id}
            required={question.required}
          />
          <Subheader
            subheader={question.subheader ? getLocalizedValue(question.subheader, languageCode) : ""}
            questionId={question.id}
          />
          <CalEmbed key={question.id} question={question} onSuccessfulBooking={onSuccessfulBooking} />
<<<<<<< HEAD
          <div className="fb-flex fb-flex-row-reverse fb-w-full fb-justify-between fb-pt-4">
            {!question.required && (
              <SubmitButton
                buttonLabel={getLocalizedValue(question.buttonLabel, languageCode)}
                isLastQuestion={isLastQuestion}
                tabIndex={isCurrent ? 0 : -1}
              />
            )}
            <div />
            {!isFirstQuestion && !isBackButtonHidden && (
              <BackButton
                backButtonLabel={getLocalizedValue(question.backButtonLabel, languageCode)}
                onClick={() => {
                  onBack();
                }}
                tabIndex={isCurrent ? 0 : -1}
              />
            )}
          </div>
        </div>
      </ScrollableContainer>
=======
          {errorMessage ? <span className="fb-text-red-500">{errorMessage}</span> : null}
        </div>
      </ScrollableContainer>
      <div className="fb-flex fb-flex-row-reverse fb-w-full fb-justify-between fb-px-6 fb-py-4">
        <SubmitButton
          buttonLabel={getLocalizedValue(question.buttonLabel, languageCode)}
          isLastQuestion={isLastQuestion}
          tabIndex={isCurrent ? 0 : -1}
        />

        <div />
        {!isFirstQuestion && !isBackButtonHidden && (
          <BackButton
            backButtonLabel={getLocalizedValue(question.backButtonLabel, languageCode)}
            onClick={() => {
              onBack();
            }}
            tabIndex={isCurrent ? 0 : -1}
          />
        )}
      </div>
>>>>>>> 3045f443
    </form>
  );
}<|MERGE_RESOLUTION|>--- conflicted
+++ resolved
@@ -95,7 +95,6 @@
             questionId={question.id}
           />
           <CalEmbed key={question.id} question={question} onSuccessfulBooking={onSuccessfulBooking} />
-<<<<<<< HEAD
           <div className="fb-flex fb-flex-row-reverse fb-w-full fb-justify-between fb-pt-4">
             {!question.required && (
               <SubmitButton
@@ -117,29 +116,6 @@
           </div>
         </div>
       </ScrollableContainer>
-=======
-          {errorMessage ? <span className="fb-text-red-500">{errorMessage}</span> : null}
-        </div>
-      </ScrollableContainer>
-      <div className="fb-flex fb-flex-row-reverse fb-w-full fb-justify-between fb-px-6 fb-py-4">
-        <SubmitButton
-          buttonLabel={getLocalizedValue(question.buttonLabel, languageCode)}
-          isLastQuestion={isLastQuestion}
-          tabIndex={isCurrent ? 0 : -1}
-        />
-
-        <div />
-        {!isFirstQuestion && !isBackButtonHidden && (
-          <BackButton
-            backButtonLabel={getLocalizedValue(question.backButtonLabel, languageCode)}
-            onClick={() => {
-              onBack();
-            }}
-            tabIndex={isCurrent ? 0 : -1}
-          />
-        )}
-      </div>
->>>>>>> 3045f443
     </form>
   );
 }