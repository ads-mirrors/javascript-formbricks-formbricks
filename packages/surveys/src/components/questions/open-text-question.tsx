import { BackButton } from "@/components/buttons/back-button";
import { SubmitButton } from "@/components/buttons/submit-button";
import { Headline } from "@/components/general/headline";
import { QuestionMedia } from "@/components/general/question-media";
import { Subheader } from "@/components/general/subheader";
import { ScrollableContainer } from "@/components/wrappers/scrollable-container";
import { getLocalizedValue } from "@/lib/i18n";
import { getUpdatedTtc, useTtc } from "@/lib/ttc";
import { type RefObject } from "preact";
import { useEffect, useRef, useState } from "preact/hooks";
import { type TResponseData, type TResponseTtc } from "@formbricks/types/responses";
import type { TSurveyOpenTextQuestion, TSurveyQuestionId } from "@formbricks/types/surveys/types";

interface OpenTextQuestionProps {
  question: TSurveyOpenTextQuestion;
  value: string;
  onChange: (responseData: TResponseData) => void;
  onSubmit: (data: TResponseData, ttc: TResponseTtc) => void;
  onBack: () => void;
  isFirstQuestion: boolean;
  isLastQuestion: boolean;
  autoFocus?: boolean;
  languageCode: string;
  ttc: TResponseTtc;
  setTtc: (ttc: TResponseTtc) => void;
  autoFocusEnabled: boolean;
  currentQuestionId: TSurveyQuestionId;
  isBackButtonHidden: boolean;
  dir?: "ltr" | "rtl" | "auto";
}

export function OpenTextQuestion({
  question,
  value,
  onChange,
  onSubmit,
  onBack,
  isFirstQuestion,
  isLastQuestion,
  languageCode,
  ttc,
  setTtc,
  autoFocusEnabled,
  currentQuestionId,
  isBackButtonHidden,
  dir = "auto",
}: Readonly<OpenTextQuestionProps>) {
  const [startTime, setStartTime] = useState(performance.now());
  const [currentLength, setCurrentLength] = useState(value.length || 0);
  const isMediaAvailable = question.imageUrl || question.videoUrl;
  const isCurrent = question.id === currentQuestionId;
  useTtc(question.id, ttc, setTtc, startTime, setStartTime, isCurrent);

  const inputRef = useRef<HTMLInputElement | HTMLTextAreaElement>(null);

  useEffect(() => {
    if (isCurrent && autoFocusEnabled && inputRef.current) {
      inputRef.current.focus();
    }
  }, [isCurrent, autoFocusEnabled]);

  const handleInputChange = (inputValue: string) => {
    inputRef.current?.setCustomValidity("");
    setCurrentLength(inputValue.length);
    onChange({ [question.id]: inputValue });
  };

  const handleOnSubmit = (e: Event) => {
    e.preventDefault();
    const input = inputRef.current;
    input?.setCustomValidity("");

    if (question.required && (!value || value.trim() === "")) {
      input?.setCustomValidity("Please fill out this field.");
      input?.reportValidity();
      return;
    }

    // at this point, validity is clean
    const updatedTtc = getUpdatedTtc(ttc, question.id, performance.now() - startTime);
    setTtc(updatedTtc);
    onSubmit({ [question.id]: value }, updatedTtc);
  };

  const computedDir = !value ? dir : "auto";

  return (
    <ScrollableContainer>
      <form key={question.id} onSubmit={handleOnSubmit} className="fb-w-full">
        {isMediaAvailable ? <QuestionMedia imgUrl={question.imageUrl} videoUrl={question.videoUrl} /> : null}
        <Headline
          headline={getLocalizedValue(question.headline, languageCode)}
          questionId={question.id}
          required={question.required}
        />
        <Subheader
          subheader={question.subheader ? getLocalizedValue(question.subheader, languageCode) : ""}
          questionId={question.id}
        />
        <div className="fb-mt-4">
          {question.longAnswer === false ? (
            <input
              ref={inputRef as RefObject<HTMLInputElement>}
              autoFocus={isCurrent ? autoFocusEnabled : undefined}
              tabIndex={isCurrent ? 0 : -1}
              name={question.id}
              id={question.id}
              placeholder={getLocalizedValue(question.placeholder, languageCode)}
              dir={computedDir}
              step="any"
              required={question.required}
              value={value ? value : ""}
              type={question.inputType}
              onInput={(e) => {
                handleInputChange(e.currentTarget.value);
              }}
              className="fb-border-border placeholder:fb-text-placeholder fb-text-subheading focus:fb-border-brand fb-bg-input-bg fb-rounded-custom fb-block fb-w-full fb-border fb-p-2 fb-shadow-sm focus:fb-outline-none focus:fb-ring-0 sm:fb-text-sm"
              pattern={question.inputType === "phone" ? "^[0-9+][0-9+\\- ]*[0-9]$" : ".*"}
              title={question.inputType === "phone" ? "Enter a valid phone number" : undefined}
              minLength={question.inputType === "text" ? question.charLimit?.min : undefined}
              maxLength={
                question.inputType === "text"
                  ? question.charLimit?.max
                  : question.inputType === "phone"
                    ? 30
                    : undefined
              }
            />
          ) : (
            <textarea
              ref={inputRef as RefObject<HTMLTextAreaElement>}
              rows={3}
              autoFocus={isCurrent ? autoFocusEnabled : undefined}
              name={question.id}
              tabIndex={isCurrent ? 0 : -1}
              aria-label="textarea"
              id={question.id}
<<<<<<< HEAD
              placeholder={getLocalizedValue(question.placeholder, languageCode)}
              dir={computedDir}
=======
              placeholder={getLocalizedValue(question.placeholder, languageCode, true)}
              dir={dir}
>>>>>>> a8c8e6f8
              required={question.required}
              value={value}
              onInput={(e) => {
                handleInputChange(e.currentTarget.value);
              }}
              className="fb-border-border placeholder:fb-text-placeholder fb-bg-input-bg fb-text-subheading focus:fb-border-brand fb-rounded-custom fb-block fb-w-full fb-border fb-p-2 fb-shadow-sm focus:fb-ring-0 sm:fb-text-sm"
              title={question.inputType === "phone" ? "Please enter a valid phone number" : undefined}
              minLength={question.inputType === "text" ? question.charLimit?.min : undefined}
              maxLength={question.inputType === "text" ? question.charLimit?.max : undefined}
            />
          )}
          {question.inputType === "text" && question.charLimit?.max !== undefined && (
            <span
              className={`fb-text-xs ${currentLength >= question.charLimit?.max ? "fb-text-red-500 font-semibold" : "text-neutral-400"}`}>
              {currentLength}/{question.charLimit?.max}
            </span>
          )}
        </div>
        <div className="fb-flex fb-flex-row-reverse fb-w-full fb-justify-between fb-pt-4">
          <SubmitButton
            tabIndex={isCurrent ? 0 : -1}
            buttonLabel={getLocalizedValue(question.buttonLabel, languageCode)}
            isLastQuestion={isLastQuestion}
            onClick={() => {}}
          />
          {!isFirstQuestion && !isBackButtonHidden && (
            <BackButton
              tabIndex={isCurrent ? 0 : -1}
              backButtonLabel={getLocalizedValue(question.backButtonLabel, languageCode)}
              onClick={() => {
                const updatedttc = getUpdatedTtc(ttc, question.id, performance.now() - startTime);
                setTtc(updatedttc);
                onBack();
              }}
            />
          )}
        </div>
      </form>
    </ScrollableContainer>
  );
}<|MERGE_RESOLUTION|>--- conflicted
+++ resolved
@@ -135,13 +135,8 @@
               tabIndex={isCurrent ? 0 : -1}
               aria-label="textarea"
               id={question.id}
-<<<<<<< HEAD
-              placeholder={getLocalizedValue(question.placeholder, languageCode)}
-              dir={computedDir}
-=======
               placeholder={getLocalizedValue(question.placeholder, languageCode, true)}
               dir={dir}
->>>>>>> a8c8e6f8
               required={question.required}
               value={value}
               onInput={(e) => {
