import { BackButton } from "@/components/buttons/back-button";
import { SubmitButton } from "@/components/buttons/submit-button";
import { Headline } from "@/components/general/headline";
import { QuestionMedia } from "@/components/general/question-media";
import { Subheader } from "@/components/general/subheader";
import { ScrollableContainer } from "@/components/wrappers/scrollable-container";
import { getMonthName, getOrdinalDate } from "@/lib/date-time";
import { getLocalizedValue } from "@/lib/i18n";
import { getUpdatedTtc, useTtc } from "@/lib/ttc";
import { cn } from "@/lib/utils";
import { useEffect, useMemo, useState } from "preact/hooks";
import DatePicker from "react-date-picker";
<<<<<<< HEAD
=======
import { DatePickerProps } from "react-date-picker";
import { getLocalizedValue } from "@formbricks/lib/i18n/utils";
import { getMonthName, getOrdinalDate } from "@formbricks/lib/utils/datetime";
>>>>>>> 8c07e8b1
import { type TResponseData, type TResponseTtc } from "@formbricks/types/responses";
import type { TSurveyDateQuestion, TSurveyQuestionId } from "@formbricks/types/surveys/types";
import "../../styles/date-picker.css";

interface DateQuestionProps {
  question: TSurveyDateQuestion;
  value: string;
  onChange: (responseData: TResponseData) => void;
  onSubmit: (data: TResponseData, ttc: TResponseTtc) => void;
  onBack: () => void;
  isFirstQuestion: boolean;
  isLastQuestion: boolean;
  autoFocus?: boolean;
  languageCode: string;
  ttc: TResponseTtc;
  setTtc: (ttc: TResponseTtc) => void;
  autoFocusEnabled: boolean;
  currentQuestionId: TSurveyQuestionId;
  isBackButtonHidden: boolean;
}

function CalendarIcon() {
  return (
    <svg
      xmlns="http://www.w3.org/2000/svg"
      width="24"
      height="24"
      viewBox="0 0 24 24"
      fill="none"
      stroke="currentColor"
      strokeWidth="2"
      strokeLinecap="round"
      strokeLinejoin="round"
      className="lucide lucide-calendar-days">
      <path d="M8 2v4" />
      <path d="M16 2v4" />
      <rect width="18" height="18" x="3" y="4" rx="2" />
      <path d="M3 10h18" />
      <path d="M8 14h.01" />
      <path d="M12 14h.01" />
      <path d="M16 14h.01" />
      <path d="M8 18h.01" />
      <path d="M12 18h.01" />
      <path d="M16 18h.01" />
    </svg>
  );
}

function CalendarCheckIcon() {
  return (
    <svg
      xmlns="http://www.w3.org/2000/svg"
      width="24"
      height="24"
      viewBox="0 0 24 24"
      fill="none"
      stroke="currentColor"
      strokeWidth="2"
      strokeLinecap="round"
      strokeLinejoin="round"
      className="lucide lucide-calendar-check">
      <path d="M8 2v4" />
      <path d="M16 2v4" />
      <rect width="18" height="18" x="3" y="4" rx="2" />
      <path d="M3 10h18" />
      <path d="m9 16 2 2 4-4" />
    </svg>
  );
}

export function DateQuestion({
  question,
  value,
  onSubmit,
  onBack,
  isFirstQuestion,
  isLastQuestion,
  onChange,
  languageCode,
  setTtc,
  ttc,
  currentQuestionId,
  isBackButtonHidden,
}: DateQuestionProps) {
  const [startTime, setStartTime] = useState(performance.now());
  const [errorMessage, setErrorMessage] = useState("");
  const isMediaAvailable = question.imageUrl || question.videoUrl;
  useTtc(question.id, ttc, setTtc, startTime, setStartTime, question.id === currentQuestionId);
  const isCurrent = question.id === currentQuestionId;
  const [datePickerOpen, setDatePickerOpen] = useState(false);
  const [selectedDate, setSelectedDate] = useState<Date | undefined>(value ? new Date(value) : undefined);
  const [hideInvalid, setHideInvalid] = useState(!selectedDate);

  useEffect(() => {
    if (datePickerOpen) {
      if (!selectedDate) setSelectedDate(new Date());
      const input: HTMLInputElement = document.querySelector(".react-date-picker__inputGroup__input")!;
      if (input) {
        input.focus();
      }
    }
  }, [datePickerOpen, selectedDate]);

  useEffect(() => {
    if (selectedDate) {
      if (hideInvalid) {
        setHideInvalid(false);
      }
    }
    // eslint-disable-next-line react-hooks/exhaustive-deps
  }, [selectedDate]);

  const formattedDate = useMemo(() => {
    if (!selectedDate) return "";

    const day = selectedDate.getDate();
    const monthIndex = selectedDate.getMonth();
    const year = selectedDate.getFullYear();

    return `${getOrdinalDate(day)} of ${getMonthName(monthIndex)}, ${year}`;
  }, [selectedDate]);

  return (
    <form
      key={question.id}
      onSubmit={(e) => {
        e.preventDefault();
        if (question.required && !value) {
          setErrorMessage("Please select a date.");
          return;
        }
        const updatedTtcObj = getUpdatedTtc(ttc, question.id, performance.now() - startTime);
        setTtc(updatedTtcObj);
        onSubmit({ [question.id]: value }, updatedTtcObj);
      }}
      className="fb-w-full">
      <ScrollableContainer>
        <div>
          {isMediaAvailable ? (
            <QuestionMedia imgUrl={question.imageUrl} videoUrl={question.videoUrl} />
          ) : null}
          <Headline
            headline={getLocalizedValue(question.headline, languageCode)}
            questionId={question.id}
            required={question.required}
          />
          <Subheader
            subheader={question.subheader ? getLocalizedValue(question.subheader, languageCode) : ""}
            questionId={question.id}
          />
          <div id="error-message" className="fb-text-red-600" aria-live="assertive">
            <span>{errorMessage}</span>
          </div>
          <div
            className={cn("fb-mt-4 fb-w-full", errorMessage && "fb-rounded-lg fb-border-2 fb-border-red-500")}
            id="date-picker-root">
            <div className="fb-relative">
              {!datePickerOpen && (
                <button
                  onClick={() => {
                    setDatePickerOpen(true);
                  }}
                  tabIndex={isCurrent ? 0 : -1}
                  onKeyDown={(e) => {
                    if (e.key === " ") setDatePickerOpen(true);
                  }}
                  aria-label={selectedDate ? `You have selected ${formattedDate}` : "Select a date"}
                  aria-describedby={errorMessage ? "error-message" : undefined}
                  className="focus:fb-outline-brand fb-bg-input-bg hover:fb-bg-input-bg-selected fb-border-border fb-text-heading fb-rounded-custom fb-relative fb-flex fb-h-[12dvh] fb-w-full fb-cursor-pointer fb-appearance-none fb-items-center fb-justify-center fb-border fb-text-left fb-text-base fb-font-normal">
                  <div className="fb-flex fb-items-center fb-gap-2">
                    {selectedDate ? (
                      <div className="fb-flex fb-items-center fb-gap-2">
                        <CalendarCheckIcon /> <span>{formattedDate}</span>
                      </div>
                    ) : (
                      <div className="fb-flex fb-items-center fb-gap-2">
                        <CalendarIcon /> <span>Select a date</span>
                      </div>
                    )}
                  </div>
                </button>
              )}

              <DatePicker
                key={datePickerOpen}
                value={selectedDate}
                isOpen={datePickerOpen}
                onChange={(value) => {
                  const date = value as Date;
                  setSelectedDate(date);

                  // Get the timezone offset in minutes and convert it to milliseconds
                  const timezoneOffset = date.getTimezoneOffset() * 60000;

                  // Adjust the date by subtracting the timezone offset
                  const adjustedDate = new Date(date.getTime() - timezoneOffset);

                  // Format the date as YYYY-MM-DD
                  const dateString = adjustedDate.toISOString().split("T")[0];

                  onChange({ [question.id]: dateString });
                }}
                minDate={
                  new Date(new Date().getFullYear() - 100, new Date().getMonth(), new Date().getDate())
                }
                maxDate={new Date("3000-12-31")}
                dayPlaceholder="DD"
                monthPlaceholder="MM"
                yearPlaceholder="YYYY"
                format={question.format ?? "M-d-y"}
                className={`dp-input-root fb-rounded-custom wrapper-hide ${!datePickerOpen ? "" : "fb-h-[46dvh] sm:fb-h-[34dvh]"} ${hideInvalid ? "hide-invalid" : ""} `}
                calendarProps={{
                  className:
                    "calendar-root !fb-bg-input-bg fb-border fb-border-border fb-rounded-custom fb-p-3 fb-h-[46dvh] sm:fb-h-[33dvh] fb-overflow-auto",
                  tileClassName: ({ date }: { date: Date }) => {
                    const baseClass =
                      "hover:fb-bg-input-bg-selected fb-rounded-custom fb-h-9 fb-p-0 fb-mt-1 fb-font-normal aria-selected:fb-opacity-100 focus:fb-ring-2 focus:fb-bg-slate-200";
                    // today's date class
                    if (
                      date.getDate() === new Date().getDate() &&
                      date.getMonth() === new Date().getMonth() &&
                      date.getFullYear() === new Date().getFullYear()
                    ) {
                      return `${baseClass} !fb-bg-brand !fb-border-border-highlight !fb-text-calendar-tile focus:fb-ring-2 focus:fb-bg-slate-200`;
                    }
                    // active date class
                    if (
                      selectedDate &&
                      date.getDate() === selectedDate?.getDate() &&
                      date.getMonth() === selectedDate.getMonth() &&
                      date.getFullYear() === selectedDate.getFullYear()
                    ) {
                      return `${baseClass} !fb-bg-brand !fb-border-border-highlight !fb-text-calendar-tile`;
                    }

                    return `${baseClass} !fb-text-heading`;
                  },
                  formatShortWeekday: (_: any, date: Date) => {
                    return date.toLocaleDateString("en-US", { weekday: "short" }).slice(0, 2);
                  },
                  showNeighboringMonth: false,
                }}
                clearIcon={null}
                onCalendarOpen={() => {
                  setDatePickerOpen(true);
                }}
                onCalendarClose={() => {
                  // reset state
                  setDatePickerOpen(false);
                  setSelectedDate(selectedDate);
                }}
                calendarIcon={(<CalendarIcon />) as DatePickerProps["calendarIcon"]}
                showLeadingZeros={false}
              />
            </div>
          </div>
        </div>
      </ScrollableContainer>
      <div className="fb-flex fb-flex-row-reverse fb-w-full fb-justify-between fb-px-6 fb-py-4">
        <SubmitButton
          tabIndex={isCurrent ? 0 : -1}
          isLastQuestion={isLastQuestion}
          buttonLabel={getLocalizedValue(question.buttonLabel, languageCode)}
        />
        {!isFirstQuestion && !isBackButtonHidden && (
          <BackButton
            tabIndex={isCurrent ? 0 : -1}
            backButtonLabel={getLocalizedValue(question.backButtonLabel, languageCode)}
            onClick={() => {
              const updatedTtcObj = getUpdatedTtc(ttc, question.id, performance.now() - startTime);
              setTtc(updatedTtcObj);
              onBack();
            }}
          />
        )}
      </div>
    </form>
  );
}<|MERGE_RESOLUTION|>--- conflicted
+++ resolved
@@ -10,12 +10,7 @@
 import { cn } from "@/lib/utils";
 import { useEffect, useMemo, useState } from "preact/hooks";
 import DatePicker from "react-date-picker";
-<<<<<<< HEAD
-=======
 import { DatePickerProps } from "react-date-picker";
-import { getLocalizedValue } from "@formbricks/lib/i18n/utils";
-import { getMonthName, getOrdinalDate } from "@formbricks/lib/utils/datetime";
->>>>>>> 8c07e8b1
 import { type TResponseData, type TResponseTtc } from "@formbricks/types/responses";
 import type { TSurveyDateQuestion, TSurveyQuestionId } from "@formbricks/types/surveys/types";
 import "../../styles/date-picker.css";
