--- conflicted
+++ resolved
@@ -1,12 +1,8 @@
 import { cn } from "@/lib/utils";
 import { useEffect, useMemo, useRef, useState } from "preact/hooks";
 import type { JSX } from "react";
-<<<<<<< HEAD
 import { TJsEnvironmentStateSurvey } from "@formbricks/types/js";
-import { TProductStyling } from "@formbricks/types/product";
-=======
 import { TProjectStyling } from "@formbricks/types/project";
->>>>>>> f3c628ba
 import { TCardArrangementOptions } from "@formbricks/types/styling";
 import { TSurveyQuestionId, TSurveyStyling } from "@formbricks/types/surveys/types";
 
