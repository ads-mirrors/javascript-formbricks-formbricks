import { cn } from "@/lib/utils";
import type { JSX, Ref } from "preact";
import { forwardRef } from "preact/compat";
import { useEffect, useImperativeHandle, useRef, useState } from "preact/hooks";

interface ScrollableContainerProps {
  children: JSX.Element;
}

export interface ScrollableContainerHandle {
  scrollToBottom: () => void;
}

export const ScrollableContainer = forwardRef<ScrollableContainerHandle, ScrollableContainerProps>(
  ({ children }: ScrollableContainerProps, ref: Ref<ScrollableContainerHandle>) => {
    const [isAtBottom, setIsAtBottom] = useState(false);
    const [isAtTop, setIsAtTop] = useState(false);
    const containerRef = useRef<HTMLDivElement>(null);
    const isSurveyPreview = Boolean(document.getElementById("survey-preview"));

    const checkScroll = () => {
      if (!containerRef.current) return;
      const { scrollTop, scrollHeight, clientHeight } = containerRef.current;

      setIsAtBottom(Math.round(scrollTop) + clientHeight >= scrollHeight);

      setIsAtTop(scrollTop === 0);
    };

    const scrollToBottom = () => {
      if (containerRef.current) {
        containerRef.current.scrollTop = containerRef.current.scrollHeight;
      }
    };
<<<<<<< HEAD
  }, []);

  useEffect(() => {
    checkScroll();
  }, [children]);

  return (
    <div className="fb-relative">
      {!isAtTop && (
        <div className="fb-from-survey-bg fb-absolute fb-left-0 fb-right-2 fb-top-0 fb-z-10 fb-h-4 fb-bg-gradient-to-b fb-to-transparent" />
      )}
      <div
        ref={containerRef}
        style={{
          scrollbarGutter: "stable both-edges",
          maxHeight: isSurveyPreview ? "42dvh" : "60dvh",
        }}
        className={cn("fb-overflow-auto fb-px-4 fb-pb-1 fb-mb-3 fb-bg-survey-bg")}>
        {children}
      </div>
      {!isAtBottom && (
        <div className="fb-from-survey-bg fb-absolute fb-bottom-0 fb-left-4 fb-right-4 fb-h-4 fb-bg-gradient-to-t fb-to-transparent" />
      )}
    </div>
  );
}
=======

    // Expose only the `scrollToBottom` method to parent components via the forwarded ref
    useImperativeHandle(ref, () => ({
      scrollToBottom,
    }));

    useEffect(() => {
      const element = containerRef.current;
      if (!element) return;

      const handleScroll = () => {
        checkScroll();
      };
      element.addEventListener("scroll", handleScroll);

      return () => {
        element.removeEventListener("scroll", handleScroll);
      };
    }, []);

    useEffect(() => {
      checkScroll();
    }, [children]);

    return (
      <div className="fb-relative">
        {!isAtTop && (
          <div className="fb-from-survey-bg fb-absolute fb-left-0 fb-right-2 fb-top-0 fb-z-10 fb-h-6 fb-bg-gradient-to-b fb-to-transparent" />
        )}
        <div
          ref={containerRef}
          style={{
            scrollbarGutter: "stable both-edges",
            maxHeight: isSurveyPreview ? "42dvh" : "60dvh",
          }}
          className={cn("fb-overflow-auto fb-px-4 fb-pb-4 fb-bg-survey-bg")}>
          {children}
        </div>
        {!isAtBottom && (
          <div className="fb-from-survey-bg fb-absolute -fb-bottom-2 fb-left-0 fb-right-2 fb-h-8 fb-bg-gradient-to-t fb-to-transparent" />
        )}
      </div>
    );
  }
);
>>>>>>> 3045f443
<|MERGE_RESOLUTION|>--- conflicted
+++ resolved
@@ -32,34 +32,6 @@
         containerRef.current.scrollTop = containerRef.current.scrollHeight;
       }
     };
-<<<<<<< HEAD
-  }, []);
-
-  useEffect(() => {
-    checkScroll();
-  }, [children]);
-
-  return (
-    <div className="fb-relative">
-      {!isAtTop && (
-        <div className="fb-from-survey-bg fb-absolute fb-left-0 fb-right-2 fb-top-0 fb-z-10 fb-h-4 fb-bg-gradient-to-b fb-to-transparent" />
-      )}
-      <div
-        ref={containerRef}
-        style={{
-          scrollbarGutter: "stable both-edges",
-          maxHeight: isSurveyPreview ? "42dvh" : "60dvh",
-        }}
-        className={cn("fb-overflow-auto fb-px-4 fb-pb-1 fb-mb-3 fb-bg-survey-bg")}>
-        {children}
-      </div>
-      {!isAtBottom && (
-        <div className="fb-from-survey-bg fb-absolute fb-bottom-0 fb-left-4 fb-right-4 fb-h-4 fb-bg-gradient-to-t fb-to-transparent" />
-      )}
-    </div>
-  );
-}
-=======
 
     // Expose only the `scrollToBottom` method to parent components via the forwarded ref
     useImperativeHandle(ref, () => ({
@@ -87,7 +59,7 @@
     return (
       <div className="fb-relative">
         {!isAtTop && (
-          <div className="fb-from-survey-bg fb-absolute fb-left-0 fb-right-2 fb-top-0 fb-z-10 fb-h-6 fb-bg-gradient-to-b fb-to-transparent" />
+          <div className="fb-from-survey-bg fb-absolute fb-left-0 fb-right-2 fb-top-0 fb-z-10 fb-h-4 fb-bg-gradient-to-b fb-to-transparent" />
         )}
         <div
           ref={containerRef}
@@ -95,14 +67,13 @@
             scrollbarGutter: "stable both-edges",
             maxHeight: isSurveyPreview ? "42dvh" : "60dvh",
           }}
-          className={cn("fb-overflow-auto fb-px-4 fb-pb-4 fb-bg-survey-bg")}>
+          className={cn("fb-overflow-auto fb-px-4 fb-pb-1 fb-mb-3 fb-bg-survey-bg")}>
           {children}
         </div>
         {!isAtBottom && (
-          <div className="fb-from-survey-bg fb-absolute -fb-bottom-2 fb-left-0 fb-right-2 fb-h-8 fb-bg-gradient-to-t fb-to-transparent" />
+          <div className="fb-from-survey-bg fb-absolute fb-bottom-0 fb-left-4 fb-right-4 fb-h-4 fb-bg-gradient-to-t fb-to-transparent" />
         )}
       </div>
     );
   }
-);
->>>>>>> 3045f443
+);