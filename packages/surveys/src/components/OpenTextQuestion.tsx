--- conflicted
+++ resolved
@@ -29,19 +29,16 @@
   brandColor,
   autoFocus = true,
 }: OpenTextQuestionProps) {
-<<<<<<< HEAD
   const handleInputChange = (inputValue: string) => {
     // const isValidInput = validateInput(inputValue, question.inputType, question.required);
     // setIsValid(isValidInput);
     onChange({ [question.id]: inputValue });
   };
-=======
   const openTextRef = useCallback((currentElement: HTMLInputElement | HTMLTextAreaElement | null) => {
     if (currentElement && autoFocus) {
       currentElement.focus();
     }
   }, []);
->>>>>>> ac4790c3
 
   return (
     <form
@@ -63,26 +60,18 @@
             id={question.id}
             placeholder={question.placeholder}
             required={question.required}
-<<<<<<< HEAD
             value={value as string}
             type={question.inputType}
             onInput={(e) => handleInputChange(e.currentTarget.value)}
             autoFocus={autoFocus}
+            onKeyDown={(e) => {
+              if (e.key == "Enter") onSubmit({ [question.id]: value });
+            }}
             pattern={question.inputType === "phone" ? "[+][0-9 ]+" : ".*"}
             title={question.inputType === "phone" ? "Enter a valid phone number" : undefined}
             className={`block w-full rounded-md border
        border-slate-100
        bg-slate-50 p-2 shadow-sm focus:border-slate-500 focus:outline-none focus:ring-0 sm:text-sm`}
-=======
-            value={value}
-            onInput={(e) => {
-              onChange({ [question.id]: e.currentTarget.value });
-            }}
-            onKeyDown={(e) => {
-              if (e.key == "Enter") onSubmit({ [question.id]: value });
-            }}
-            className="block w-full rounded-md border border-slate-100 bg-slate-50 p-2 shadow-sm focus:border-slate-500 focus:outline-none focus:ring-0 sm:text-sm"
->>>>>>> ac4790c3
           />
         ) : (
           <textarea
@@ -93,7 +82,6 @@
             id={question.id}
             placeholder={question.placeholder}
             required={question.required}
-<<<<<<< HEAD
             value={value as string}
             type={question.inputType}
             onInput={(e) => handleInputChange(e.currentTarget.value)}
@@ -103,13 +91,6 @@
             className={`block w-full rounded-md border
       border-slate-100
       bg-slate-50 p-2 shadow-sm focus:border-slate-500 focus:outline-none focus:ring-0 sm:text-sm`}></textarea>
-=======
-            value={value}
-            onInput={(e) => {
-              onChange({ [question.id]: e.currentTarget.value });
-            }}
-            className="block w-full rounded-md border border-slate-100 bg-slate-50 p-2 shadow-sm focus:border-slate-500 focus:outline-none focus:ring-0 sm:text-sm"></textarea>
->>>>>>> ac4790c3
         )}
       </div>
 
