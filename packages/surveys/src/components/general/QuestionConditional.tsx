--- conflicted
+++ resolved
@@ -1,17 +1,4 @@
-<<<<<<< HEAD
 import AddressQuestion from "@/components/questions/AddressQuestion";
-import CTAQuestion from "@/components/questions/CTAQuestion";
-import CalQuestion from "@/components/questions/CalQuestion";
-import ConsentQuestion from "@/components/questions/ConsentQuestion";
-import DateQuestion from "@/components/questions/DateQuestion";
-import FileUploadQuestion from "@/components/questions/FileUploadQuestion";
-import MultipleChoiceMultiQuestion from "@/components/questions/MultipleChoiceMultiQuestion";
-import MultipleChoiceSingleQuestion from "@/components/questions/MultipleChoiceSingleQuestion";
-import NPSQuestion from "@/components/questions/NPSQuestion";
-import OpenTextQuestion from "@/components/questions/OpenTextQuestion";
-import PictureSelectionQuestion from "@/components/questions/PictureSelectionQuestion";
-import RatingQuestion from "@/components/questions/RatingQuestion";
-=======
 import { CTAQuestion } from "@/components/questions/CTAQuestion";
 import { CalQuestion } from "@/components/questions/CalQuestion";
 import { ConsentQuestion } from "@/components/questions/ConsentQuestion";
@@ -24,7 +11,6 @@
 import { OpenTextQuestion } from "@/components/questions/OpenTextQuestion";
 import { PictureSelectionQuestion } from "@/components/questions/PictureSelectionQuestion";
 import { RatingQuestion } from "@/components/questions/RatingQuestion";
->>>>>>> d94e0032
 
 import { TResponseData, TResponseTtc } from "@formbricks/types/responses";
 import { TUploadFileConfig } from "@formbricks/types/storage";
@@ -244,6 +230,19 @@
   ) : question.type === TSurveyQuestionType.address ? (
     <AddressQuestion
       question={question}
+      value={typeof value === "object" && !Array.isArray(value) ? value : {}}
+      onChange={onChange}
+      onSubmit={onSubmit}
+      onBack={onBack}
+      isFirstQuestion={isFirstQuestion}
+      isLastQuestion={isLastQuestion}
+      languageCode={languageCode}
+      ttc={ttc}
+      setTtc={setTtc}
+    />
+  ) : question.type === TSurveyQuestionType.address ? (
+    <AddressQuestion
+      question={question}
       value={value as string[]}
       onChange={onChange}
       onSubmit={onSubmit}
