--- conflicted
+++ resolved
@@ -1,9 +1,3 @@
-<<<<<<< HEAD
-=======
-import type { TActionClass } from "@formbricks/types/actionClasses";
-import type { TActionClassPageUrlRule } from "@formbricks/types/actionClasses";
-
->>>>>>> e718217e
 import {
   ErrorHandler,
   InvalidMatchTypeError,
@@ -13,19 +7,12 @@
   match,
   ok,
   okVoid,
-<<<<<<< HEAD
 } from "@formbricks/lib/errors";
-import { Logger } from "@formbricks/lib/logger";
 import type { TActionClass } from "@formbricks/types/actionClasses";
 import type { TActionClassPageUrlRule } from "@formbricks/types/actionClasses";
-import { TSurveyInlineTriggers } from "@formbricks/types/surveys";
 
-import { trackAction } from "./actions";
-=======
-} from "../../shared/errors";
 import { Logger } from "../../shared/logger";
 import { trackNoCodeAction } from "./actions";
->>>>>>> e718217e
 import { WebsiteConfig } from "./config";
 
 const websiteConfig = WebsiteConfig.getInstance();
