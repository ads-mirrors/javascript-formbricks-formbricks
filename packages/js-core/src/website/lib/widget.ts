--- conflicted
+++ resolved
@@ -7,14 +7,8 @@
 import { getStyling } from "@formbricks/lib/utils/styling";
 import { TJSWebsiteStateDisplay, TJsTrackProperties } from "@formbricks/types/js";
 import { TResponseHiddenFieldValue, TResponseUpdate } from "@formbricks/types/responses";
-<<<<<<< HEAD
-import { TSurvey } from "@formbricks/types/surveys";
-=======
 import { TUploadFileConfig } from "@formbricks/types/storage";
 import { TSurvey } from "@formbricks/types/surveys/types";
-import { Logger } from "../../shared/logger";
-import { getDefaultLanguageCode, getLanguageCode, handleHiddenFields } from "../../shared/utils";
->>>>>>> 6a7fb2d3
 import { WebsiteConfig } from "./config";
 import { filterPublicSurveys } from "./sync";
 
