import { FormbricksAPI } from "@formbricks/api";
import { NetworkError, Result, err, okVoid } from "@formbricks/lib/errors";
import { Logger } from "@formbricks/lib/logger";
import { TJsActionInput } from "@formbricks/types/js";

<<<<<<< HEAD
=======
import { InvalidCodeError, NetworkError, Result, err, okVoid } from "../../shared/errors";
import { Logger } from "../../shared/logger";
>>>>>>> e718217e
import { getIsDebug } from "../../shared/utils";
import { AppConfig } from "./config";
import { sync } from "./sync";
import { triggerSurvey } from "./widget";

const logger = Logger.getInstance();
const inAppConfig = AppConfig.getInstance();

const intentsToNotCreateOnApp = ["Exit Intent (Desktop)", "50% Scroll"];

export const trackAction = async (name: string, alias?: string): Promise<Result<void, NetworkError>> => {
  const aliasName = alias || name;
  const { userId } = inAppConfig.get();

  const input: TJsActionInput = {
    environmentId: inAppConfig.get().environmentId,
    userId,
    name,
  };

  // don't send actions to the backend if the person is not identified
  if (userId && !intentsToNotCreateOnApp.includes(name)) {
    logger.debug(`Sending action "${aliasName}" to backend`);

    const api = new FormbricksAPI({
      apiHost: inAppConfig.get().apiHost,
      environmentId: inAppConfig.get().environmentId,
    });
    const res = await api.client.action.create({
      ...input,
      userId,
    });

    if (!res.ok) {
      return err({
        code: "network_error",
        message: `Error tracking action ${aliasName}`,
        status: 500,
        url: `${inAppConfig.get().apiHost}/api/v1/client/${inAppConfig.get().environmentId}/actions`,
        responseMessage: res.error.message,
      });
    }

    // we skip the resync on a new action since this leads to too many requests if the user has a lot of actions
    // also this always leads to a second sync call on the `New Session` action
    // when debug: sync after every action for testing purposes
    if (getIsDebug()) {
      await sync(
        {
          environmentId: inAppConfig.get().environmentId,
          apiHost: inAppConfig.get().apiHost,
          userId,
          attributes: inAppConfig.get().state.attributes,
        },
        true
      );
    }
  }

  logger.debug(`Formbricks: Action "${aliasName}" tracked`);

  // get a list of surveys that are collecting insights
  const activeSurveys = inAppConfig.get().state?.surveys;

  if (!!activeSurveys && activeSurveys.length > 0) {
    for (const survey of activeSurveys) {
      for (const trigger of survey.triggers) {
        if (trigger.actionClass.name === name) {
          await triggerSurvey(survey, name);
        }
      }
    }
  } else {
    logger.debug("No active surveys to display");
  }

  return okVoid();
};

export const trackCodeAction = (
  code: string
): Promise<Result<void, NetworkError>> | Result<void, InvalidCodeError> => {
  const {
    state: { actionClasses = [] },
  } = inAppConfig.get();

  const codeActionClasses = actionClasses.filter((action) => action.type === "code");
  const action = codeActionClasses.find((action) => action.key === code);

  if (!action) {
    return err({
      code: "invalid_code",
      message: `${code} action unknown. Please add this action in Formbricks first in order to use it in your code.`,
    });
  }

  return trackAction(action.name, code);
};

export const trackNoCodeAction = (name: string): Promise<Result<void, NetworkError>> => {
  return trackAction(name);
};<|MERGE_RESOLUTION|>--- conflicted
+++ resolved
@@ -1,13 +1,8 @@
 import { FormbricksAPI } from "@formbricks/api";
-import { NetworkError, Result, err, okVoid } from "@formbricks/lib/errors";
-import { Logger } from "@formbricks/lib/logger";
 import { TJsActionInput } from "@formbricks/types/js";
 
-<<<<<<< HEAD
-=======
 import { InvalidCodeError, NetworkError, Result, err, okVoid } from "../../shared/errors";
 import { Logger } from "../../shared/logger";
->>>>>>> e718217e
 import { getIsDebug } from "../../shared/utils";
 import { AppConfig } from "./config";
 import { sync } from "./sync";
