<<<<<<< HEAD
import { ErrorHandler, NetworkError, Result, err, match, okVoid } from "@formbricks/lib/js/errors";
import { Logger } from "@formbricks/lib/js/logger";
import { evaluateNoCodeConfigClick, handleUrlFilters } from "@formbricks/lib/js/utils";
import type { TActionClass } from "@formbricks/types/actionClasses";
=======
import type { TActionClass } from "@formbricks/types/action-classes";
import { ErrorHandler, NetworkError, Result, err, match, okVoid } from "../../shared/errors";
import { Logger } from "../../shared/logger";
import { evaluateNoCodeConfigClick, handleUrlFilters } from "../../shared/utils";
>>>>>>> 6a7fb2d3
import { trackNoCodeAction } from "./actions";
import { AppConfig } from "./config";

const inAppConfig = AppConfig.getInstance();
const logger = Logger.getInstance();
const errorHandler = ErrorHandler.getInstance();

// Event types for various listeners
const events = ["hashchange", "popstate", "pushstate", "replacestate", "load"];

// Page URL Event Handlers
let arePageUrlEventListenersAdded = false;

export const checkPageUrl = async (): Promise<Result<void, NetworkError>> => {
  logger.debug(`Checking page url: ${window.location.href}`);
  const { state } = inAppConfig.get();
  const { actionClasses = [] } = state ?? {};

  const noCodePageViewActionClasses = actionClasses.filter(
    (action) => action.type === "noCode" && action.noCodeConfig?.type === "pageView"
  );

  for (const event of noCodePageViewActionClasses) {
    const urlFilters = event.noCodeConfig?.urlFilters ?? [];
    const isValidUrl = handleUrlFilters(urlFilters);

    if (!isValidUrl) continue;

    const trackResult = await trackNoCodeAction(event.name);
    if (trackResult.ok !== true) return err(trackResult.error);
  }

  return okVoid();
};

const checkPageUrlWrapper = () => checkPageUrl();

export const addPageUrlEventListeners = (): void => {
  if (typeof window === "undefined" || arePageUrlEventListenersAdded) return;
  events.forEach((event) => window.addEventListener(event, checkPageUrlWrapper));
  arePageUrlEventListenersAdded = true;
};

export const removePageUrlEventListeners = (): void => {
  if (typeof window === "undefined" || !arePageUrlEventListenersAdded) return;
  events.forEach((event) => window.removeEventListener(event, checkPageUrlWrapper));
  arePageUrlEventListenersAdded = false;
};

// Click Event Handlers
let isClickEventListenerAdded = false;

const checkClickMatch = (event: MouseEvent) => {
  const { state } = inAppConfig.get();
  if (!state) return;

  const { actionClasses = [] } = state;
  const noCodeClickActionClasses = actionClasses.filter(
    (action) => action.type === "noCode" && action.noCodeConfig?.type === "click"
  );

  const targetElement = event.target as HTMLElement;

  noCodeClickActionClasses.forEach((action: TActionClass) => {
    if (evaluateNoCodeConfigClick(targetElement, action)) {
      trackNoCodeAction(action.name).then((res) => {
        match(
          res,
          (_value: unknown) => {},
          (err: any) => errorHandler.handle(err)
        );
      });
    }
  });
};

const checkClickMatchWrapper = (e: MouseEvent) => checkClickMatch(e);

export const addClickEventListener = (): void => {
  if (typeof window === "undefined" || isClickEventListenerAdded) return;
  document.addEventListener("click", checkClickMatchWrapper);
  isClickEventListenerAdded = true;
};

export const removeClickEventListener = (): void => {
  if (!isClickEventListenerAdded) return;
  document.removeEventListener("click", checkClickMatchWrapper);
  isClickEventListenerAdded = false;
};

// Exit Intent Handlers
let isExitIntentListenerAdded = false;

const checkExitIntent = async (e: MouseEvent) => {
  const { state } = inAppConfig.get();
  const { actionClasses = [] } = state ?? {};

  const noCodeExitIntentActionClasses = actionClasses.filter(
    (action) => action.type === "noCode" && action.noCodeConfig?.type === "exitIntent"
  );

  if (e.clientY <= 0 && noCodeExitIntentActionClasses.length > 0) {
    for (const event of noCodeExitIntentActionClasses) {
      const urlFilters = event.noCodeConfig?.urlFilters ?? [];
      const isValidUrl = handleUrlFilters(urlFilters);

      if (!isValidUrl) continue;

      const trackResult = await trackNoCodeAction(event.name);
      if (trackResult.ok !== true) return err(trackResult.error);
    }
  }
};

const checkExitIntentWrapper = (e: MouseEvent) => checkExitIntent(e);

export const addExitIntentListener = (): void => {
  if (typeof document !== "undefined" && !isExitIntentListenerAdded) {
    document.querySelector("body")!.addEventListener("mouseleave", checkExitIntentWrapper);
    isExitIntentListenerAdded = true;
  }
};

export const removeExitIntentListener = (): void => {
  if (isExitIntentListenerAdded) {
    document.removeEventListener("mouseleave", checkExitIntentWrapper);
    isExitIntentListenerAdded = false;
  }
};

// Scroll Depth Handlers
let scrollDepthListenerAdded = false;
let scrollDepthTriggered = false;

const checkScrollDepth = async () => {
  const scrollPosition = window.scrollY;
  const windowSize = window.innerHeight;
  const bodyHeight = document.documentElement.scrollHeight;

  if (scrollPosition === 0) {
    scrollDepthTriggered = false;
  }

  if (!scrollDepthTriggered && scrollPosition / (bodyHeight - windowSize) >= 0.5) {
    scrollDepthTriggered = true;

    const { state } = inAppConfig.get();
    const { actionClasses = [] } = state ?? {};

    const noCodefiftyPercentScrollActionClasses = actionClasses.filter(
      (action) => action.type === "noCode" && action.noCodeConfig?.type === "fiftyPercentScroll"
    );

    for (const event of noCodefiftyPercentScrollActionClasses) {
      const urlFilters = event.noCodeConfig?.urlFilters ?? [];
      const isValidUrl = handleUrlFilters(urlFilters);

      if (!isValidUrl) continue;

      const trackResult = await trackNoCodeAction(event.name);
      if (trackResult.ok !== true) return err(trackResult.error);
    }
  }

  return okVoid();
};

const checkScrollDepthWrapper = () => checkScrollDepth();

export const addScrollDepthListener = (): void => {
  if (typeof window !== "undefined" && !scrollDepthListenerAdded) {
    window.addEventListener("load", () => {
      window.addEventListener("scroll", checkScrollDepthWrapper);
    });
    scrollDepthListenerAdded = true;
  }
};

export const removeScrollDepthListener = (): void => {
  if (scrollDepthListenerAdded) {
    window.removeEventListener("scroll", checkScrollDepthWrapper);
    scrollDepthListenerAdded = false;
  }
};<|MERGE_RESOLUTION|>--- conflicted
+++ resolved
@@ -1,14 +1,7 @@
-<<<<<<< HEAD
 import { ErrorHandler, NetworkError, Result, err, match, okVoid } from "@formbricks/lib/js/errors";
 import { Logger } from "@formbricks/lib/js/logger";
 import { evaluateNoCodeConfigClick, handleUrlFilters } from "@formbricks/lib/js/utils";
-import type { TActionClass } from "@formbricks/types/actionClasses";
-=======
 import type { TActionClass } from "@formbricks/types/action-classes";
-import { ErrorHandler, NetworkError, Result, err, match, okVoid } from "../../shared/errors";
-import { Logger } from "../../shared/logger";
-import { evaluateNoCodeConfigClick, handleUrlFilters } from "../../shared/utils";
->>>>>>> 6a7fb2d3
 import { trackNoCodeAction } from "./actions";
 import { AppConfig } from "./config";
 
