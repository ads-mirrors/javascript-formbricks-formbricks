--- conflicted
+++ resolved
@@ -3,14 +3,7 @@
 import { getIsDebug } from "@formbricks/lib/js/utils";
 import { TAttributes } from "@formbricks/types/attributes";
 import { TJsAppState, TJsAppStateSync, TJsAppSyncParams } from "@formbricks/types/js";
-<<<<<<< HEAD
-import { TSurvey } from "@formbricks/types/surveys";
-=======
 import { TSurvey } from "@formbricks/types/surveys/types";
-import { NetworkError, Result, err, ok } from "../../shared/errors";
-import { Logger } from "../../shared/logger";
-import { getIsDebug } from "../../shared/utils";
->>>>>>> 6a7fb2d3
 import { AppConfig } from "./config";
 
 const appConfig = AppConfig.getInstance();
