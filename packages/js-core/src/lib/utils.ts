--- conflicted
+++ resolved
@@ -166,13 +166,8 @@
 export const filterSurveys = (
   environmentState: TJsEnvironmentState,
   personState: TJsPersonState
-<<<<<<< HEAD
 ): TJsEnvironmentStateSurvey[] => {
-  const { product, surveys } = environmentState.data;
-=======
-): TSurvey[] => {
   const { project, surveys } = environmentState.data;
->>>>>>> f3c628ba
   const { displays, responses, lastDisplayAt, segments, userId } = personState.data;
 
   if (!displays) {
