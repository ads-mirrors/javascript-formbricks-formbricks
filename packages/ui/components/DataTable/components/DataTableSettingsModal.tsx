import {
  DndContext,
  DragEndEvent,
  PointerSensor,
  closestCorners,
  useSensor,
  useSensors,
} from "@dnd-kit/core";
import { SortableContext, verticalListSortingStrategy } from "@dnd-kit/sortable";
import { Table } from "@tanstack/react-table";
import { SettingsIcon } from "lucide-react";
<<<<<<< HEAD
import { useMemo } from "react";
=======
import { useTranslations } from "next-intl";
>>>>>>> ab3ef630
import { TSurvey } from "@formbricks/types/surveys/types";
import { Modal } from "../../Modal";
import { DataTableSettingsModalItem } from "./DataTableSettingsModalItem";

interface DataTableSettingsModalProps<T> {
  open: boolean;
  setOpen: (open: boolean) => void;
  table: Table<T>;
  columnOrder: string[];
  handleDragEnd: (event: DragEndEvent) => void;
  survey?: TSurvey;
}

export const DataTableSettingsModal = <T,>({
  open,
  setOpen,
  table,
  columnOrder,
  handleDragEnd,
  survey,
}: DataTableSettingsModalProps<T>) => {
  const t = useTranslations();
  const sensors = useSensors(
    useSensor(PointerSensor, {
      activationConstraint: {
        distance: 5,
      },
    })
  );

  const tableColumns = useMemo(() => table.getAllColumns(), [table]);

  return (
    <Modal open={open} setOpen={setOpen} noPadding closeOnOutsideClick={true}>
      <div className="flex h-full flex-col rounded-lg">
        <div className="rounded-t-lg bg-slate-100">
          <div className="flex items-center justify-between p-6">
            <div className="flex items-center space-x-2">
              <div className="mr-1.5 flex h-10 w-10 items-center justify-center text-slate-500">
                <SettingsIcon className="h-6 w-6" />
              </div>
              <div>
                <div className="text-xl font-medium text-slate-700">{t("common.table_settings")}</div>
                <div className="text-sm text-slate-500">{t("common.reorder_and_hide_columns")}</div>
              </div>
            </div>
          </div>
        </div>
        <div className="max-h-[75vh] space-y-2 overflow-auto p-8">
          <DndContext
            id="table-settings"
            sensors={sensors}
            onDragEnd={handleDragEnd}
            collisionDetection={closestCorners}>
            <SortableContext items={columnOrder} strategy={verticalListSortingStrategy}>
              {columnOrder.map((columnId) => {
                if (columnId === "select" || columnId === "createdAt") return;
                const column = tableColumns.find((column) => column.id === columnId);
                if (!column) return null;
                return <DataTableSettingsModalItem column={column} key={column.id} survey={survey} />;
              })}
            </SortableContext>
          </DndContext>
        </div>
      </div>
    </Modal>
  );
};<|MERGE_RESOLUTION|>--- conflicted
+++ resolved
@@ -9,11 +9,8 @@
 import { SortableContext, verticalListSortingStrategy } from "@dnd-kit/sortable";
 import { Table } from "@tanstack/react-table";
 import { SettingsIcon } from "lucide-react";
-<<<<<<< HEAD
 import { useMemo } from "react";
-=======
 import { useTranslations } from "next-intl";
->>>>>>> ab3ef630
 import { TSurvey } from "@formbricks/types/surveys/types";
 import { Modal } from "../../Modal";
 import { DataTableSettingsModalItem } from "./DataTableSettingsModalItem";
