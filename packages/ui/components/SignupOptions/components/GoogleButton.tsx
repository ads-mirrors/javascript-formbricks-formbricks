"use client";

import { signIn } from "next-auth/react";
import { useTranslations } from "next-intl";
import { FORMBRICKS_LOGGED_IN_WITH_LS } from "@formbricks/lib/localStorage";
import { Button } from "../../Button";
import { GoogleIcon } from "../../icons";

export const GoogleButton = ({
  text = "Continue with Google",
  inviteUrl,
  lastUsed,
}: {
  text?: string;
  inviteUrl?: string | null;
  lastUsed?: boolean;
}) => {
  const t = useTranslations();
  const handleLogin = async () => {
    if (typeof window !== "undefined") {
      localStorage.setItem(FORMBRICKS_LOGGED_IN_WITH_LS, "Google");
    }
    await signIn("google", {
      redirect: true,
      callbackUrl: inviteUrl ? inviteUrl : "/", // redirect after login to /
    });
  };

  return (
    <Button
      size="base"
      type="button"
      EndIcon={GoogleIcon}
      startIconClassName="ml-3"
      onClick={handleLogin}
      variant="secondary"
      className="relative w-full justify-center">
      {text}
<<<<<<< HEAD
      {lastUsed && <span className="absolute right-3 text-xs">{t("auth.last_used")}</span>}
=======
      {lastUsed && <span className="absolute right-3 text-xs opacity-50">Last Used</span>}
>>>>>>> 33543f59
    </Button>
  );
};<|MERGE_RESOLUTION|>--- conflicted
+++ resolved
@@ -36,11 +36,7 @@
       variant="secondary"
       className="relative w-full justify-center">
       {text}
-<<<<<<< HEAD
-      {lastUsed && <span className="absolute right-3 text-xs">{t("auth.last_used")}</span>}
-=======
-      {lastUsed && <span className="absolute right-3 text-xs opacity-50">Last Used</span>}
->>>>>>> 33543f59
+      {lastUsed && <span className="absolute right-3 text-xs opacity-50">{t("auth.last_used")}</span>}
     </Button>
   );
 };