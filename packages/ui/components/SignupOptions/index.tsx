--- conflicted
+++ resolved
@@ -1,11 +1,7 @@
 "use client";
 
-<<<<<<< HEAD
 import { zodResolver } from "@hookform/resolvers/zod";
-import Link from "next/link";
-=======
 import { useTranslations } from "next-intl";
->>>>>>> 18be6505
 import { useRouter } from "next/navigation";
 import { useRef, useState } from "react";
 import { FormProvider, useForm } from "react-hook-form";
@@ -51,15 +47,11 @@
   oidcDisplayName,
   userLocale,
 }: SignupOptionsProps) => {
-<<<<<<< HEAD
-=======
-  const t = useTranslations();
-  const [password, setPassword] = useState<string | null>(null);
->>>>>>> 18be6505
   const [showLogin, setShowLogin] = useState(false);
   const [isValid, setIsValid] = useState(false);
   const [signingUp, setSigningUp] = useState(false);
   const [isButtonEnabled, setButtonEnabled] = useState(true);
+  const t = useTranslations();
 
   const ZSignupInput = z.object({
     name: ZUserName,
@@ -100,17 +92,7 @@
     setSigningUp(true);
 
     try {
-<<<<<<< HEAD
-      await createUser(data.name, data.email, data.password, inviteToken);
-=======
-      await createUser(
-        e.target.elements.name.value,
-        e.target.elements.email.value,
-        e.target.elements.password.value,
-        userLocale,
-        inviteToken
-      );
->>>>>>> 18be6505
+      await createUser(data.name, data.email, data.password, userLocale, inviteToken);
       const url = emailVerificationDisabled
         ? `/auth/signup-without-verification-success`
         : `/auth/verification-requested?email=${encodeURIComponent(data.email)}`;
@@ -127,7 +109,6 @@
   return (
     <div className="space-y-2">
       {emailAuthEnabled && (
-<<<<<<< HEAD
         <FormProvider {...form}>
           <form onSubmit={form.handleSubmit(handleSubmit)} ref={formRef} onChange={checkFormValidity}>
             {showLogin && (
@@ -188,7 +169,6 @@
                               autoComplete="current-password"
                               placeholder="*******"
                               aria-placeholder="password"
-                              onFocus={() => setIsPasswordFocused(true)}
                               required
                               className="focus:border-brand-dark focus:ring-brand-dark block w-full rounded-md shadow-sm sm:text-sm"
                             />
@@ -197,41 +177,10 @@
                         </FormControl>
                       </FormItem>
                     )}
-=======
-        <form onSubmit={handleSubmit} ref={formRef} className="space-y-2" onChange={checkFormValidity}>
-          {showLogin && (
-            <div>
-              <div className="mb-2 transition-all duration-500 ease-in-out">
-                <label htmlFor="name" className="sr-only">
-                  {t("common.full_name")}
-                </label>
-                <div className="mt-1">
-                  <input
-                    ref={nameRef}
-                    id="name"
-                    name="name"
-                    type="text"
-                    autoComplete="given-name"
-                    placeholder={t("common.full_name")}
-                    aria-placeholder={"Full name"}
-                    required
-                    className="focus:border-brand-dark focus:ring-brand-dark block w-full rounded-md border-slate-300 shadow-sm sm:text-sm"
->>>>>>> 18be6505
                   />
                 </div>
-
-                {passwordResetEnabled && isPasswordFocused && (
-                  <div className="text-right transition-all duration-500 ease-in-out">
-                    <Link
-                      href="/auth/forgot-password"
-                      className="hover:text-brand-dark text-xs text-slate-500">
-                      Forgot your password?
-                    </Link>
-                  </div>
-                )}
                 <IsPasswordValid password={form.watch("password")} setIsValid={setIsValid} />
               </div>
-<<<<<<< HEAD
             )}
             {showLogin && (
               <Button
@@ -239,7 +188,7 @@
                 className="w-full justify-center"
                 loading={signingUp}
                 disabled={formRef.current ? !isButtonEnabled || !isValid : !isButtonEnabled}>
-                Continue with Email
+                {t("auth.continue_with_email")}
               </Button>
             )}
 
@@ -253,73 +202,11 @@
                   setTimeout(() => nameRef.current?.focus(), 100);
                 }}
                 className="w-full justify-center">
-                Continue with Email
+                {t("auth.continue_with_email")}
               </Button>
             )}
           </form>
         </FormProvider>
-=======
-              <div className="mb-2 transition-all duration-500 ease-in-out">
-                <label htmlFor="email" className="sr-only">
-                  {t("common.email")}
-                </label>
-                <input
-                  id="email"
-                  name="email"
-                  type="email"
-                  autoComplete="email"
-                  required
-                  placeholder="work@email.com"
-                  defaultValue={emailFromSearchParams}
-                  className="focus:border-brand-dark focus:ring-brand-dark block w-full rounded-md border-slate-300 shadow-sm sm:text-sm"
-                />
-              </div>
-              <div className="transition-all duration-500 ease-in-out">
-                <label htmlFor="password" className="sr-only">
-                  {t("common.password")}
-                </label>
-                <PasswordInput
-                  id="password"
-                  name="password"
-                  value={password ? password : ""}
-                  onChange={(e) => setPassword(e.target.value)}
-                  autoComplete="current-password"
-                  placeholder="*******"
-                  aria-placeholder="password"
-                  required
-                  className="focus:border-brand-dark focus:ring-brand-dark block w-full rounded-md shadow-sm sm:text-sm"
-                />
-              </div>
-              <IsPasswordValid password={password} setIsValid={setIsValid} />
-            </div>
-          )}
-          {showLogin && (
-            <Button
-              size="base"
-              type="submit"
-              className="w-full justify-center"
-              loading={signingUp}
-              disabled={formRef.current ? !isButtonEnabled || !isValid : !isButtonEnabled}>
-              {t("auth.continue_with_email")}
-            </Button>
-          )}
-
-          {!showLogin && (
-            <Button
-              size="base"
-              type="button"
-              onClick={() => {
-                setShowLogin(true);
-                setButtonEnabled(false);
-                // Add a slight delay before focusing the input field to ensure it's visible
-                setTimeout(() => nameRef.current?.focus(), 100);
-              }}
-              className="w-full justify-center">
-              {t("auth.continue_with_email")}
-            </Button>
-          )}
-        </form>
->>>>>>> 18be6505
       )}
       {googleOAuthEnabled && (
         <>
