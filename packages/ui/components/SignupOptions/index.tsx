"use client";

import { zodResolver } from "@hookform/resolvers/zod";
import { useTranslations } from "next-intl";
import { useRouter } from "next/navigation";
import { useRef, useState } from "react";
import { FormProvider, useForm } from "react-hook-form";
import { z } from "zod";
import { createUser } from "@formbricks/lib/utils/users";
import { ZUserName } from "@formbricks/types/user";
import { FormControl, FormError, FormField, FormItem } from "@formbricks/ui/components/Form";
import { Input } from "@formbricks/ui/components/Input";
import { Button } from "../Button";
import { PasswordInput } from "../PasswordInput";
import { AzureButton } from "./components/AzureButton";
import { GithubButton } from "./components/GithubButton";
import { GoogleButton } from "./components/GoogleButton";
import { IsPasswordValid } from "./components/IsPasswordValid";
import { OpenIdButton } from "./components/OpenIdButton";

interface SignupOptionsProps {
  emailAuthEnabled: boolean;
  emailFromSearchParams: string;
  setError?: (error: string) => void;
  emailVerificationDisabled: boolean;
  googleOAuthEnabled: boolean;
  githubOAuthEnabled: boolean;
  azureOAuthEnabled: boolean;
  oidcOAuthEnabled: boolean;
  inviteToken: string | null;
  callbackUrl: string;
  oidcDisplayName?: string;
  userLocale: string;
}

export const SignupOptions = ({
  emailAuthEnabled,
  emailFromSearchParams,
  setError,
  emailVerificationDisabled,
  googleOAuthEnabled,
  githubOAuthEnabled,
  azureOAuthEnabled,
  oidcOAuthEnabled,
  inviteToken,
  callbackUrl,
  oidcDisplayName,
  userLocale,
}: SignupOptionsProps) => {
  const [showLogin, setShowLogin] = useState(false);
  const [isValid, setIsValid] = useState(false);
  const [signingUp, setSigningUp] = useState(false);
  const [isButtonEnabled, setButtonEnabled] = useState(true);
  const t = useTranslations();

  const ZSignupInput = z.object({
    name: ZUserName,
    email: z.string().email(),
    password: z
      .string()
      .min(8)
      .regex(/^(?=.*[A-Z])(?=.*\d).*$/),
  });

  type TSignupInput = z.infer<typeof ZSignupInput>;
  const form = useForm<TSignupInput>({
    defaultValues: {
      name: "",
      email: emailFromSearchParams || "",
      password: "",
    },
    resolver: zodResolver(ZSignupInput),
  });

  const router = useRouter();

  const formRef = useRef<HTMLFormElement>(null);
  const nameRef = useRef<HTMLInputElement>(null);

  const checkFormValidity = () => {
    // If all fields are filled, enable the button
    if (formRef.current) {
      setButtonEnabled(formRef.current.checkValidity());
    }
  };

  const handleSubmit = async (data: TSignupInput) => {
    if (!isValid) {
      return;
    }

    setSigningUp(true);

    try {
<<<<<<< HEAD
      await createUser(data.name, data.email, data.password, userLocale, inviteToken);
=======
      await createUser(
        e.target.elements.name.value,
        e.target.elements.email.value,
        e.target.elements.password.value,
        userLocale,
        inviteToken || ""
      );
>>>>>>> 74bd40e0
      const url = emailVerificationDisabled
        ? `/auth/signup-without-verification-success`
        : `/auth/verification-requested?email=${encodeURIComponent(data.email)}`;

      router.push(url);
    } catch (e: any) {
      if (setError) {
        setError(e.message);
      }
      setSigningUp(false);
    }
  };

  return (
    <div className="space-y-2">
      {emailAuthEnabled && (
        <FormProvider {...form}>
          <form onSubmit={form.handleSubmit(handleSubmit)} ref={formRef} onChange={checkFormValidity}>
            {showLogin && (
              <div>
                <div className="space-y-2">
                  <FormField
                    control={form.control}
                    name="name"
                    render={({ field, fieldState: { error } }) => (
                      <FormItem className="w-full">
                        <FormControl>
                          <div>
                            <Input
                              value={field.value}
                              autoFocus
                              onChange={(name) => field.onChange(name)}
                              placeholder="Full name"
                              className="bg-white"
                            />
                            {error?.message && <FormError className="text-left">{error.message}</FormError>}
                          </div>
                        </FormControl>
                      </FormItem>
                    )}
                  />
                  <FormField
                    control={form.control}
                    name="email"
                    render={({ field, fieldState: { error } }) => (
                      <FormItem className="w-full">
                        <FormControl>
                          <div>
                            <Input
                              value={field.value}
                              onChange={(email) => field.onChange(email)}
                              defaultValue={emailFromSearchParams}
                              placeholder="engineering@acme.com"
                              className="bg-white"
                            />
                            {error?.message && <FormError className="text-left">{error.message}</FormError>}
                          </div>
                        </FormControl>
                      </FormItem>
                    )}
                  />
                  <FormField
                    control={form.control}
                    name="password"
                    render={({ field, fieldState: { error } }) => (
                      <FormItem className="w-full">
                        <FormControl>
                          <div>
                            <PasswordInput
                              id="password"
                              name="password"
                              value={field.value}
                              onChange={(password) => field.onChange(password)}
                              autoComplete="current-password"
                              placeholder="*******"
                              aria-placeholder="password"
                              required
                              className="focus:border-brand-dark focus:ring-brand-dark block w-full rounded-md shadow-sm sm:text-sm"
                            />
                            {error?.message && <FormError className="text-left">{error.message}</FormError>}
                          </div>
                        </FormControl>
                      </FormItem>
                    )}
                  />
                </div>
                <IsPasswordValid password={form.watch("password")} setIsValid={setIsValid} />
              </div>
            )}
            {showLogin && (
              <Button
                type="submit"
                className="h-10 w-full justify-center"
                loading={signingUp}
                disabled={formRef.current ? !isButtonEnabled || !isValid : !isButtonEnabled}>
                {t("auth.continue_with_email")}
              </Button>
            )}

            {!showLogin && (
              <Button
                type="button"
                onClick={() => {
                  setShowLogin(true);
                  setButtonEnabled(false);
                  // Add a slight delay before focusing the input field to ensure it's visible
                  setTimeout(() => nameRef.current?.focus(), 100);
                }}
                className="h-10 w-full justify-center">
                {t("auth.continue_with_email")}
              </Button>
            )}
          </form>
        </FormProvider>
      )}
      {googleOAuthEnabled && (
        <>
          <GoogleButton inviteUrl={callbackUrl} text={t("auth.continue_with_google")} />
        </>
      )}
      {githubOAuthEnabled && (
        <>
          <GithubButton inviteUrl={callbackUrl} text={t("auth.continue_with_github")} />
        </>
      )}
      {azureOAuthEnabled && (
        <>
          <AzureButton inviteUrl={callbackUrl} text={t("auth.continue_with_azure")} />
        </>
      )}
      {oidcOAuthEnabled && (
        <>
          <OpenIdButton inviteUrl={callbackUrl} text={t("auth.continue_with_oidc", { oidcDisplayName })} />
        </>
      )}
    </div>
  );
};<|MERGE_RESOLUTION|>--- conflicted
+++ resolved
@@ -92,17 +92,7 @@
     setSigningUp(true);
 
     try {
-<<<<<<< HEAD
-      await createUser(data.name, data.email, data.password, userLocale, inviteToken);
-=======
-      await createUser(
-        e.target.elements.name.value,
-        e.target.elements.email.value,
-        e.target.elements.password.value,
-        userLocale,
-        inviteToken || ""
-      );
->>>>>>> 74bd40e0
+      await createUser(data.name, data.email, data.password, userLocale, inviteToken || "");
       const url = emailVerificationDisabled
         ? `/auth/signup-without-verification-success`
         : `/auth/verification-requested?email=${encodeURIComponent(data.email)}`;
