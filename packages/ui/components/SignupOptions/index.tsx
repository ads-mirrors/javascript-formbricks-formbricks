--- conflicted
+++ resolved
@@ -74,12 +74,8 @@
         e.target.elements.name.value,
         e.target.elements.email.value,
         e.target.elements.password.value,
-<<<<<<< HEAD
+        userLocale,
         inviteToken || ""
-=======
-        userLocale,
-        inviteToken
->>>>>>> ef454d81
       );
       const url = emailVerificationDisabled
         ? `/auth/signup-without-verification-success`
