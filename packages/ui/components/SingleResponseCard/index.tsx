--- conflicted
+++ resolved
@@ -94,13 +94,8 @@
   const handleDeleteResponse = async () => {
     setIsDeleting(true);
     try {
-<<<<<<< HEAD
       if (isMember) {
-        throw new Error("You are not authorized to perform this action.");
-=======
-      if (isViewer) {
         throw new Error(t("common.not_authorized"));
->>>>>>> b3e6e8d5
       }
       await deleteResponseAction({ responseId: response.id });
       deleteResponses?.([response.id]);
