"use client";

import { TriangleAlertIcon, XIcon } from "lucide-react";
import { useTranslations } from "next-intl";
import Link from "next/link";
import { useState } from "react";
import { TOrganization } from "@formbricks/types/organizations";

interface LimitsReachedBannerProps {
  organization: TOrganization;
  environmentId: string;
  peopleCount: number;
  responseCount: number;
}

export const LimitsReachedBanner = ({
  organization,
  peopleCount,
  responseCount,
  environmentId,
}: LimitsReachedBannerProps) => {
  const t = useTranslations();
  const orgBillingPeopleLimit = organization.billing?.limits?.monthly?.miu;
  const orgBillingResponseLimit = organization.billing?.limits?.monthly?.responses;

  const isPeopleLimitReached = orgBillingPeopleLimit !== null && peopleCount >= orgBillingPeopleLimit;
  const isResponseLimitReached = orgBillingResponseLimit !== null && responseCount >= orgBillingResponseLimit;

  const [show, setShow] = useState(true);

  if (show && (isPeopleLimitReached || isResponseLimitReached)) {
    return (
      <div
        aria-live="assertive"
        className="pointer-events-none fixed inset-0 z-[100] flex min-w-80 items-end px-4 py-6 sm:items-start sm:p-6">
        <div className="flex w-full flex-col items-center space-y-4 sm:items-end">
          <div className="pointer-events-auto w-full max-w-sm overflow-hidden rounded-lg bg-white shadow-lg ring-1 ring-black ring-opacity-5 transition">
            <div className="p-4">
              <div className="relative flex flex-col">
                <div className="flex">
                  <div className="flex-shrink-0">
                    <TriangleAlertIcon className="text-error h-6 w-6" aria-hidden="true" />
                  </div>
                  <div className="ml-3 w-0 flex-1">
<<<<<<< HEAD
                    <p className="text-base font-medium text-slate-900">Limits Reached</p>
                    <p className="mt-1 text-sm text-slate-500">
=======
                    <p className="text-base font-medium text-gray-900">{t("common.limits_reached")}</p>
                    <p className="mt-1 text-sm text-gray-500">
>>>>>>> ef454d81
                      {isPeopleLimitReached && isResponseLimitReached ? (
                        <>
                          {t("common.you_have_reached_your_monthly_miu_limit_of")}{" "}
                          <span>{orgBillingPeopleLimit}</span> {t("common.and_response_limit_of")}{" "}
                          {orgBillingResponseLimit}.{" "}
                        </>
                      ) : null}
                      {isPeopleLimitReached && !isResponseLimitReached ? (
                        <>
                          {t("common.you_have_reached_your_monthly_miu_limit_of")} {orgBillingPeopleLimit}.{" "}
                        </>
                      ) : null}
                      {!isPeopleLimitReached && isResponseLimitReached ? (
                        <>
                          {t("common.you_have_reached_your_monthly_response_limit_of")}{" "}
                          {orgBillingResponseLimit}.{" "}
                        </>
                      ) : null}
                    </p>
                    <Link href={`/environments/${environmentId}/settings/billing`}>
                      <span className="text-sm text-slate-900">{t("common.learn_more")}</span>
                    </Link>
                  </div>
                </div>

                <div className="absolute right-0 top-0 ml-4 flex flex-shrink-0">
                  <button
                    type="button"
                    className="inline-flex rounded-md bg-white text-slate-400 hover:text-slate-500 focus:outline-none focus:ring-2 focus:ring-indigo-500 focus:ring-offset-2"
                    onClick={() => setShow(false)}>
                    <span className="sr-only">Close</span>
                    <XIcon className="h-5 w-5" aria-hidden="true" />
                  </button>
                </div>
              </div>
            </div>
          </div>
        </div>
      </div>
    );
  }

  return null;
};<|MERGE_RESOLUTION|>--- conflicted
+++ resolved
@@ -42,13 +42,8 @@
                     <TriangleAlertIcon className="text-error h-6 w-6" aria-hidden="true" />
                   </div>
                   <div className="ml-3 w-0 flex-1">
-<<<<<<< HEAD
-                    <p className="text-base font-medium text-slate-900">Limits Reached</p>
+                    <p className="text-base font-medium text-slate-900">{t("common.limits_reached")}</p>
                     <p className="mt-1 text-sm text-slate-500">
-=======
-                    <p className="text-base font-medium text-gray-900">{t("common.limits_reached")}</p>
-                    <p className="mt-1 text-sm text-gray-500">
->>>>>>> ef454d81
                       {isPeopleLimitReached && isResponseLimitReached ? (
                         <>
                           {t("common.you_have_reached_your_monthly_miu_limit_of")}{" "}
