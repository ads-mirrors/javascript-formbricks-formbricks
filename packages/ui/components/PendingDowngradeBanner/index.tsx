--- conflicted
+++ resolved
@@ -43,18 +43,12 @@
                     <TriangleAlertIcon className="text-error h-6 w-6" aria-hidden="true" />
                   </div>
                   <div className="ml-3 w-0 flex-1">
-<<<<<<< HEAD
-                    <p className="text-base font-medium text-slate-900">Pending Downgrade</p>
+                    <p className="text-base font-medium text-slate-900">{t("common.pending_downgrade")}</p>
                     <p className="mt-1 text-sm text-slate-500">
-                      We were unable to verify your license because the license server is unreachable.{" "}
-=======
-                    <p className="text-base font-medium text-gray-900">{t("common.pending_downgrade")}</p>
-                    <p className="mt-1 text-sm text-gray-500">
                       {t(
                         "common.we_were_unable_to_verify_your_license_because_the_license_server_is_unreachable"
                       )}
                       .{" "}
->>>>>>> ef454d81
                       {isLastCheckedWithin72Hours
                         ? t("common.you_will_be_downgraded_to_the_community_edition_on_date", {
                             date: formattedDate,
