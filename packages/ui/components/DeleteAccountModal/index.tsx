--- conflicted
+++ resolved
@@ -63,16 +63,6 @@
       <div className="py-5">
         <ul className="list-disc pb-6 pl-6">
           <li>
-<<<<<<< HEAD
-            If you are the owner of an organization with other managers, the ownership of that organization
-            will be transferred to another manager.
-          </li>
-          <li>
-            If you are the only member of an organization or there is no other manager present, the
-            organization will be irreversibly deleted along with all associated data.
-          </li>
-          <li>This action cannot be undone. If it&apos;s gone, it&apos;s gone.</li>
-=======
             {t(
               "environments.settings.profile.permanent_removal_of_all_of_your_personal_information_and_data"
             )}
@@ -80,7 +70,6 @@
           <li>{t("environments.settings.profile.org_ownership_transfer")}</li>
           <li>{t("environments.settings.profile.org_deletion_warning")}</li>
           <li>{t("environments.settings.profile.warning_cannot_undo")}</li>
->>>>>>> b3e6e8d5
         </ul>
         <form>
           <label htmlFor="deleteAccountConfirmation">
