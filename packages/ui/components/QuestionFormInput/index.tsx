--- conflicted
+++ resolved
@@ -644,13 +644,8 @@
         )}
       </div>
       {usedLanguageCode !== "default" && value && typeof value["default"] !== undefined && (
-<<<<<<< HEAD
         <div className="mt-1 text-xs text-slate-500">
-          <strong>Translate:</strong>{" "}
-=======
-        <div className="mt-1 text-xs text-gray-500">
           <strong>{t("environments.product.languages.translate")}:</strong>{" "}
->>>>>>> ef454d81
           {recallToHeadline(value, localSurvey, false, "default", attributeClasses)["default"]}
         </div>
       )}
