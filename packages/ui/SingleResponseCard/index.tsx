--- conflicted
+++ resolved
@@ -18,11 +18,8 @@
 import { TTag } from "@formbricks/types/tags";
 import { TUser } from "@formbricks/types/user";
 
-<<<<<<< HEAD
+import { getLanguageLabel } from "../../ee/multiLanguage/lib/isoLanguages";
 import { AddressResponse } from "../AddressResponse";
-=======
-import { getLanguageLabel } from "../../ee/multiLanguage/lib/isoLanguages";
->>>>>>> f5ef6b9c
 import { PersonAvatar } from "../Avatars";
 import { DeleteDialog } from "../DeleteDialog";
 import { FileUploadResponse } from "../FileUploadResponse";
