import {
  ErrorHandler,
  InvalidMatchTypeError,
  NetworkError,
  Result,
  err,
  match,
  ok,
  okVoid,
} from "@formbricks/lib/errors";
import { Logger } from "@formbricks/lib/logger";
import type { TActionClass } from "@formbricks/types/actionClasses";
import type { TActionClassPageUrlRule } from "@formbricks/types/actionClasses";
import { TSurveyInlineTriggers } from "@formbricks/types/surveys";

import { trackAction } from "./actions";
import { Config } from "./config";
<<<<<<< HEAD
=======
import { ErrorHandler, InvalidMatchTypeError, NetworkError, Result, err, match, ok, okVoid } from "./errors";
import { Logger } from "./logger";
import { renderWidget } from "./widget";
>>>>>>> 338b2162

const config = Config.getInstance();
const logger = Logger.getInstance();
const errorHandler = ErrorHandler.getInstance();

export const checkPageUrl = async (): Promise<Result<void, InvalidMatchTypeError | NetworkError>> => {
  logger.debug(`Checking page url: ${window.location.href}`);
  const { state } = config.get();
  const { noCodeActionClasses = [], surveys = [] } = state ?? {};

  const actionsWithPageUrl: TActionClass[] = noCodeActionClasses.filter((action) => {
    const { innerHtml, cssSelector, pageUrl } = action.noCodeConfig || {};
    return pageUrl && !innerHtml && !cssSelector;
  });

  const surveysWithInlineTriggers = surveys.filter((survey) => {
    const { pageUrl, cssSelector, innerHtml } = survey.inlineTriggers?.noCodeConfig || {};
    return pageUrl && !cssSelector && !innerHtml;
  });

  if (actionsWithPageUrl.length > 0) {
    for (const event of actionsWithPageUrl) {
      if (!event.noCodeConfig?.pageUrl) {
        continue;
      }

      const {
        noCodeConfig: { pageUrl },
      } = event;

      const match = checkUrlMatch(window.location.href, pageUrl.value, pageUrl.rule);

      if (match.ok !== true) return err(match.error);

      if (match.value === false) continue;

      const trackResult = await trackAction(event.name);

      if (trackResult.ok !== true) return err(trackResult.error);
    }
  }

  if (surveysWithInlineTriggers.length > 0) {
    surveysWithInlineTriggers.forEach((survey) => {
      const { noCodeConfig } = survey.inlineTriggers ?? {};
      const { pageUrl } = noCodeConfig ?? {};

      if (pageUrl) {
        const match = checkUrlMatch(window.location.href, pageUrl.value, pageUrl.rule);

        if (match.ok !== true) return err(match.error);

        renderWidget(survey);
      }
    });
  }

  return okVoid();
};

let arePageUrlEventListenersAdded = false;
const checkPageUrlWrapper = () => checkPageUrl();

export const addPageUrlEventListeners = (): void => {
  if (typeof window === "undefined" || arePageUrlEventListenersAdded) return;

  window.addEventListener("hashchange", checkPageUrlWrapper);
  window.addEventListener("popstate", checkPageUrlWrapper);
  window.addEventListener("pushstate", checkPageUrlWrapper);
  window.addEventListener("replacestate", checkPageUrlWrapper);
  window.addEventListener("load", checkPageUrlWrapper);

  arePageUrlEventListenersAdded = true;
};

export const removePageUrlEventListeners = (): void => {
  if (typeof window === "undefined" || !arePageUrlEventListenersAdded) return;

  window.removeEventListener("hashchange", checkPageUrlWrapper);
  window.removeEventListener("popstate", checkPageUrlWrapper);
  window.removeEventListener("pushstate", checkPageUrlWrapper);
  window.removeEventListener("replacestate", checkPageUrlWrapper);
  window.removeEventListener("load", checkPageUrlWrapper);

  arePageUrlEventListenersAdded = false;
};

export function checkUrlMatch(
  url: string,
  pageUrlValue: string,
  pageUrlRule: TActionClassPageUrlRule
): Result<boolean, InvalidMatchTypeError> {
  switch (pageUrlRule) {
    case "exactMatch":
      return ok(url === pageUrlValue);
    case "contains":
      return ok(url.includes(pageUrlValue));
    case "startsWith":
      return ok(url.startsWith(pageUrlValue));
    case "endsWith":
      return ok(url.endsWith(pageUrlValue));
    case "notMatch":
      return ok(url !== pageUrlValue);
    case "notContains":
      return ok(!url.includes(pageUrlValue));
    default:
      return err({
        code: "invalid_match_type",
        message: "Invalid match type",
      });
  }
}

const evaluateNoCodeConfig = (
  targetElement: HTMLElement,
  action: TActionClass | TSurveyInlineTriggers
): boolean => {
  const innerHtml = action.noCodeConfig?.innerHtml?.value;
  const cssSelectors = action.noCodeConfig?.cssSelector?.value;
  const pageUrl = action.noCodeConfig?.pageUrl?.value;
  const pageUrlRule = action.noCodeConfig?.pageUrl?.rule;

  if (!innerHtml && !cssSelectors && !pageUrl) {
    return false;
  }

  if (innerHtml && targetElement.innerHTML !== innerHtml) {
    return false;
  }

  if (cssSelectors) {
    // Split selectors that start with a . or # including the . or #
    const individualSelectors = cssSelectors.split(/\s*(?=[.#])/);
    for (let selector of individualSelectors) {
      if (!targetElement.matches(selector)) {
        return false;
      }
    }
  }

  if (pageUrl && pageUrlRule) {
    const urlMatch = checkUrlMatch(window.location.href, pageUrl, pageUrlRule);
    if (!urlMatch.ok || !urlMatch.value) {
      return false;
    }
  }

  return true;
};

export const checkClickMatch = (event: MouseEvent) => {
  const { state } = config.get();
  if (!state) {
    return;
  }

  const { noCodeActionClasses } = state;
  if (!noCodeActionClasses) {
    return;
  }

  const targetElement = event.target as HTMLElement;

  noCodeActionClasses.forEach((action: TActionClass) => {
    const shouldTrack = evaluateNoCodeConfig(targetElement, action);
    if (shouldTrack) {
      trackAction(action.name).then((res) => {
        match(
          res,
          (_value) => {},
          (err) => {
            errorHandler.handle(err);
          }
        );
      });
    }
  });

  // check for the inline triggers as well
  const activeSurveys = state.surveys;
  if (!activeSurveys || activeSurveys.length === 0) {
    return;
  }

  activeSurveys.forEach((survey) => {
    const { inlineTriggers } = survey;
    if (inlineTriggers) {
      const shouldTrack = evaluateNoCodeConfig(targetElement, inlineTriggers);
      if (shouldTrack) {
        renderWidget(survey);
      }
    }
  });
};

let isClickEventListenerAdded = false;
const checkClickMatchWrapper = (e: MouseEvent) => checkClickMatch(e);

export const addClickEventListener = (): void => {
  if (typeof window === "undefined" || isClickEventListenerAdded) return;

  document.addEventListener("click", checkClickMatchWrapper);

  isClickEventListenerAdded = true;
};

export const removeClickEventListener = (): void => {
  if (!isClickEventListenerAdded) return;

  document.removeEventListener("click", checkClickMatchWrapper);

  isClickEventListenerAdded = false;
};<|MERGE_RESOLUTION|>--- conflicted
+++ resolved
@@ -15,12 +15,7 @@
 
 import { trackAction } from "./actions";
 import { Config } from "./config";
-<<<<<<< HEAD
-=======
-import { ErrorHandler, InvalidMatchTypeError, NetworkError, Result, err, match, ok, okVoid } from "./errors";
-import { Logger } from "./logger";
 import { renderWidget } from "./widget";
->>>>>>> 338b2162
 
 const config = Config.getInstance();
 const logger = Logger.getInstance();
