--- conflicted
+++ resolved
@@ -23,17 +23,6 @@
 
 const config = Config.getInstance();
 const logger = Logger.getInstance();
-
-<<<<<<< HEAD
-const setDebugLevel = (c: TJsConfigInput): void => {
-  if (c.debug) {
-    logger.debug(`Setting log level to debug`);
-    logger.configure({ logLevel: "debug" });
-  }
-};
-=======
-let isInitialized = false;
->>>>>>> 186feefd
 
 export const initialize = async (
   c: TJsConfigInput
