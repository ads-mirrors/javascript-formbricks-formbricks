import { FormbricksAPI } from "@formbricks/api";
import { NetworkError, Result, err, okVoid } from "@formbricks/lib/errors";
import { Logger } from "@formbricks/lib/logger";
import { TJsActionInput } from "@formbricks/types/js";
import { TSurvey } from "@formbricks/types/surveys";

import { Config } from "./config";
<<<<<<< HEAD
=======
import { NetworkError, Result, err, okVoid } from "./errors";
import { Logger } from "./logger";
import { sync } from "./sync";
import { getIsDebug } from "./utils";
>>>>>>> 186feefd
import { renderWidget } from "./widget";

const logger = Logger.getInstance();
const config = Config.getInstance();

const intentsToNotCreateOnApp = ["Exit Intent (Desktop)", "50% Scroll"];

const shouldDisplayBasedOnPercentage = (displayPercentage: number) => {
  const randomNum = Math.floor(Math.random() * 100) + 1;
  return randomNum <= displayPercentage;
};

export const trackAction = async (name: string): Promise<Result<void, NetworkError>> => {
  const { userId } = config.get();
  const input: TJsActionInput = {
    environmentId: config.get().environmentId,
    userId,
    name,
  };

  // don't send actions to the backend if the person is not identified
  if (userId && !intentsToNotCreateOnApp.includes(name)) {
    logger.debug(`Sending action "${name}" to backend`);

    const api = new FormbricksAPI({
      apiHost: config.get().apiHost,
      environmentId: config.get().environmentId,
    });
    const res = await api.client.action.create({
      ...input,
      userId,
    });

    if (!res.ok) {
      return err({
        code: "network_error",
        message: `Error tracking action ${name}`,
        status: 500,
        url: `${config.get().apiHost}/api/v1/client/${config.get().environmentId}/actions`,
        responseMessage: res.error.message,
      });
    }

    // we skip the resync on a new action since this leads to too many requests if the user has a lot of actions
    // also this always leads to a second sync call on the `New Session` action
    // when debug: sync after every action for testing purposes
    if (getIsDebug()) {
      await sync(
        {
          environmentId: config.get().environmentId,
          apiHost: config.get().apiHost,
          userId,
        },
        true
      );
    }
  }

  logger.debug(`Formbricks: Action "${name}" tracked`);

  // get a list of surveys that are collecting insights
  const activeSurveys = config.get().state?.surveys;

  if (!!activeSurveys && activeSurveys.length > 0) {
    await triggerSurvey(name, activeSurveys);
  } else {
    logger.debug("No active surveys to display");
  }

  return okVoid();
};

export const triggerSurvey = async (actionName: string, activeSurveys: TSurvey[]): Promise<void> => {
  for (const survey of activeSurveys) {
    // Check if the survey should be displayed based on displayPercentage
    if (survey.displayPercentage) {
      const shouldDisplaySurvey = shouldDisplayBasedOnPercentage(survey.displayPercentage);
      if (!shouldDisplaySurvey) {
        logger.debug("Survey display skipped based on displayPercentage.");
        continue;
      }
    }
    for (const trigger of survey.triggers) {
      if (trigger === actionName) {
        logger.debug(`Formbricks: survey ${survey.id} triggered by action "${actionName}"`);
        await renderWidget(survey);
        return;
      }
    }
  }
};<|MERGE_RESOLUTION|>--- conflicted
+++ resolved
@@ -5,13 +5,8 @@
 import { TSurvey } from "@formbricks/types/surveys";
 
 import { Config } from "./config";
-<<<<<<< HEAD
-=======
-import { NetworkError, Result, err, okVoid } from "./errors";
-import { Logger } from "./logger";
 import { sync } from "./sync";
 import { getIsDebug } from "./utils";
->>>>>>> 186feefd
 import { renderWidget } from "./widget";
 
 const logger = Logger.getInstance();
