--- conflicted
+++ resolved
@@ -4,12 +4,7 @@
 import { TJsState, TJsStateSync, TJsSyncParams } from "@formbricks/types/js";
 
 import { Config } from "./config";
-<<<<<<< HEAD
-=======
-import { NetworkError, Result, err, ok } from "./errors";
-import { Logger } from "./logger";
 import { getIsDebug } from "./utils";
->>>>>>> 186feefd
 
 const config = Config.getInstance();
 const logger = Logger.getInstance();
