--- conflicted
+++ resolved
@@ -3,22 +3,8 @@
 
 class AppDelegate: NSObject, UIApplicationDelegate {
     
-<<<<<<< HEAD
-    func application(_ application: UIApplication, didFinishLaunchingWithOptions launchOptions: [UIApplication.LaunchOptionsKey : Any]? = nil) -> Bool {
-        let config = FormbricksConfig.Builder(appUrl: "[appUrl]", environmentId: "[environmentId]")
-            .setLogLevel(.debug)
-            .build()
-        
-        Formbricks.setup(with: config)
-        
-        
-        Formbricks.logout()
-        Formbricks.setUserId(UUID().uuidString)
-        
-=======
     func application(_ application: UIApplication, 
                      didFinishLaunchingWithOptions launchOptions: [UIApplication.LaunchOptionsKey : Any]? = nil) -> Bool {
->>>>>>> 81d717cc
         return true
     }
 }