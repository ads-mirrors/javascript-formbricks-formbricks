--- conflicted
+++ resolved
@@ -55,7 +55,6 @@
     func dismissView() {
         viewController?.dismiss(animated: true)
     }
-<<<<<<< HEAD
 }
 
 extension UIWindow {
@@ -76,6 +75,4 @@
             return UIApplication.shared.keyWindow
         }
     }
-=======
->>>>>>> 0e892939
 }