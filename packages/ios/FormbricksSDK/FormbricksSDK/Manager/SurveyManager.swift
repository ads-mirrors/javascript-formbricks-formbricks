import SwiftUI

/// The SurveyManager is responsible for managing the surveys that are displayed to the user.
/// Filtering surveys based on the user's segments, responses, and displays.
final class SurveyManager {
    private let userManager: UserManager
    private let presentSurveyManager: PresentSurveyManager
    
    private init(userManager: UserManager, presentSurveyManager: PresentSurveyManager) {
        self.userManager = userManager
        self.presentSurveyManager = presentSurveyManager
    }
    
    static func create(userManager: UserManager, presentSurveyManager: PresentSurveyManager) -> SurveyManager {
        return SurveyManager(userManager: userManager, presentSurveyManager: presentSurveyManager)
    }
    
    private static let environmentResponseObjectKey = "environmentResponseObjectKey"
    internal var service = FormbricksService()
    private var backingEnvironmentResponse: EnvironmentResponse?
    /// Stores the surveys that are filtered based on the defined criteria, such as recontact days, display options etc.
    internal  private(set) var filteredSurveys: [Survey] = []
    /// Stores is a survey is being shown or the show in delayed
    internal private(set) var isShowingSurvey: Bool = false
    /// Store error state
    internal private(set) var hasApiError: Bool = false
    
    /// Fills up the `filteredSurveys` array
    func filterSurveys() {
        guard let environment = environmentResponse else { return }
        guard let surveys = environment.data.data.surveys else { return }
        
        let displays = userManager.displays ?? []
        let responses = userManager.responses ?? []
        let segments = userManager.segments ?? []
        
        filteredSurveys = filterSurveysBasedOnDisplayType(surveys, displays: displays, responses: responses)
        filteredSurveys = filterSurveysBasedOnRecontactDays(filteredSurveys, defaultRecontactDays: environment.data.data.project.recontactDays)
                
        // If we have a user, we do more filtering
        if userManager.userId != nil {
            if segments.isEmpty {
                filteredSurveys = []
                return
            }
            
            filteredSurveys = filterSurveysBasedOnSegments(filteredSurveys, segments: segments)
        }
    }
    
    /// Checks if there are any surveys to display, based in the track action, and if so, displays the first one.
    /// Handles the display percentage and the delay of the survey.
    func track(_ action: String) {
        guard !isShowingSurvey else { return }
        
        let actionClasses = environmentResponse?.data.data.actionClasses ?? []
        let codeActionClasses = actionClasses.filter { $0.type == "code" }
        let actionClass = codeActionClasses.first { $0.key == action }
        let firstSurveyWithActionClass = filteredSurveys.first { survey in
            return survey.triggers?.contains(where: { $0.actionClass?.name == actionClass?.name }) ?? false
        }
                
        // Display percentage
        let shouldDisplay = shouldDisplayBasedOnPercentage(firstSurveyWithActionClass?.displayPercentage)
                
        // Display and delay it if needed
        if let surveyId = firstSurveyWithActionClass?.id, shouldDisplay {
            isShowingSurvey = true
            let timeout = firstSurveyWithActionClass?.delay ?? 0
            DispatchQueue.global().asyncAfter(deadline: .now() + Double(timeout)) { [weak self] in
                self?.showSurvey(withId: surveyId)
            }
        }
    }
}

// MARK: - API calls -
extension SurveyManager {
    /// Checks if the environment state needs to be refreshed based on its `expiresAt` property, and if so, refreshes it, starts the refresh timer, and filters the surveys.
    func refreshEnvironmentIfNeeded(force: Bool = false) {
        if let environmentResponse = environmentResponse, environmentResponse.data.expiresAt.timeIntervalSinceNow > 0, !force {
            Formbricks.logger?.debug("Environment state is still valid until \(environmentResponse.data.expiresAt)")
            filterSurveys()
            return
        }
        
        service.getEnvironmentState { [weak self] result in
            switch result {
            case .success(let response):
                self?.hasApiError = false
                self?.environmentResponse = response
                self?.startRefreshTimer(expiresAt: response.data.expiresAt)
                self?.filterSurveys()
            case .failure:
                self?.hasApiError = true
                Formbricks.logger?.error(FormbricksSDKError(type: .unableToRefreshEnvironment).message)
                self?.startErrorTimer()
            }
        }
    }
    
    /// Posts a survey response to the Formbricks API.
    func postResponse(surveyId: String) {
        userManager.onResponse(surveyId: surveyId)
    }
    
    /// Creates a new display for the survey. It is called when the survey is displayed to the user.
    func onNewDisplay(surveyId: String) {
        userManager.onDisplay(surveyId: surveyId)
    }
}

// MARK: - Present and dismiss survey window -
extension SurveyManager {
    /// Dismisses the presented survey window.
    func dismissSurveyWebView() {
        isShowingSurvey = false
        presentSurveyManager.dismissView()
    }
<<<<<<< HEAD
    
    /// Dismisses the presented survey window after a delay.
    func delayedDismiss() {
        DispatchQueue.main.asyncAfter(deadline: .now() + Double(Config.Environment.closingTimeoutInSeconds)) { [weak self] in
            self?.dismissSurveyWebView()
        }
    }
=======
>>>>>>> 5a8d10b5
}

private extension SurveyManager {
    /// Presents the survey window with the given id. It is called when a survey is triggered.
    /// The survey is displayed based on the `FormbricksView`.
    /// The view controller is presented over the current context.
    func showSurvey(withId id: String) {
        if let environmentResponse = environmentResponse {
            presentSurveyManager.present(environmentResponse: environmentResponse, id: id)
        }
        
    }
    
    /// Starts a timer to refresh the environment state after the given timeout (`expiresAt`).
    func startRefreshTimer(expiresAt: Date) {
        let timeout = expiresAt.timeIntervalSinceNow
        refreshEnvironmentAfter(timeout: timeout)
    }
    
    /// When an error occurs, it starts a timer to refresh the environment state after the given timeout.
    func startErrorTimer() {
        refreshEnvironmentAfter(timeout: Double(Config.Environment.refreshStateOnErrorTimeoutInMinutes) * 60.0)
    }
    
    /// Refreshes the environment state after the given timeout.
    func refreshEnvironmentAfter(timeout: Double) {
        guard timeout > 0 else {
            return
        }
        
        DispatchQueue.global().asyncAfter(deadline: .now() + timeout) { [weak self] in
            Formbricks.logger?.debug("Refreshing environment state.")
            self?.refreshEnvironmentIfNeeded(force: true)
        }
    }
    
    /// Decides if the survey should be displayed based on the display percentage.
    func shouldDisplayBasedOnPercentage(_ displayPercentage: Double?) -> Bool {
        guard let displayPercentage = displayPercentage else { return true }
        let randomNum = Double(Int.random(in: 0..<10000)) / 100.0
        return randomNum <= displayPercentage
    }
}

// MARK: - Store data in the UserDefaults -
extension SurveyManager {
    var environmentResponse: EnvironmentResponse? {
        get {
            if let environmentResponse = backingEnvironmentResponse {
                return environmentResponse
            } else {
                if let data = UserDefaults.standard.data(forKey: SurveyManager.environmentResponseObjectKey) {
                    return try? JSONDecoder().decode(EnvironmentResponse.self, from: data)
                } else {
                    Formbricks.logger?.error(FormbricksSDKError(type: .unableToRetrieveEnvironment).message)
                    return nil
                }
            }
        } set {
            if let data = try? JSONEncoder().encode(newValue) {
                UserDefaults.standard.set(data, forKey: SurveyManager.environmentResponseObjectKey)
                backingEnvironmentResponse = newValue
            } else {
                Formbricks.logger?.error(FormbricksSDKError(type: .unableToPersistEnvironment).message)
            }
        }
    }
}

// MARK: - Helper methods -
private extension SurveyManager {
    /// Filters the surveys based on the display type and limit.
    func filterSurveysBasedOnDisplayType(_ surveys: [Survey], displays: [Display], responses: [String]) -> [Survey] {
        return surveys.filter { survey in
            switch survey.displayOption {
            case .respondMultiple:
                return true
                
            case .displayOnce:
                return !displays.contains { $0.surveyId == survey.id }
                
            case .displayMultiple:
                return !responses.contains { $0 == survey.id }
                
            case .displaySome:
                if let limit = survey.displayLimit {
                    if responses.contains(where: { $0 == survey.id }) {
                        return false
                    }
                    return displays.filter { $0.surveyId == survey.id }.count < limit
                } else {
                    return true
                }
                
            default:
                Formbricks.logger?.error(FormbricksSDKError(type: .invalidDisplayOption).message)
                return false
            }
            
            
        }
    }
    
    /// Filters the surveys based on the recontact days and the `lastDisplayedAt` date.
    func filterSurveysBasedOnRecontactDays(_ surveys: [Survey], defaultRecontactDays:  Int?) -> [Survey] {
        surveys.filter { survey in
            guard let lastDisplayedAt = userManager.lastDisplayedAt else { return true }
            let recontactDays = survey.recontactDays ?? defaultRecontactDays
            
            if let recontactDays = recontactDays {
                return Calendar.current.numberOfDaysBetween(Date(), and: lastDisplayedAt) >= recontactDays
            }
            
            return true
        }
    }
    
    /// Filters the surveys based on the user's segments.
    func filterSurveysBasedOnSegments(_ surveys: [Survey], segments: [String]) -> [Survey] {
        return surveys.filter { survey in
            guard let segmentId = survey.segment?.id else { return false }
            return segments.contains(segmentId)
        }
    }
    
}<|MERGE_RESOLUTION|>--- conflicted
+++ resolved
@@ -117,16 +117,6 @@
         isShowingSurvey = false
         presentSurveyManager.dismissView()
     }
-<<<<<<< HEAD
-    
-    /// Dismisses the presented survey window after a delay.
-    func delayedDismiss() {
-        DispatchQueue.main.asyncAfter(deadline: .now() + Double(Config.Environment.closingTimeoutInSeconds)) { [weak self] in
-            self?.dismissSurveyWebView()
-        }
-    }
-=======
->>>>>>> 5a8d10b5
 }
 
 private extension SurveyManager {
