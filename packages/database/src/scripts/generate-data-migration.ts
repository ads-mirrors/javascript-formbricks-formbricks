import fs from "node:fs/promises";
import path from "node:path";
import readline from "node:readline";
<<<<<<< HEAD
import { createId } from "@paralleldrive/cuid2";
=======
import { logger } from "@formbricks/logger";
>>>>>>> a9946737

const rl = readline.createInterface({
  input: process.stdin,
  output: process.stdout,
});

const migrationsDir = path.resolve(__dirname, "../../migration");

async function createMigration(): Promise<void> {
  // Log the full path to verify directory location
  logger.info(migrationsDir, "Migrations Directory Full Path");

  // Check if migrations directory exists, create if not
  const hasAccess = await fs
    .access(migrationsDir)
    .then(() => true)
    .catch(() => false);

  if (!hasAccess) {
    await fs.mkdir(migrationsDir, { recursive: true });
    logger.info(`Created migrations directory: ${migrationsDir}`);
  }

  const migrationNameSpaced = await promptForMigrationName();
  const migrationName = migrationNameSpaced.replace(/\s+/g, "_");
  const migrationFunctionName = migrationNameSpaced
    .replace(/(?:^\w|[A-Z]|\b\w)/g, (word, index) => (index === 0 ? word.toLowerCase() : word.toUpperCase()))
    .replace(/\s+/g, "");

  const existingMigrations = await fs.readdir(migrationsDir);
  const duplicateMigration = existingMigrations.find((dir) => dir.includes(migrationName));

  if (duplicateMigration) {
    throw new Error(`Migration with name "${migrationName}" already exists in ${migrationsDir}`);
  }

  const timestamp = generateTimestamp();
  const migrationNameTimestamped = `${timestamp}_${migrationName}`;
  const fullMigrationPath = path.join(migrationsDir, migrationNameTimestamped);
  const filePath = path.join(fullMigrationPath, "migration.ts");

  const hasAccessToMigration = await fs
    .access(fullMigrationPath)
    .then(() => true)
    .catch(() => false);

  // Check if the migration already exists
  if (hasAccessToMigration) {
    throw new Error(`Migration "${migrationName}" already exists.`);
  }

  // Create the migration directory
  await fs.mkdir(fullMigrationPath, { recursive: true });
  logger.info(fullMigrationPath, "Created migration directory");

  // Create the migration file
  await fs.writeFile(filePath, getTemplateContent(migrationFunctionName, migrationNameTimestamped));
  logger.info(filePath, "New migration created");
}

function promptForMigrationName(): Promise<string> {
  return new Promise((resolve) => {
    rl.question("Enter the name of the migration (please use spaces): ", (name) => {
      if (!name.trim()) {
        logger.error("Migration name cannot be empty.");
        process.exit(1);
      }
      if (/[^a-zA-Z0-9\s]/.test(name)) {
        logger.error(
          "Migration name contains invalid characters. Only letters, numbers, and spaces are allowed."
        );
        process.exit(1);
      }
      rl.close();
      resolve(name);
    });
  });
}

function generateTimestamp(): string {
  const now = new Date();
  // use UTC time to avoid timezone issues

  const utcTime = now.toISOString().replace(/[-:]/g, "").replace("T", "").replace("Z", "").slice(0, 14);
  return utcTime;
}

function getTemplateContent(migrationName: string, fullMigrationName: string): string {
  const migrationId = createId();

  return `
import type { MigrationScript } from "../../src/scripts/migration-runner";

export const ${migrationName}: MigrationScript = {
  type: "data",
  id: "${migrationId}",
  name: "${fullMigrationName}",
  run: async ({ tx }) => {
    // Your migration script goes here
  }
};
`;
}

createMigration().catch((error: unknown) => {
  logger.fatal(error, "An error occurred while creating the migration");
  process.exit(1);
});<|MERGE_RESOLUTION|>--- conflicted
+++ resolved
@@ -1,11 +1,8 @@
+import { createId } from "@paralleldrive/cuid2";
 import fs from "node:fs/promises";
 import path from "node:path";
 import readline from "node:readline";
-<<<<<<< HEAD
-import { createId } from "@paralleldrive/cuid2";
-=======
 import { logger } from "@formbricks/logger";
->>>>>>> a9946737
 
 const rl = readline.createInterface({
   input: process.stdin,
