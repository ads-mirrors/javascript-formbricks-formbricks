--- conflicted
+++ resolved
@@ -328,11 +328,8 @@
 
 enum IntegrationType {
   googleSheets
-<<<<<<< HEAD
   notion
-=======
   airtable
->>>>>>> b645418b
 }
 
 model Integration {
