// This is your Prisma schema file,
// learn more about it in the docs: https://pris.ly/d/prisma-schema

datasource db {
  provider   = "postgresql"
  url        = env("DATABASE_URL")
  extensions = [pgvector(map: "vector")]
}

generator client {
  provider        = "prisma-client-js"
  previewFeatures = ["postgresqlExtensions"]
}

// generator dbml {
//  provider = "prisma-dbml-generator"
// }

generator zod {
  provider      = "zod-prisma"
  output        = "./zod"
  imports       = "./zod-utils"
  relationModel = "default"
}

generator json {
  provider = "prisma-json-types-generator"
}

enum PipelineTriggers {
  responseCreated
  responseUpdated
  responseFinished
}

enum WebhookSource {
  user
  zapier
  make
  n8n
}

model Webhook {
  id            String             @id @default(cuid())
  name          String?
  createdAt     DateTime           @default(now()) @map(name: "created_at")
  updatedAt     DateTime           @updatedAt @map(name: "updated_at")
  url           String
  source        WebhookSource      @default(user)
  environment   Environment        @relation(fields: [environmentId], references: [id], onDelete: Cascade)
  environmentId String
  triggers      PipelineTriggers[]
  surveyIds     String[]

  @@index([environmentId])
}

model Attribute {
  id               String         @id @default(cuid())
  createdAt        DateTime       @default(now()) @map(name: "created_at")
  updatedAt        DateTime       @updatedAt @map(name: "updated_at")
  attributeClass   AttributeClass @relation(fields: [attributeClassId], references: [id], onDelete: Cascade)
  attributeClassId String
  person           Person         @relation(fields: [personId], references: [id], onDelete: Cascade)
  personId         String
  value            String

  @@unique([personId, attributeClassId])
}

enum AttributeType {
  code
  noCode
  automatic
}

model AttributeClass {
  id               String                  @id @default(cuid())
  createdAt        DateTime                @default(now()) @map(name: "created_at")
  updatedAt        DateTime                @updatedAt @map(name: "updated_at")
  name             String
  description      String?
  archived         Boolean                 @default(false)
  type             AttributeType
  environment      Environment             @relation(fields: [environmentId], references: [id], onDelete: Cascade)
  environmentId    String
  attributes       Attribute[]
  attributeFilters SurveyAttributeFilter[]

  @@unique([name, environmentId])
  @@index([environmentId, createdAt])
  @@index([environmentId, archived])
}

model Person {
  id            String      @id @default(cuid())
  userId        String
  createdAt     DateTime    @default(now()) @map(name: "created_at")
  updatedAt     DateTime    @updatedAt @map(name: "updated_at")
  environment   Environment @relation(fields: [environmentId], references: [id], onDelete: Cascade)
  environmentId String
  responses     Response[]
  attributes    Attribute[]
  displays      Display[]
  actions       Action[]

  @@unique([environmentId, userId])
  @@index([environmentId])
}

model Response {
  id               String            @id @default(cuid())
  createdAt        DateTime          @default(now()) @map(name: "created_at")
  updatedAt        DateTime          @updatedAt @map(name: "updated_at")
  finished         Boolean           @default(false)
  survey           Survey            @relation(fields: [surveyId], references: [id], onDelete: Cascade)
  surveyId         String
  person           Person?           @relation(fields: [personId], references: [id], onDelete: Cascade)
  personId         String?
  notes            ResponseNote[]
  /// @zod.custom(imports.ZResponseData)
  /// [ResponseData]
  data             Json              @default("{}")
  /// @zod.custom(imports.ZResponseVariables)
  /// [ResponseVariables]
  variables        Json              @default("{}")
  /// @zod.custom(imports.ZResponseTtc)
  /// [ResponseTtc]
  ttc              Json              @default("{}")
  /// @zod.custom(imports.ZResponseMeta)
  /// [ResponseMeta]
  meta             Json              @default("{}")
  tags             TagsOnResponses[]
  /// @zod.custom(imports.ZResponsePersonAttributes)
  /// [ResponsePersonAttributes]
  personAttributes Json?
  // singleUseId, used to prevent multiple responses
  singleUseId      String?
  language         String?
<<<<<<< HEAD
  documents        Document[]
=======
  displayId        String?           @unique
  display          Display?          @relation(fields: [displayId], references: [id])
>>>>>>> a8e1fce3

  @@unique([surveyId, singleUseId])
  @@index([surveyId, createdAt]) // to determine monthly response count
  @@index([personId, createdAt]) // to determine monthly identified users (persons)
  @@index([surveyId])
}

model ResponseNote {
  id         String   @id @default(cuid())
  createdAt  DateTime @default(now()) @map(name: "created_at")
  updatedAt  DateTime @updatedAt @map(name: "updated_at")
  response   Response @relation(fields: [responseId], references: [id], onDelete: Cascade)
  responseId String
  user       User     @relation(fields: [userId], references: [id], onDelete: Cascade)
  userId     String
  text       String
  isResolved Boolean  @default(false)
  isEdited   Boolean  @default(false)

  @@index([responseId])
}

model Tag {
  id            String            @id @default(cuid())
  createdAt     DateTime          @default(now()) @map(name: "created_at")
  updatedAt     DateTime          @updatedAt @map(name: "updated_at")
  name          String
  responses     TagsOnResponses[]
  environmentId String
  environment   Environment       @relation(fields: [environmentId], references: [id], onDelete: Cascade)

  @@unique([environmentId, name])
  @@index([environmentId])
}

model TagsOnResponses {
  responseId String
  response   Response @relation(fields: [responseId], references: [id], onDelete: Cascade)
  tagId      String
  tag        Tag      @relation(fields: [tagId], references: [id], onDelete: Cascade)

  @@id([responseId, tagId])
  @@index([responseId])
}

enum SurveyStatus {
  draft
  scheduled
  inProgress
  paused
  completed
}

enum DisplayStatus {
  seen
  responded
}

model Display {
  id         String         @id @default(cuid())
  createdAt  DateTime       @default(now()) @map(name: "created_at")
  updatedAt  DateTime       @updatedAt @map(name: "updated_at")
  survey     Survey         @relation(fields: [surveyId], references: [id], onDelete: Cascade)
  surveyId   String
  person     Person?        @relation(fields: [personId], references: [id], onDelete: Cascade)
  personId   String?
  responseId String?        @unique //deprecated
  status     DisplayStatus?
  response   Response?

  @@index([surveyId])
  @@index([personId, createdAt])
}

model SurveyTrigger {
  id            String      @id @default(cuid())
  createdAt     DateTime    @default(now()) @map(name: "created_at")
  updatedAt     DateTime    @updatedAt @map(name: "updated_at")
  survey        Survey      @relation(fields: [surveyId], references: [id], onDelete: Cascade)
  surveyId      String
  actionClass   ActionClass @relation(fields: [actionClassId], references: [id], onDelete: Cascade)
  actionClassId String

  @@unique([surveyId, actionClassId])
  @@index([surveyId])
}

enum SurveyAttributeFilterCondition {
  equals
  notEquals
}

model SurveyAttributeFilter {
  id               String                         @id @default(cuid())
  createdAt        DateTime                       @default(now()) @map(name: "created_at")
  updatedAt        DateTime                       @updatedAt @map(name: "updated_at")
  attributeClass   AttributeClass                 @relation(fields: [attributeClassId], references: [id], onDelete: Cascade)
  attributeClassId String
  survey           Survey                         @relation(fields: [surveyId], references: [id], onDelete: Cascade)
  surveyId         String
  condition        SurveyAttributeFilterCondition
  value            String

  @@unique([surveyId, attributeClassId])
  @@index([surveyId])
  @@index([attributeClassId])
}

enum SurveyType {
  link
  web
  website
  app
}

enum displayOptions {
  displayOnce
  displayMultiple
  displaySome
  respondMultiple
}

model Survey {
  id                  String                  @id @default(cuid())
  createdAt           DateTime                @default(now()) @map(name: "created_at")
  updatedAt           DateTime                @updatedAt @map(name: "updated_at")
  name                String
  redirectUrl         String?
  type                SurveyType              @default(web)
  environment         Environment             @relation(fields: [environmentId], references: [id], onDelete: Cascade)
  environmentId       String
  creator             User?                   @relation(fields: [createdBy], references: [id])
  createdBy           String?
  status              SurveyStatus            @default(draft)
  /// @zod.custom(imports.ZSurveyWelcomeCard)
  /// [SurveyWelcomeCard]
  welcomeCard         Json                    @default("{\"enabled\": false}")
  /// @zod.custom(imports.ZSurveyQuestions)
  /// [SurveyQuestions]
  questions           Json                    @default("[]")
  /// @zod.custom(imports.ZSurveyEnding)
  /// [SurveyEnding]
  endings             Json[]                  @default([])
  thankYouCard        Json? //deprecated            
  /// @zod.custom(imports.ZSurveyHiddenFields)
  /// [SurveyHiddenFields]
  hiddenFields        Json                    @default("{\"enabled\": false}")
  /// @zod.custom(imports.ZSurveyVariables)
  /// [SurveyVariables]
  variables           Json                    @default("[]")
  responses           Response[]
  displayOption       displayOptions          @default(displayOnce)
  recontactDays       Int?
  displayLimit        Int?
  triggers            SurveyTrigger[]
  /// @zod.custom(imports.ZSurveyInlineTriggers)
  /// [SurveyInlineTriggers]
  inlineTriggers      Json?
  attributeFilters    SurveyAttributeFilter[]
  displays            Display[]
  autoClose           Int?
  autoComplete        Int?
  delay               Int                     @default(0)
  runOnDate           DateTime?
  closeOnDate         DateTime?
  /// @zod.custom(imports.ZSurveyClosedMessage)
  /// [SurveyClosedMessage]
  surveyClosedMessage Json?
  segmentId           String?
  segment             Segment?                @relation(fields: [segmentId], references: [id])

  /// @zod.custom(imports.ZSurveyProductOverwrites)
  /// [SurveyProductOverwrites]
  productOverwrites Json?

  /// @zod.custom(imports.ZSurveyStyling)
  /// [SurveyStyling]
  styling Json?

  /// @zod.custom(imports.ZSurveySingleUse)
  /// [SurveySingleUse]
  singleUse Json? @default("{\"enabled\": false, \"isEncrypted\": true}")

  /// @zod.custom(imports.ZSurveyVerifyEmail)
  /// [SurveyVerifyEmail]
  verifyEmail                     Json? // deprecated
  isVerifyEmailEnabled            Boolean          @default(false)
  isSingleResponsePerEmailEnabled Boolean          @default(false)
  pin                             String?
  resultShareKey                  String?          @unique
  displayPercentage               Decimal?
  languages                       SurveyLanguage[]
  showLanguageSwitch              Boolean?
  documents                       Document[]

  @@index([environmentId, updatedAt])
  @@index([segmentId])
}

enum ActionType {
  code
  noCode
  automatic
}

model ActionClass {
  id             String          @id @default(cuid())
  createdAt      DateTime        @default(now()) @map(name: "created_at")
  updatedAt      DateTime        @updatedAt @map(name: "updated_at")
  name           String
  description    String?
  type           ActionType
  key            String?
  /// @zod.custom(imports.ZActionClassNoCodeConfig)
  /// [ActionClassNoCodeConfig]
  noCodeConfig   Json?
  environment    Environment     @relation(fields: [environmentId], references: [id], onDelete: Cascade)
  environmentId  String
  surveyTriggers SurveyTrigger[]
  actions        Action[]

  @@unique([key, environmentId])
  @@unique([name, environmentId])
  @@index([environmentId, createdAt])
}

model Action {
  id            String      @id @default(cuid())
  createdAt     DateTime    @default(now()) @map(name: "created_at")
  actionClass   ActionClass @relation(fields: [actionClassId], references: [id], onDelete: Cascade)
  actionClassId String
  person        Person      @relation(fields: [personId], references: [id], onDelete: Cascade)
  personId      String
  /// @zod.custom(imports.ZActionProperties)
  /// @zod.custom(imports.ZActionProperties)
  /// [ActionProperties]
  properties    Json        @default("{}")

  @@index([personId, actionClassId, createdAt])
  @@index([actionClassId, createdAt])
  @@index([personId, createdAt])
}

enum EnvironmentType {
  production
  development
}

enum IntegrationType {
  googleSheets
  notion
  airtable
  slack
}

model Integration {
  id            String          @id @default(cuid())
  type          IntegrationType
  environmentId String
  /// @zod.custom(imports.ZIntegrationConfig)
  /// [IntegrationConfig]
  config        Json
  environment   Environment     @relation(fields: [environmentId], references: [id], onDelete: Cascade)

  @@unique([type, environmentId])
  @@index([environmentId])
}

model Environment {
  id                    String           @id @default(cuid())
  createdAt             DateTime         @default(now()) @map(name: "created_at")
  updatedAt             DateTime         @updatedAt @map(name: "updated_at")
  type                  EnvironmentType
  product               Product          @relation(fields: [productId], references: [id], onDelete: Cascade)
  productId             String
  widgetSetupCompleted  Boolean          @default(false)
  appSetupCompleted     Boolean          @default(false)
  websiteSetupCompleted Boolean          @default(false)
  surveys               Survey[]
  people                Person[]
  actionClasses         ActionClass[]
  attributeClasses      AttributeClass[]
  apiKeys               ApiKey[]
  webhooks              Webhook[]
  tags                  Tag[]
  segments              Segment[]
  integration           Integration[]
  documents             Document[]
  insights              Insight[]

  @@index([productId])
}

enum WidgetPlacement {
  bottomLeft
  bottomRight
  topLeft
  topRight
  center
}

model Product {
  id                   String          @id @default(cuid())
  createdAt            DateTime        @default(now()) @map(name: "created_at")
  updatedAt            DateTime        @updatedAt @map(name: "updated_at")
  name                 String
  organization         Organization    @relation(fields: [organizationId], references: [id], onDelete: Cascade)
  organizationId       String
  environments         Environment[]
  brandColor           String? // deprecated; use styling.brandColor instead
  highlightBorderColor String? // deprecated
  /// @zod.custom(imports.ZProductStyling)
  /// [Styling]
  styling              Json            @default("{\"allowStyleOverwrite\":true}")
  /// @zod.custom(imports.ZProductConfig)
  /// [ProductConfig]
  config               Json            @default("{}")
  recontactDays        Int             @default(7)
  linkSurveyBranding   Boolean         @default(true) // Determines if the survey branding should be displayed in link surveys
  inAppSurveyBranding  Boolean         @default(true) // Determines if the survey branding should be displayed in in-app surveys
  placement            WidgetPlacement @default(bottomRight)
  clickOutsideClose    Boolean         @default(true)
  darkOverlay          Boolean         @default(false)
  languages            Language[]
  /// @zod.custom(imports.ZLogo)
  /// [Logo]
  logo                 Json?

  @@unique([organizationId, name])
  @@index([organizationId])
}

model Organization {
  id          String       @id @default(cuid())
  createdAt   DateTime     @default(now()) @map(name: "created_at")
  updatedAt   DateTime     @updatedAt @map(name: "updated_at")
  name        String
  memberships Membership[]
  products    Product[]
  /// @zod.custom(imports.ZTeamBilling)
  /// [TeamBilling]
  billing     Json
  invites     Invite[]
}

enum MembershipRole {
  owner
  admin
  editor
  developer
  viewer
}

model Membership {
  organization   Organization   @relation(fields: [organizationId], references: [id], onDelete: Cascade)
  organizationId String
  user           User           @relation(fields: [userId], references: [id], onDelete: Cascade)
  userId         String
  accepted       Boolean        @default(false)
  role           MembershipRole

  @@id([userId, organizationId])
  @@index([userId])
  @@index([organizationId])
}

model Invite {
  id             String         @id @default(uuid())
  email          String
  name           String?
  organization   Organization   @relation(fields: [organizationId], references: [id], onDelete: Cascade)
  organizationId String
  creator        User           @relation("inviteCreatedBy", fields: [creatorId], references: [id])
  creatorId      String
  acceptor       User?          @relation("inviteAcceptedBy", fields: [acceptorId], references: [id], onDelete: Cascade)
  acceptorId     String?
  accepted       Boolean        @default(false)
  createdAt      DateTime       @default(now())
  expiresAt      DateTime
  role           MembershipRole @default(admin)

  @@index([email, organizationId])
  @@index([organizationId])
}

model ApiKey {
  id            String      @id @unique @default(cuid())
  createdAt     DateTime    @default(now())
  lastUsedAt    DateTime?
  label         String?
  hashedKey     String      @unique()
  environment   Environment @relation(fields: [environmentId], references: [id], onDelete: Cascade)
  environmentId String

  @@index([environmentId])
}

enum IdentityProvider {
  email
  github
  google
  azuread
  openid
}

model Account {
  id                String   @id @default(cuid())
  createdAt         DateTime @default(now()) @map(name: "created_at")
  updatedAt         DateTime @updatedAt @map(name: "updated_at")
  user              User?    @relation(fields: [userId], references: [id], onDelete: Cascade)
  userId            String
  type              String
  provider          String
  providerAccountId String
  access_token      String?  @db.Text
  refresh_token     String?  @db.Text
  expires_at        Int?
  ext_expires_in    Int?
  token_type        String?
  scope             String?
  id_token          String?  @db.Text
  session_state     String?

  @@unique([provider, providerAccountId])
  @@index([userId])
}

enum Role {
  project_manager
  engineer
  founder
  marketing_specialist
  other
}

enum Objective {
  increase_conversion
  improve_user_retention
  increase_user_adoption
  sharpen_marketing_messaging
  support_sales
  other
}

enum Intention {
  survey_user_segments
  survey_at_specific_point_in_user_journey
  enrich_customer_profiles
  collect_all_user_feedback_on_one_platform
  other
}

model User {
  id                        String           @id @default(cuid())
  createdAt                 DateTime         @default(now()) @map(name: "created_at")
  updatedAt                 DateTime         @updatedAt @map(name: "updated_at")
  name                      String
  email                     String           @unique
  emailVerified             DateTime?        @map(name: "email_verified")
  imageUrl                  String?
  twoFactorSecret           String?
  twoFactorEnabled          Boolean          @default(false)
  backupCodes               String?
  password                  String?
  identityProvider          IdentityProvider @default(email)
  identityProviderAccountId String?
  memberships               Membership[]
  accounts                  Account[]
  responseNotes             ResponseNote[]
  groupId                   String?
  invitesCreated            Invite[]         @relation("inviteCreatedBy")
  invitesAccepted           Invite[]         @relation("inviteAcceptedBy")
  role                      Role?
  objective                 Objective?
  /// @zod.custom(imports.ZUserNotificationSettings)
  /// @zod.custom(imports.ZUserNotificationSettings)
  /// [UserNotificationSettings]
  notificationSettings      Json             @default("{}")
  surveys                   Survey[]

  @@index([email])
}

model ShortUrl {
  id        String   @id // generate nanoId in service
  createdAt DateTime @default(now()) @map(name: "created_at")
  updatedAt DateTime @updatedAt @map(name: "updated_at")
  url       String   @unique
}

model Segment {
  id            String      @id @default(cuid())
  createdAt     DateTime    @default(now()) @map(name: "created_at")
  updatedAt     DateTime    @updatedAt @map(name: "updated_at")
  title         String
  description   String?
  isPrivate     Boolean     @default(true)
  /// @zod.custom(imports.ZSegmentFilters)
  /// [SegmentFilter]
  filters       Json        @default("[]")
  environmentId String
  environment   Environment @relation(fields: [environmentId], references: [id], onDelete: Cascade)
  surveys       Survey[]

  @@unique([environmentId, title])
  @@index([environmentId])
}

model Language {
  id              String           @id @default(cuid())
  createdAt       DateTime         @default(now()) @map(name: "created_at")
  updatedAt       DateTime         @updatedAt @map(name: "updated_at")
  code            String
  alias           String?
  product         Product          @relation(fields: [productId], references: [id], onDelete: Cascade)
  productId       String
  surveyLanguages SurveyLanguage[]

  @@unique([productId, code])
}

model SurveyLanguage {
  language   Language @relation(fields: [languageId], references: [id], onDelete: Cascade)
  languageId String
  surveyId   String
  survey     Survey   @relation(fields: [surveyId], references: [id], onDelete: Cascade)
  default    Boolean  @default(false)
  enabled    Boolean  @default(true)

  @@id([languageId, surveyId])
  @@index([surveyId])
  @@index([languageId])
}

enum InsightCategory {
  featureRequest
  complaint
  praise
}

model Insight {
  id               String                      @id @default(cuid())
  createdAt        DateTime                    @default(now()) @map(name: "created_at")
  updatedAt        DateTime                    @updatedAt @map(name: "updated_at")
  environmentId    String
  environment      Environment                 @relation(fields: [environmentId], references: [id], onDelete: Cascade)
  category         InsightCategory
  title            String
  description      String
  vector           Unsupported("vector(512)")?
  documentInsights DocumentInsight[]
}

model DocumentInsight {
  documentId String
  document   Document @relation(fields: [documentId], references: [id], onDelete: Cascade)
  insightId  String
  insight    Insight  @relation(fields: [insightId], references: [id], onDelete: Cascade)

  @@id([documentId, insightId])
  @@index([insightId])
}

enum Sentiment {
  positive
  negative
  neutral
}

model Document {
  id               String                      @id @default(cuid())
  createdAt        DateTime                    @default(now()) @map(name: "created_at")
  updatedAt        DateTime                    @updatedAt @map(name: "updated_at")
  environmentId    String
  environment      Environment                 @relation(fields: [environmentId], references: [id], onDelete: Cascade)
  surveyId         String?
  survey           Survey?                     @relation(fields: [surveyId], references: [id], onDelete: Cascade)
  responseId       String?
  response         Response?                   @relation(fields: [responseId], references: [id], onDelete: Cascade)
  questionId       String?
  sentiment        Sentiment
  text             String
  vector           Unsupported("vector(512)")?
  documentInsights DocumentInsight[]

  @@unique([responseId, questionId])
}<|MERGE_RESOLUTION|>--- conflicted
+++ resolved
@@ -137,12 +137,9 @@
   // singleUseId, used to prevent multiple responses
   singleUseId      String?
   language         String?
-<<<<<<< HEAD
   documents        Document[]
-=======
   displayId        String?           @unique
   display          Display?          @relation(fields: [displayId], references: [id])
->>>>>>> a8e1fce3
 
   @@unique([surveyId, singleUseId])
   @@index([surveyId, createdAt]) // to determine monthly response count
