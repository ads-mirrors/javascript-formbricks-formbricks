--- conflicted
+++ resolved
@@ -107,7 +107,6 @@
 }
 
 model Response {
-<<<<<<< HEAD
   id                String            @id @default(cuid())
   createdAt         DateTime          @default(now()) @map(name: "created_at")
   updatedAt         DateTime          @updatedAt @map(name: "updated_at")
@@ -116,19 +115,8 @@
   surveyId          String
   contact           Contact?          @relation(fields: [contactId], references: [id], onDelete: Cascade)
   contactId         String?
+  endingId          String?
   notes             ResponseNote[]
-=======
-  id               String            @id @default(cuid())
-  createdAt        DateTime          @default(now()) @map(name: "created_at")
-  updatedAt        DateTime          @updatedAt @map(name: "updated_at")
-  finished         Boolean           @default(false)
-  endingId         String?
-  survey           Survey            @relation(fields: [surveyId], references: [id], onDelete: Cascade)
-  surveyId         String
-  person           Person?           @relation(fields: [personId], references: [id], onDelete: Cascade)
-  personId         String?
-  notes            ResponseNote[]
->>>>>>> 37ef6be4
   /// @zod.custom(imports.ZResponseData)
   /// [ResponseData]
   data              Json              @default("{}")
