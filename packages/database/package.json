{
  "name": "@formbricks/database",
  "packageManager": "pnpm@9.15.9",
  "private": true,
  "version": "0.1.0",
  "main": "./src/index.ts",
  "files": [
    "src"
  ],
  "scripts": {
    "clean": "rimraf .turbo node_modules",
    "db:migrate:deploy": "env DATABASE_URL=\"${MIGRATE_DATABASE_URL:-$DATABASE_URL}\" tsx ./src/scripts/apply-migrations.ts",
    "db:migrate:dev": "dotenv -e ../../.env -- sh -c \"pnpm prisma generate && tsx ./src/scripts/apply-migrations.ts\"",
    "db:create-saml-database:deploy": "env SAML_DATABASE_URL=\"${SAML_DATABASE_URL}\" tsx ./src/scripts/create-saml-database.ts",
    "db:create-saml-database:dev": "dotenv -e ../../.env -- tsx ./src/scripts/create-saml-database.ts",
    "db:initial-user-setup:deploy": "env SAML_DATABASE_URL=\"${SAML_DATABASE_URL}\" tsx ./src/scripts/initial-user-setup.ts",
    "db:initial-user-setup:dev": "dotenv -e ../../.env -- tsx ./src/scripts/initial-user-setup.ts",
    "db:push": "prisma db push --accept-data-loss",
    "db:setup": "pnpm db:migrate:dev && pnpm db:create-saml-database:dev && pnpm db:initial-user-setup:dev",
    "db:start": "pnpm db:setup",
    "format": "prisma format",
    "generate": "prisma generate",
    "lint": "eslint ./src --fix",
    "build": "pnpm generate",
    "generate-data-migration": "tsx ./src/scripts/generate-data-migration.ts",
    "create-migration": "dotenv -e ../../.env -- tsx ./src/scripts/create-migration.ts"
  },
  "dependencies": {
    "@formbricks/logger": "workspace:*",
    "@paralleldrive/cuid2": "2.2.2",
    "@prisma/client": "6.7.0",
    "@prisma/extension-accelerate": "1.3.0",
<<<<<<< HEAD
    "bcryptjs": "3.0.2",
    "dotenv-cli": "8.0.0",
    "zod-openapi": "4.2.4"
=======
    "zod-openapi": "4.2.4",
    "zod": "3.24.4"
>>>>>>> c1a35e2d
  },
  "devDependencies": {
    "@formbricks/config-typescript": "workspace:*",
    "@formbricks/eslint-config": "workspace:*",
    "dotenv-cli": "8.0.0",
    "prisma": "6.7.0",
    "prisma-json-types-generator": "3.3.1",
    "ts-node": "10.9.2"
  }
}<|MERGE_RESOLUTION|>--- conflicted
+++ resolved
@@ -30,14 +30,10 @@
     "@paralleldrive/cuid2": "2.2.2",
     "@prisma/client": "6.7.0",
     "@prisma/extension-accelerate": "1.3.0",
-<<<<<<< HEAD
     "bcryptjs": "3.0.2",
     "dotenv-cli": "8.0.0",
-    "zod-openapi": "4.2.4"
-=======
     "zod-openapi": "4.2.4",
     "zod": "3.24.4"
->>>>>>> c1a35e2d
   },
   "devDependencies": {
     "@formbricks/config-typescript": "workspace:*",
