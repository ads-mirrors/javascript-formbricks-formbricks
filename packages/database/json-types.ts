--- conflicted
+++ resolved
@@ -1,37 +1,24 @@
 /* eslint-disable import/no-relative-packages -- required for importing types */
 
 /* eslint-disable @typescript-eslint/no-namespace -- using namespaces is required for prisma-json-types-generator */
-<<<<<<< HEAD
-import { type TActionClassNoCodeConfig } from "@formbricks/types/action-classes";
-import { type TIntegrationConfig } from "@formbricks/types/integration";
-import { type TOrganizationBilling } from "@formbricks/types/organizations";
-import { type TProductConfig, type TProductStyling } from "@formbricks/types/product";
-import {
-  type TResponseContactAttributes,
-  type TResponseData,
-  type TResponseMeta,
-} from "@formbricks/types/responses";
-import { type TBaseFilters } from "@formbricks/types/segment";
-=======
-import { type TActionClassNoCodeConfig } from "../types/action-classes";
-import { type TIntegrationConfig } from "../types/integration";
-import { type TOrganizationBilling } from "../types/organizations";
-import { type TProductConfig, type TProductStyling } from "../types/product";
-import { type TResponseData, type TResponseMeta, type TResponsePersonAttributes } from "../types/responses";
-import { type TBaseFilters } from "../types/segment";
->>>>>>> 37ef6be4
-import {
-  type TSurveyClosedMessage,
-  type TSurveyEnding,
-  type TSurveyHiddenFields,
-  type TSurveyProductOverwrites,
-  type TSurveyQuestions,
-  type TSurveySingleUse,
-  type TSurveyStyling,
-  type TSurveyVariables,
-  type TSurveyWelcomeCard,
+import type { TActionClassNoCodeConfig } from "../types/action-classes";
+import type { TIntegrationConfig } from "../types/integration";
+import type { TOrganizationBilling } from "../types/organizations";
+import type { TProductConfig, TProductStyling } from "../types/product";
+import type { TResponseContactAttributes, TResponseData, TResponseMeta } from "../types/responses";
+import type { TBaseFilters } from "../types/segment";
+import type {
+  TSurveyClosedMessage,
+  TSurveyEnding,
+  TSurveyHiddenFields,
+  TSurveyProductOverwrites,
+  TSurveyQuestions,
+  TSurveySingleUse,
+  TSurveyStyling,
+  TSurveyVariables,
+  TSurveyWelcomeCard,
 } from "../types/surveys/types";
-import { type TUserLocale, type TUserNotificationSettings } from "../types/user";
+import type { TUserLocale, TUserNotificationSettings } from "../types/user";
 import type { TSurveyFollowUpAction, TSurveyFollowUpTrigger } from "./types/survey-follow-up";
 
 declare global {
