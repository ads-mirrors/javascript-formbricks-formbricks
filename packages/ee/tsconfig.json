{
  "extends": "@formbricks/config-typescript/nextjs.json",
  "compilerOptions": {
    "baseUrl": ".",
    "paths": {
      "~/*": ["/*"],
    },
    "resolveJsonModule": true,
  },
<<<<<<< HEAD
  "include": [".", "../ui/Targeting/TargetingIndicator.tsx"],
  "exclude": ["dist", "build", "node_modules"],
=======
  "include": [".", "../../packages/types/*.d.ts"],
  "exclude": ["dist", "build", "node_modules"]
>>>>>>> 6c6061a1
}<|MERGE_RESOLUTION|>--- conflicted
+++ resolved
@@ -3,15 +3,10 @@
   "compilerOptions": {
     "baseUrl": ".",
     "paths": {
-      "~/*": ["/*"],
+      "~/*": ["/*"]
     },
-    "resolveJsonModule": true,
+    "resolveJsonModule": true
   },
-<<<<<<< HEAD
-  "include": [".", "../ui/Targeting/TargetingIndicator.tsx"],
-  "exclude": ["dist", "build", "node_modules"],
-=======
   "include": [".", "../../packages/types/*.d.ts"],
   "exclude": ["dist", "build", "node_modules"]
->>>>>>> 6c6061a1
 }