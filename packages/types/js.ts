import { z } from "zod";
import { ZActionClass } from "./action-classes";
import { ZAttributes } from "./attributes";
import { ZId } from "./common";
import { ZProject } from "./project";
import { ZResponseHiddenFieldValue, ZResponseUpdate } from "./responses";
import { ZUploadFileConfig } from "./storage";
import { ZSurvey } from "./surveys/types";

export const ZJsPerson = z.object({
  id: z.string().cuid2().optional(),
  userId: z.string().optional(),
});

export const ZJsEnvironmentStateSurvey = ZSurvey.innerType()
  .pick({
    id: true,
    name: true,
    welcomeCard: true,
    questions: true,
    variables: true,
    type: true,
    showLanguageSwitch: true,
    languages: true,
    endings: true,
    autoClose: true,
    styling: true,
    status: true,
    segment: true,
    recontactDays: true,
    displayLimit: true,
    displayOption: true,
    hiddenFields: true,
    triggers: true,
    displayPercentage: true,
    delay: true,
    productOverwrites: true,
  })
  .superRefine(ZSurvey._def.effect.type === "refinement" ? ZSurvey._def.effect.refinement : () => null);

export type TJsEnvironmentStateSurvey = z.infer<typeof ZJsEnvironmentStateSurvey>;

export const ZJsRNStateSync = z.object({
  person: ZJsPerson.nullish(),
  userId: z.string().optional(),
  surveys: z.array(ZJsEnvironmentStateSurvey),
  actionClasses: z.array(ZActionClass),
  project: ZProject,
  language: z.string().optional(),
});

export type TJsRNStateSync = z.infer<typeof ZJsRNStateSync>;

export const ZJsRNState = z.object({
  attributes: ZAttributes,
  surveys: z.array(ZJsEnvironmentStateSurvey),
  actionClasses: z.array(ZActionClass),
  project: ZProject,
});

export type TJsRNState = z.infer<typeof ZJsRNState>;

export const ZJsRNConfigUpdateInput = z.object({
  environmentId: z.string().cuid2(),
  apiHost: z.string(),
  userId: z.string(),
  state: ZJsRNState,
  expiresAt: z.date(),
  status: z.enum(["success", "error"]).optional(),
});

export type TJsRNConfigUpdateInput = z.infer<typeof ZJsRNConfigUpdateInput>;

export const ZJsRNConfig = z.object({
  environmentId: z.string().cuid(),
  apiHost: z.string(),
  userId: z.string(),
  state: ZJsRNState,
  expiresAt: z.date(),
  status: z.enum(["success", "error"]).optional(),
});

export type TJsRNConfig = z.infer<typeof ZJsRNConfig>;

export const ZJsRNSyncParams = z.object({
  environmentId: z.string().cuid(),
  apiHost: z.string(),
  userId: z.string(),
  attributes: ZAttributes.optional(),
});

export type TJsRNSyncParams = z.infer<typeof ZJsRNSyncParams>;

<<<<<<< HEAD
export const ZJsEnvironmentStateActionClass = ZActionClass.pick({
  id: true,
  key: true,
  type: true,
  name: true,
  noCodeConfig: true,
});

export type TJsEnvironmentStateActionClass = z.infer<typeof ZJsEnvironmentStateActionClass>;

export const ZJsEnvironmentStateProduct = ZProduct.pick({
  id: true,
  recontactDays: true,
  clickOutsideClose: true,
  darkOverlay: true,
  placement: true,
  inAppSurveyBranding: true,
  styling: true,
=======
export const ZJsWebsiteState = z.object({
  surveys: z.array(ZSurvey),
  actionClasses: z.array(ZActionClass),
  project: ZProject,
  displays: z.array(ZJSWebsiteStateDisplay),
  attributes: ZAttributes.optional(),
>>>>>>> f3c628ba
});

export type TJsEnvironmentStateProduct = z.infer<typeof ZJsEnvironmentStateProduct>;

export const ZJsEnvironmentState = z.object({
  expiresAt: z.date(),
  data: z.object({
<<<<<<< HEAD
    surveys: z.array(ZJsEnvironmentStateSurvey),
    actionClasses: z.array(ZJsEnvironmentStateActionClass),
    product: ZJsEnvironmentStateProduct,
=======
    surveys: z.array(ZSurvey),
    actionClasses: z.array(ZActionClass),
    project: ZProject,
>>>>>>> f3c628ba
  }),
});

export type TJsEnvironmentState = z.infer<typeof ZJsEnvironmentState>;

export const ZJsSyncInput = z.object({
  environmentId: z.string().cuid(),
});

export type TJsSyncInput = z.infer<typeof ZJsSyncInput>;

export const ZJsPersonState = z.object({
  expiresAt: z.date().nullable(),
  data: z.object({
    userId: z.string().nullable(),
    segments: z.array(ZId), // segment ids the person belongs to
    displays: z.array(
      z.object({
        surveyId: ZId,
        createdAt: z.date(),
      })
    ),
    responses: z.array(ZId), // responded survey ids
    lastDisplayAt: z.date().nullable(),
  }),
});

export type TJsPersonState = z.infer<typeof ZJsPersonState>;

export const ZJsPersonIdentifyInput = z.object({
  environmentId: z.string().cuid(),
  userId: z.string(),
});

export type TJsPersonIdentifyInput = z.infer<typeof ZJsPersonIdentifyInput>;

export const ZJsConfig = z.object({
  environmentId: z.string().cuid(),
  apiHost: z.string(),
  environmentState: ZJsEnvironmentState,
  personState: ZJsPersonState,
  filteredSurveys: z.array(ZJsEnvironmentStateSurvey).default([]),
  attributes: z.record(z.string()),
  status: z.object({
    value: z.enum(["success", "error"]),
    expiresAt: z.date().nullable(),
  }),
});

export type TJsConfig = z.infer<typeof ZJsConfig>;

export const ZJsConfigUpdateInput = ZJsConfig.omit({ status: true }).extend({
  status: z
    .object({
      value: z.enum(["success", "error"]),
      expiresAt: z.date().nullable(),
    })
    .optional(),
});

export type TJsConfigUpdateInput = z.infer<typeof ZJsConfigUpdateInput>;

export const ZJsConfigInput = z.object({
  environmentId: z.string().cuid2(),
  apiHost: z.string(),
  errorHandler: z.function().args(z.any()).returns(z.void()).optional(),
  userId: z.string().optional(),
  attributes: z.record(z.string()).optional(),
});

export type TJsConfigInput = z.infer<typeof ZJsConfigInput>;

export const ZJsRNConfigInput = ZJsConfigInput.omit({ userId: true }).extend({ userId: z.string() });
export type TJsRNConfigInput = z.infer<typeof ZJsRNConfigInput>;

export const ZJsPeopleUserIdInput = z.object({
  environmentId: z.string().cuid2(),
  userId: z.string().min(1).max(255),
});

export const ZJsContactsUpdateAttributeInput = z.object({
  attributes: ZAttributes,
});

<<<<<<< HEAD
=======
export type TJsPeopleUpdateAttributeInput = z.infer<typeof ZJsContactsUpdateAttributeInput>;

export type TJsPeopleUserIdInput = z.infer<typeof ZJsPeopleUserIdInput>;

export const ZJsPeopleAttributeInput = z.object({
  key: z.string(),
  value: z.string(),
});

export type TJsPeopleAttributeInput = z.infer<typeof ZJsPeopleAttributeInput>;

export const ZJsActionInput = z.object({
  environmentId: z.string().cuid2(),
  userId: z.string().optional(),
  name: z.string(),
});

export type TJsActionInput = z.infer<typeof ZJsActionInput>;

export const ZJsWesbiteActionInput = ZJsActionInput.omit({ userId: true });

export type TJsWesbiteActionInput = z.infer<typeof ZJsWesbiteActionInput>;

>>>>>>> f3c628ba
export const ZJsEnvironmentSyncParams = z.object({
  environmentId: z.string().cuid(),
  apiHost: z.string(),
});

export type TJsEnvironmentSyncParams = z.infer<typeof ZJsEnvironmentSyncParams>;

export const ZJsPersonSyncParams = ZJsEnvironmentSyncParams.extend({
  userId: z.string(),
  attributes: ZAttributes.optional(),
});

export type TJsPersonSyncParams = z.infer<typeof ZJsPersonSyncParams>;

export const ZJsWebsiteSyncParams = ZJsPersonSyncParams.omit({ userId: true });

export type TJsWebsiteSyncParams = z.infer<typeof ZJsWebsiteSyncParams>;

export const ZJsTrackProperties = z.object({
  hiddenFields: ZResponseHiddenFieldValue.optional(),
});

export type TJsTrackProperties = z.infer<typeof ZJsTrackProperties>;

export const ZJsFileUploadParams = z.object({
  file: z.object({ type: z.string(), name: z.string(), base64: z.string() }),
  params: ZUploadFileConfig,
});

export type TJsFileUploadParams = z.infer<typeof ZJsFileUploadParams>;

export const ZJsRNWebViewOnMessageData = z.object({
  onFinished: z.boolean().nullish(),
  onDisplay: z.boolean().nullish(),
  onResponse: z.boolean().nullish(),
  responseUpdate: ZResponseUpdate.nullish(),
  onRetry: z.boolean().nullish(),
  onClose: z.boolean().nullish(),
  onFileUpload: z.boolean().nullish(),
  fileUploadParams: ZJsFileUploadParams.nullish(),
  uploadId: z.string().nullish(),
});<|MERGE_RESOLUTION|>--- conflicted
+++ resolved
@@ -34,7 +34,7 @@
     triggers: true,
     displayPercentage: true,
     delay: true,
-    productOverwrites: true,
+    projectOverwrites: true,
   })
   .superRefine(ZSurvey._def.effect.type === "refinement" ? ZSurvey._def.effect.refinement : () => null);
 
@@ -90,8 +90,6 @@
 });
 
 export type TJsRNSyncParams = z.infer<typeof ZJsRNSyncParams>;
-
-<<<<<<< HEAD
 export const ZJsEnvironmentStateActionClass = ZActionClass.pick({
   id: true,
   key: true,
@@ -102,7 +100,7 @@
 
 export type TJsEnvironmentStateActionClass = z.infer<typeof ZJsEnvironmentStateActionClass>;
 
-export const ZJsEnvironmentStateProduct = ZProduct.pick({
+export const ZJsEnvironmentStateProject = ZProject.pick({
   id: true,
   recontactDays: true,
   clickOutsideClose: true,
@@ -110,30 +108,16 @@
   placement: true,
   inAppSurveyBranding: true,
   styling: true,
-=======
-export const ZJsWebsiteState = z.object({
-  surveys: z.array(ZSurvey),
-  actionClasses: z.array(ZActionClass),
-  project: ZProject,
-  displays: z.array(ZJSWebsiteStateDisplay),
-  attributes: ZAttributes.optional(),
->>>>>>> f3c628ba
-});
-
-export type TJsEnvironmentStateProduct = z.infer<typeof ZJsEnvironmentStateProduct>;
+});
+
+export type TJsEnvironmentStateProject = z.infer<typeof ZJsEnvironmentStateProject>;
 
 export const ZJsEnvironmentState = z.object({
   expiresAt: z.date(),
   data: z.object({
-<<<<<<< HEAD
     surveys: z.array(ZJsEnvironmentStateSurvey),
     actionClasses: z.array(ZJsEnvironmentStateActionClass),
-    product: ZJsEnvironmentStateProduct,
-=======
-    surveys: z.array(ZSurvey),
-    actionClasses: z.array(ZActionClass),
-    project: ZProject,
->>>>>>> f3c628ba
+    project: ZJsEnvironmentStateProject,
   }),
 });
 
@@ -218,8 +202,6 @@
   attributes: ZAttributes,
 });
 
-<<<<<<< HEAD
-=======
 export type TJsPeopleUpdateAttributeInput = z.infer<typeof ZJsContactsUpdateAttributeInput>;
 
 export type TJsPeopleUserIdInput = z.infer<typeof ZJsPeopleUserIdInput>;
@@ -243,7 +225,6 @@
 
 export type TJsWesbiteActionInput = z.infer<typeof ZJsWesbiteActionInput>;
 
->>>>>>> f3c628ba
 export const ZJsEnvironmentSyncParams = z.object({
   environmentId: z.string().cuid(),
   apiHost: z.string(),
