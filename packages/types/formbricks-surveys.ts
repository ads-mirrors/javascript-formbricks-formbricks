--- conflicted
+++ resolved
@@ -1,22 +1,12 @@
-<<<<<<< HEAD
-import type { TJsFileUploadParams , TJsEnvironmentStateSurvey } from "./js";
-import type { TProductStyling } from "./product";
-=======
-import type { TJsFileUploadParams } from "./js";
+import type { TJsEnvironmentStateSurvey, TJsFileUploadParams } from "./js";
 import type { TProjectStyling } from "./project";
->>>>>>> f3c628ba
 import type { TResponseData, TResponseUpdate } from "./responses";
 import type { TUploadFileConfig } from "./storage";
 import type { TSurveyStyling } from "./surveys/types";
 
 export interface SurveyBaseProps {
-<<<<<<< HEAD
   survey: TJsEnvironmentStateSurvey;
-  styling: TSurveyStyling | TProductStyling;
-=======
-  survey: TSurvey;
   styling: TSurveyStyling | TProjectStyling;
->>>>>>> f3c628ba
   isBrandingEnabled: boolean;
   getSetIsError?: (getSetError: (value: boolean) => void) => void;
   getSetIsResponseSendingFinished?: (getSetIsResponseSendingFinished: (value: boolean) => void) => void;
