--- conflicted
+++ resolved
@@ -63,23 +63,8 @@
 
 export type TSurveyBackgroundBgType = z.infer<typeof ZSurveyBackgroundBgType>;
 
-<<<<<<< HEAD
-export const ZSurveyStylingBackground = z.object({
-  bg: z.string().nullish(),
-  bgType: z.enum(["animation", "color", "image"]).nullish(),
-  brightness: z.number().nullish(),
-});
-
-export type TSurveyStylingBackground = z.infer<typeof ZSurveyStylingBackground>;
-
-export const ZSurveyStyling = z.object({
-  background: ZSurveyStylingBackground.nullish(),
-  showLogo: z.boolean().nullish(),
-  hideProgressBar: z.boolean().nullish(),
-=======
 export const ZSurveyStyling = ZBaseStyling.extend({
   overwriteThemeStyling: z.boolean().nullish(),
->>>>>>> b99b499c
 });
 
 export type TSurveyStyling = z.infer<typeof ZSurveyStyling>;
