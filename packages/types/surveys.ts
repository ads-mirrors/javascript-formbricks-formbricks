--- conflicted
+++ resolved
@@ -34,11 +34,8 @@
   PictureSelection = "pictureSelection",
   Cal = "cal",
   Date = "date",
-<<<<<<< HEAD
+  Matrix = "matrix",
   address = "address",
-=======
-  Matrix = "matrix",
->>>>>>> d94e0032
 }
 
 export const ZSurveyWelcomeCard = z.object({
@@ -247,11 +244,8 @@
   ZSurveyPictureSelectionLogic,
   ZSurveyFileUploadLogic,
   ZSurveyCalLogic,
-<<<<<<< HEAD
+  ZSurveyMatrixLogic,
   ZSurveyAddressLogic,
-=======
-  ZSurveyMatrixLogic,
->>>>>>> d94e0032
 ]);
 
 export type TSurveyLogic = z.infer<typeof ZSurveyLogic>;
@@ -384,7 +378,15 @@
 
 export type TSurveyCalQuestion = z.infer<typeof ZSurveyCalQuestion>;
 
-<<<<<<< HEAD
+export const ZSurveyMatrixQuestion = ZSurveyQuestionBase.extend({
+  type: z.literal(TSurveyQuestionType.Matrix),
+  rows: z.array(ZI18nString),
+  columns: z.array(ZI18nString),
+  logic: z.array(ZSurveyMatrixLogic).optional(),
+});
+
+export type TSurveyMatrixQuestion = z.infer<typeof ZSurveyMatrixQuestion>;
+
 export const ZSurveyAddressQuestion = ZSurveyQuestionBase.extend({
   type: z.literal(TSurveyQuestionType.address),
   addressRequired: z.boolean().default(false),
@@ -395,16 +397,6 @@
   countryRequired: z.boolean().default(false),
 });
 export type TSurveyAddressQuestion = z.infer<typeof ZSurveyAddressQuestion>;
-=======
-export const ZSurveyMatrixQuestion = ZSurveyQuestionBase.extend({
-  type: z.literal(TSurveyQuestionType.Matrix),
-  rows: z.array(ZI18nString),
-  columns: z.array(ZI18nString),
-  logic: z.array(ZSurveyMatrixLogic).optional(),
-});
-
-export type TSurveyMatrixQuestion = z.infer<typeof ZSurveyMatrixQuestion>;
->>>>>>> d94e0032
 
 export const ZSurveyQuestion = z.union([
   ZSurveyOpenTextQuestion,
@@ -418,11 +410,8 @@
   ZSurveyDateQuestion,
   ZSurveyFileUploadQuestion,
   ZSurveyCalQuestion,
-<<<<<<< HEAD
+  ZSurveyMatrixQuestion,
   ZSurveyAddressQuestion,
-=======
-  ZSurveyMatrixQuestion,
->>>>>>> d94e0032
 ]);
 
 export const ZSurveyLanguage = z.object({
