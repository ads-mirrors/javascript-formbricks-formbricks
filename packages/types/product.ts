import { z } from "zod";

import { ZColor, ZPlacement } from "./common";
import { ZEnvironment } from "./environment";

<<<<<<< HEAD
export const ZBrand = z.object({
  logoUrl: z.string(),
  bgColor: z.string(),
});

export type TBrand = z.infer<typeof ZBrand>;
=======
export const ZLanguage = z.object({
  id: z.string().cuid2(),
  createdAt: z.date(),
  updatedAt: z.date(),
  code: z.string(),
  alias: z.string().nullable(),
});
export type TLanguage = z.infer<typeof ZLanguage>;

export const ZLanguageInput = z.object({
  code: z.string(),
  alias: z.string().nullable(),
});
export type TLanguageInput = z.infer<typeof ZLanguageInput>;

export const ZLanguageUpdate = z.object({
  alias: z.string().nullable(),
});
export type TLanguageUpdate = z.infer<typeof ZLanguageUpdate>;
>>>>>>> 63708ec9

export const ZProduct = z.object({
  id: z.string().cuid2(),
  createdAt: z.date(),
  updatedAt: z.date(),
  name: z.string(),
  teamId: z.string(),
  brandColor: ZColor,
  highlightBorderColor: ZColor.nullable(),
  recontactDays: z.number().int(),
  inAppSurveyBranding: z.boolean(),
  linkSurveyBranding: z.boolean(),
  placement: ZPlacement,
  clickOutsideClose: z.boolean(),
  darkOverlay: z.boolean(),
  environments: z.array(ZEnvironment),
<<<<<<< HEAD
  brand: ZBrand,
=======
  languages: z.array(ZLanguage),
>>>>>>> 63708ec9
});

export type TProduct = z.infer<typeof ZProduct>;

export const ZProductUpdateInput = z.object({
  name: z.string().optional(),
  teamId: z.string().optional(),
  brandColor: ZColor.optional(),
  highlightBorderColor: ZColor.nullish(),
  recontactDays: z.number().int().optional(),
  inAppSurveyBranding: z.boolean().optional(),
  linkSurveyBranding: z.boolean().optional(),
  placement: ZPlacement.optional(),
  clickOutsideClose: z.boolean().optional(),
  darkOverlay: z.boolean().optional(),
  environments: z.array(ZEnvironment).optional(),
  brand: ZBrand.optional(),
});

export type TProductUpdateInput = z.infer<typeof ZProductUpdateInput>;<|MERGE_RESOLUTION|>--- conflicted
+++ resolved
@@ -3,14 +3,14 @@
 import { ZColor, ZPlacement } from "./common";
 import { ZEnvironment } from "./environment";
 
-<<<<<<< HEAD
+
 export const ZBrand = z.object({
   logoUrl: z.string(),
   bgColor: z.string(),
 });
 
 export type TBrand = z.infer<typeof ZBrand>;
-=======
+
 export const ZLanguage = z.object({
   id: z.string().cuid2(),
   createdAt: z.date(),
@@ -30,7 +30,7 @@
   alias: z.string().nullable(),
 });
 export type TLanguageUpdate = z.infer<typeof ZLanguageUpdate>;
->>>>>>> 63708ec9
+
 
 export const ZProduct = z.object({
   id: z.string().cuid2(),
@@ -47,11 +47,9 @@
   clickOutsideClose: z.boolean(),
   darkOverlay: z.boolean(),
   environments: z.array(ZEnvironment),
-<<<<<<< HEAD
   brand: ZBrand,
-=======
   languages: z.array(ZLanguage),
->>>>>>> 63708ec9
+
 });
 
 export type TProduct = z.infer<typeof ZProduct>;
