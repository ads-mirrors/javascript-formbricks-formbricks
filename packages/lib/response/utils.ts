import "server-only";
import { Prisma } from "@prisma/client";
import {
  TResponse,
  TResponseData,
  TResponseFilterCriteria,
  TResponseHiddenFieldsFilter,
  TResponseTtc,
  TResponseVariables,
  TSurveyMetaFieldFilter,
  TSurveyPersonAttributes,
} from "@formbricks/types/responses";
import {
  TSurvey,
  TSurveyContactInfoQuestion,
  TSurveyLanguage,
  TSurveyMultipleChoiceQuestion,
  TSurveyQuestion,
  TSurveyQuestionSummaryAddress,
  TSurveyQuestionSummaryDate,
  TSurveyQuestionSummaryFileUpload,
  TSurveyQuestionSummaryHiddenFields,
  TSurveyQuestionSummaryMultipleChoice,
  TSurveyQuestionSummaryOpenText,
  TSurveyQuestionSummaryPictureSelection,
  TSurveyQuestionSummaryRanking,
  TSurveyQuestionSummaryRating,
  TSurveyQuestionTypeEnum,
  TSurveySummary,
} from "@formbricks/types/surveys/types";
import { getLocalizedValue } from "../i18n/utils";
<<<<<<< HEAD
import { getInsightsBySurveyIdQuestionId } from "../insight/service";
=======
import { structuredClone } from "../pollyfills/structuredClone";
>>>>>>> a8e1fce3
import { processResponseData } from "../responses";
import { evaluateLogic, performActions } from "../surveyLogic/utils";
import { getTodaysDateTimeFormatted } from "../time";
import { sanitizeString } from "../utils/strings";

export const calculateTtcTotal = (ttc: TResponseTtc) => {
  const result = { ...ttc };
  result._total = Object.values(result).reduce((acc: number, val: number) => acc + val, 0);

  return result;
};

export const buildWhereClause = (survey: TSurvey, filterCriteria?: TResponseFilterCriteria) => {
  const whereClause: Prisma.ResponseWhereInput["AND"] = [];

  // For finished
  if (filterCriteria?.finished !== undefined) {
    whereClause.push({
      finished: filterCriteria?.finished,
    });
  }

  // For Date range
  if (filterCriteria?.createdAt) {
    const createdAt: { lte?: Date; gte?: Date } = {};
    if (filterCriteria?.createdAt?.max) {
      createdAt.lte = filterCriteria?.createdAt?.max;
    }
    if (filterCriteria?.createdAt?.min) {
      createdAt.gte = filterCriteria?.createdAt?.min;
    }

    whereClause.push({
      createdAt,
    });
  }

  // For Tags
  if (filterCriteria?.tags) {
    const tags: Record<string, any>[] = [];

    if (filterCriteria?.tags?.applied) {
      const appliedTags = filterCriteria.tags.applied.map((name) => ({
        tags: {
          some: {
            tag: {
              name,
            },
          },
        },
      }));
      tags.push(appliedTags);
    }

    if (filterCriteria?.tags?.notApplied) {
      const notAppliedTags = {
        tags: {
          every: {
            tag: {
              name: {
                notIn: filterCriteria.tags.notApplied,
              },
            },
          },
        },
      };

      tags.push(notAppliedTags);
    }

    whereClause.push({
      AND: tags.flat(),
    });
  }

  // For Person Attributes
  if (filterCriteria?.personAttributes) {
    const personAttributes: Prisma.ResponseWhereInput[] = [];

    Object.entries(filterCriteria.personAttributes).forEach(([key, val]) => {
      switch (val.op) {
        case "equals":
          personAttributes.push({
            personAttributes: {
              path: [key],
              equals: val.value,
            },
          });
          break;
        case "notEquals":
          personAttributes.push({
            personAttributes: {
              path: [key],
              not: val.value,
            },
          });
          break;
      }
    });

    whereClause.push({
      AND: personAttributes,
    });
  }

  // for meta
  if (filterCriteria?.meta) {
    const meta: Prisma.ResponseWhereInput[] = [];

    Object.entries(filterCriteria.meta).forEach(([key, val]) => {
      let updatedKey: string[] = [];
      if (["browser", "os", "device"].includes(key)) {
        updatedKey = ["userAgent", key];
      } else {
        updatedKey = [key];
      }

      switch (val.op) {
        case "equals":
          meta.push({
            meta: {
              path: updatedKey,
              equals: val.value,
            },
          });
          break;
        case "notEquals":
          meta.push({
            meta: {
              path: updatedKey,
              not: val.value,
            },
          });
          break;
      }
    });

    whereClause.push({
      AND: meta,
    });
  }

  // For Language
  if (filterCriteria?.others) {
    const others: Prisma.ResponseWhereInput[] = [];

    Object.entries(filterCriteria.others).forEach(([key, val]) => {
      switch (val.op) {
        case "equals":
          others.push({
            [key.toLocaleLowerCase()]: val.value,
          });
          break;
        case "notEquals":
          others.push({
            [key.toLocaleLowerCase()]: {
              not: val.value,
            },
          });
          break;
      }
    });
    whereClause.push({
      AND: others,
    });
  }

  // For Questions Data
  if (filterCriteria?.data) {
    const data: Prisma.ResponseWhereInput[] = [];

    Object.entries(filterCriteria.data).forEach(([key, val]) => {
      const question = survey.questions.find((question) => question.id === key);

      switch (val.op) {
        case "submitted":
          data.push({
            data: {
              path: [key],
              not: Prisma.DbNull,
            },
          });
          break;
        case "filledOut":
          data.push({
            data: {
              path: [key],
              not: [],
            },
          });
          break;
        case "skipped":
          data.push({
            OR: [
              {
                data: {
                  path: [key],
                  equals: Prisma.DbNull,
                },
              },
              {
                data: {
                  path: [key],
                  equals: "",
                },
              },
              // For address question
              {
                data: {
                  path: [key],
                  equals: [],
                },
              },
            ],
          });
          break;
        case "equals":
          data.push({
            data: {
              path: [key],
              equals: val.value,
            },
          });
          break;
        case "notEquals":
          data.push({
            OR: [
              {
                // for value not equal to val.value
                data: {
                  path: [key],
                  not: val.value,
                },
              },
              {
                // for not answered
                data: {
                  path: [key],
                  equals: Prisma.DbNull,
                },
              },
            ],
          });
          break;
        case "lessThan":
          data.push({
            data: {
              path: [key],
              lt: val.value,
            },
          });
          break;
        case "lessEqual":
          data.push({
            data: {
              path: [key],
              lte: val.value,
            },
          });
          break;
        case "greaterThan":
          data.push({
            data: {
              path: [key],
              gt: val.value,
            },
          });
          break;
        case "greaterEqual":
          data.push({
            data: {
              path: [key],
              gte: val.value,
            },
          });
          break;
        case "includesAll":
          data.push({
            data: {
              path: [key],
              array_contains: val.value,
            },
          });
          break;
        case "includesOne":
          // * If the question includes an 'other' choice and the user has selected it:
          // *   - `predefinedLabels`: Collects labels from the question's choices that aren't selected by the user.
          // *   - `subsets`: Generates all possible non-empty permutations of subsets of these predefined labels.
          // *
          // * Depending on the question type (multiple or single choice), the filter is constructed:
          // *   - For "multipleChoiceMulti": Filters out any combinations of choices that match the subsets of predefined labels.
          // *   - For "multipleChoiceSingle": Filters out any single predefined labels that match the user's selection.
          const values: string[] = val.value.map((v) => v.toString());
          const otherChoice =
            question && (question.type === "multipleChoiceMulti" || question.type === "multipleChoiceSingle")
              ? question.choices.find((choice) => choice.id === "other")
              : null;

          if (
            question &&
            (question.type === "multipleChoiceMulti" || question.type === "multipleChoiceSingle") &&
            question.choices.map((choice) => choice.id).includes("other") &&
            otherChoice &&
            values.includes(otherChoice.label.default)
          ) {
            const predefinedLabels: string[] = [];

            question.choices.forEach((choice) => {
              Object.values(choice.label).forEach((label) => {
                if (!values.includes(label)) {
                  predefinedLabels.push(label);
                }
              });
            });

            const subsets = generateAllPermutationsOfSubsets(predefinedLabels);
            if (question.type === "multipleChoiceMulti") {
              const subsetConditions = subsets.map((subset) => ({
                data: { path: [key], equals: subset },
              }));
              data.push({
                NOT: {
                  OR: subsetConditions,
                },
              });
            } else {
              data.push(
                // for MultipleChoiceSingle
                {
                  AND: predefinedLabels.map((label) => ({
                    NOT: {
                      data: {
                        path: [key],
                        equals: label,
                      },
                    },
                  })),
                }
              );
            }
          } else {
            data.push({
              OR: val.value.map((value: string | number) => ({
                OR: [
                  // for MultipleChoiceMulti
                  {
                    data: {
                      path: [key],
                      array_contains: [value],
                    },
                  },
                  // for MultipleChoiceSingle
                  {
                    data: {
                      path: [key],
                      equals: value,
                    },
                  },
                ],
              })),
            });
          }

          break;
        case "uploaded":
          data.push({
            data: {
              path: [key],
              not: "skipped",
            },
          });
          break;
        case "notUploaded":
          data.push({
            OR: [
              {
                // for skipped
                data: {
                  path: [key],
                  equals: "skipped",
                },
              },
              {
                // for not answered
                data: {
                  path: [key],
                  equals: Prisma.DbNull,
                },
              },
            ],
          });
          break;
        case "clicked":
          data.push({
            data: {
              path: [key],
              equals: "clicked",
            },
          });
          break;
        case "accepted":
          data.push({
            data: {
              path: [key],
              equals: "accepted",
            },
          });
          break;
        case "booked":
          data.push({
            data: {
              path: [key],
              equals: "booked",
            },
          });
          break;
        case "matrix":
          const rowLabel = Object.keys(val.value)[0];
          data.push({
            data: {
              path: [key, rowLabel],
              equals: val.value[rowLabel],
            },
          });
          break;
      }
    });

    whereClause.push({
      AND: data,
    });
  }
  return { AND: whereClause };
};

export const getResponsesFileName = (surveyName: string, extension: string) => {
  const sanitizedSurveyName = sanitizeString(surveyName);

  const formattedDateString = getTodaysDateTimeFormatted("-");
  return `export-${sanitizedSurveyName.split(" ").join("-")}-${formattedDateString}.${extension}`.toLocaleLowerCase();
};

export const extracMetadataKeys = (obj: TResponse["meta"]) => {
  let keys: string[] = [];

  Object.entries(obj ?? {}).forEach(([key, value]) => {
    if (typeof value === "object" && value !== null) {
      Object.entries(value).forEach(([subKey]) => {
        keys.push(key + " - " + subKey);
      });
    } else {
      keys.push(key);
    }
  });

  return keys;
};

export const extractSurveyDetails = (survey: TSurvey, responses: TResponse[]) => {
  const metaDataFields = responses.length > 0 ? extracMetadataKeys(responses[0].meta) : [];
  const questions = survey.questions.map((question, idx) => {
    const headline = getLocalizedValue(question.headline, "default") ?? question.id;
    return `${idx + 1}. ${headline}`;
  });
  const hiddenFields = survey.hiddenFields?.fieldIds || [];
  const userAttributes =
    survey.type === "app"
      ? Array.from(new Set(responses.map((response) => Object.keys(response.personAttributes ?? {})).flat()))
      : [];
  const variables = survey.variables?.map((variable) => variable.name) || [];

  return { metaDataFields, questions, hiddenFields, variables, userAttributes };
};

export const getResponsesJson = (
  survey: TSurvey,
  responses: TResponse[],
  questions: string[],
  userAttributes: string[],
  hiddenFields: string[]
): Record<string, string | number>[] => {
  const jsonData: Record<string, string | number>[] = [];

  responses.forEach((response, idx) => {
    // basic response details
    jsonData.push({
      "No.": idx + 1,
      "Response ID": response.id,
      Timestamp: response.createdAt.toDateString(),
      Finished: response.finished ? "Yes" : "No",
      "Survey ID": response.surveyId,
      "Formbricks ID (internal)": response.person?.id || "",
      "User ID": response.person?.userId || "",
      Notes: response.notes.map((note) => `${note.user.name}: ${note.text}`).join("\n"),
      Tags: response.tags.map((tag) => tag.name).join(", "),
    });

    // meta details
    Object.entries(response.meta ?? {}).forEach(([key, value]) => {
      if (typeof value === "object" && value !== null) {
        Object.entries(value).forEach(([subKey, subValue]) => {
          jsonData[idx][key + " - " + subKey] = subValue;
        });
      } else {
        jsonData[idx][key] = value;
      }
    });

    // survey response data
    questions.forEach((question, i) => {
      const questionId = survey?.questions[i].id || "";
      const answer = response.data[questionId];
      jsonData[idx][question] = processResponseData(answer);
    });

    survey.variables?.forEach((variable) => {
      const answer = response.variables[variable.id];
      jsonData[idx][variable.name] = answer;
    });

    // user attributes
    userAttributes.forEach((attribute) => {
      jsonData[idx][attribute] = response.personAttributes?.[attribute] || "";
    });

    // hidden fields
    hiddenFields.forEach((field) => {
      const value = response.data[field];
      if (Array.isArray(value)) {
        jsonData[idx][field] = value.join("; ");
      } else {
        jsonData[idx][field] = processResponseData(value);
      }
    });

    if (survey.isVerifyEmailEnabled) {
      const verifiedEmail = response.data["verifiedEmail"];
      jsonData[idx]["Verified Email"] = processResponseData(verifiedEmail);
    }
  });

  return jsonData;
};

const convertFloatTo2Decimal = (num: number) => {
  return Math.round(num * 100) / 100;
};

export const getSurveySummaryMeta = (
  responses: TResponse[],
  displayCount: number
): TSurveySummary["meta"] => {
  const completedResponses = responses.filter((response) => response.finished).length;

  let ttcResponseCount = 0;
  const ttcSum = responses.reduce((acc, response) => {
    if (response.ttc?._total) {
      ttcResponseCount++;
      return acc + response.ttc._total;
    }
    return acc;
  }, 0);
  const responseCount = responses.length;

  const startsPercentage = displayCount > 0 ? (responseCount / displayCount) * 100 : 0;
  const completedPercentage = displayCount > 0 ? (completedResponses / displayCount) * 100 : 0;
  const dropOffCount = responseCount - completedResponses;
  const dropOffPercentage = responseCount > 0 ? (dropOffCount / responseCount) * 100 : 0;
  const ttcAverage = ttcResponseCount > 0 ? ttcSum / ttcResponseCount : 0;

  return {
    displayCount: displayCount || 0,
    totalResponses: responseCount,
    startsPercentage: convertFloatTo2Decimal(startsPercentage),
    completedResponses,
    completedPercentage: convertFloatTo2Decimal(completedPercentage),
    dropOffCount,
    dropOffPercentage: convertFloatTo2Decimal(dropOffPercentage),
    ttcAverage: convertFloatTo2Decimal(ttcAverage),
  };
};

export const getSurveySummaryDropOff = (
  survey: TSurvey,
  responses: TResponse[],
  displayCount: number
): TSurveySummary["dropOff"] => {
  const initialTtc = survey.questions.reduce((acc: Record<string, number>, question) => {
    acc[question.id] = 0;
    return acc;
  }, {});

  let totalTtc = { ...initialTtc };
  let responseCounts = { ...initialTtc };

  let dropOffArr = new Array(survey.questions.length).fill(0) as number[];
  let impressionsArr = new Array(survey.questions.length).fill(0) as number[];
  let dropOffPercentageArr = new Array(survey.questions.length).fill(0) as number[];

  const surveyVariablesData = survey.variables?.reduce(
    (acc, variable) => {
      acc[variable.id] = variable.value;
      return acc;
    },
    {} as Record<string, string | number>
  );

  responses.forEach((response) => {
    // Calculate total time-to-completion
    Object.keys(totalTtc).forEach((questionId) => {
      if (response.ttc && response.ttc[questionId]) {
        totalTtc[questionId] += response.ttc[questionId];
        responseCounts[questionId]++;
      }
    });

    let localSurvey = structuredClone(survey);
    let localResponseData: TResponseData = { ...response.data };
    let localVariables: TResponseVariables = {
      ...surveyVariablesData,
    };

    let currQuesIdx = 0;

    while (currQuesIdx < localSurvey.questions.length) {
      const currQues = localSurvey.questions[currQuesIdx];
      if (!currQues) break;

      // question is not answered and required
      if (response.data[currQues.id] === undefined && currQues.required) {
        dropOffArr[currQuesIdx]++;
        impressionsArr[currQuesIdx]++;
        break;
      }

      impressionsArr[currQuesIdx]++;

      const { nextQuestionId, updatedSurvey, updatedVariables } = evaluateLogicAndGetNextQuestionId(
        localSurvey,
        localResponseData,
        localVariables,
        currQuesIdx,
        currQues,
        response.language
      );

      localSurvey = updatedSurvey;
      localVariables = updatedVariables;

      if (nextQuestionId) {
        const nextQuesIdx = survey.questions.findIndex((q) => q.id === nextQuestionId);
        if (!response.data[nextQuestionId] && !response.finished) {
          dropOffArr[nextQuesIdx]++;
          impressionsArr[nextQuesIdx]++;
          break;
        }
        currQuesIdx = nextQuesIdx;
      } else {
        currQuesIdx++;
      }
    }
  });

  // Calculate the average time for each question
  Object.keys(totalTtc).forEach((questionId) => {
    totalTtc[questionId] =
      responseCounts[questionId] > 0 ? totalTtc[questionId] / responseCounts[questionId] : 0;
  });

  if (!survey.welcomeCard.enabled) {
    dropOffArr[0] = displayCount - impressionsArr[0];
    if (impressionsArr[0] > displayCount) dropOffPercentageArr[0] = 0;

    dropOffPercentageArr[0] =
      impressionsArr[0] - displayCount >= 0
        ? 0
        : ((displayCount - impressionsArr[0]) / displayCount) * 100 || 0;

    impressionsArr[0] = displayCount;
  } else {
    dropOffPercentageArr[0] = (dropOffArr[0] / impressionsArr[0]) * 100;
  }

  for (let i = 1; i < survey.questions.length; i++) {
    if (impressionsArr[i] !== 0) {
      dropOffPercentageArr[i] = (dropOffArr[i] / impressionsArr[i]) * 100;
    }
  }

  const dropOff = survey.questions.map((question, index) => {
    return {
      questionId: question.id,
      headline: getLocalizedValue(question.headline, "default"),
      ttc: convertFloatTo2Decimal(totalTtc[question.id]) || 0,
      impressions: impressionsArr[index] || 0,
      dropOffCount: dropOffArr[index] || 0,
      dropOffPercentage: convertFloatTo2Decimal(dropOffPercentageArr[index]) || 0,
    };
  });

  return dropOff;
};

const evaluateLogicAndGetNextQuestionId = (
  localSurvey: TSurvey,
  data: TResponseData,
  localVariables: TResponseVariables,
  currentQuestionIndex: number,
  currQuesTemp: TSurveyQuestion,
  selectedLanguage: string | null
): { nextQuestionId: string | undefined; updatedSurvey: TSurvey; updatedVariables: TResponseVariables } => {
  const questions = localSurvey.questions;

  let updatedSurvey = { ...localSurvey };
  let updatedVariables = { ...localVariables };

  let firstJumpTarget: string | undefined;

  if (currQuesTemp.logic && currQuesTemp.logic.length > 0) {
    for (const logic of currQuesTemp.logic) {
      if (evaluateLogic(localSurvey, data, localVariables, logic.conditions, selectedLanguage ?? "default")) {
        const { jumpTarget, requiredQuestionIds, calculations } = performActions(
          updatedSurvey,
          logic.actions,
          data,
          updatedVariables
        );

        if (requiredQuestionIds.length > 0) {
          updatedSurvey.questions = updatedSurvey.questions.map((q) =>
            requiredQuestionIds.includes(q.id) ? { ...q, required: true } : q
          );
        }
        updatedVariables = { ...updatedVariables, ...calculations };

        if (jumpTarget && !firstJumpTarget) {
          firstJumpTarget = jumpTarget;
        }
      }
    }
  }

  // Return the first jump target if found, otherwise go to the next question
  const nextQuestionId = firstJumpTarget || questions[currentQuestionIndex + 1]?.id || undefined;

  return { nextQuestionId, updatedSurvey, updatedVariables };
};

const getLanguageCode = (surveyLanguages: TSurveyLanguage[], languageCode: string | null) => {
  if (!surveyLanguages?.length || !languageCode) return "default";
  const language = surveyLanguages.find((surveyLanguage) => surveyLanguage.language.code === languageCode);
  return language?.default ? "default" : language?.language.code || "default";
};

const checkForI18n = (response: TResponse, id: string, survey: TSurvey, languageCode: string) => {
  const question = survey.questions.find((question) => question.id === id);

  if (question?.type === "multipleChoiceMulti" || question?.type === "ranking") {
    // Initialize an array to hold the choice values
    let choiceValues = [] as string[];

    (typeof response.data[id] === "string"
      ? ([response.data[id]] as string[])
      : (response.data[id] as string[])
    )?.forEach((data) => {
      choiceValues.push(
        getLocalizedValue(
          question.choices.find((choice) => choice.label[languageCode] === data)?.label,
          "default"
        ) || data
      );
    });

    // Return the array of localized choice values of multiSelect multi questions
    return choiceValues;
  }

  // Return the localized value of the choice fo multiSelect single question
  const choice = (question as TSurveyMultipleChoiceQuestion)?.choices.find(
    (choice) => choice.label[languageCode] === response.data[id]
  );

  return getLocalizedValue(choice?.label, "default") || response.data[id];
};

export const getQuestionWiseSummary = async (
  survey: TSurvey,
  responses: TResponse[],
  dropOff: TSurveySummary["dropOff"]
): Promise<TSurveySummary["summary"]> => {
  const VALUES_LIMIT = 50;
  let summary: TSurveySummary["summary"] = [];

  for (const question of survey.questions) {
    switch (question.type) {
      case TSurveyQuestionTypeEnum.OpenText: {
        let values: TSurveyQuestionSummaryOpenText["samples"] = [];
        responses.forEach((response) => {
          const answer = response.data[question.id];
          if (answer && typeof answer === "string") {
            values.push({
              id: response.id,
              updatedAt: response.updatedAt,
              value: answer,
              person: response.person,
              personAttributes: response.personAttributes,
            });
          }
        });
        const insights = await getInsightsBySurveyIdQuestionId(survey.id, question.id);

        summary.push({
          type: question.type,
          question,
          responseCount: values.length,
          samples: values.slice(0, VALUES_LIMIT),
          insights,
        });

        values;
        break;
      }
      case TSurveyQuestionTypeEnum.MultipleChoiceSingle:
      case TSurveyQuestionTypeEnum.MultipleChoiceMulti: {
        let values: TSurveyQuestionSummaryMultipleChoice["choices"] = [];
        // check last choice is others or not
        const lastChoice = question.choices[question.choices.length - 1];
        const isOthersEnabled = lastChoice.id === "other";

        const questionChoices = question.choices.map((choice) => getLocalizedValue(choice.label, "default"));
        if (isOthersEnabled) {
          questionChoices.pop();
        }

        const choiceCountMap = questionChoices.reduce((acc: Record<string, number>, choice) => {
          acc[choice] = 0;
          return acc;
        }, {});

        const otherValues: TSurveyQuestionSummaryMultipleChoice["choices"][number]["others"] = [];
        responses.forEach((response) => {
          const responseLanguageCode = getLanguageCode(survey.languages, response.language);

          const answer =
            responseLanguageCode === "default"
              ? response.data[question.id]
              : checkForI18n(response, question.id, survey, responseLanguageCode);

          if (Array.isArray(answer)) {
            answer.forEach((value) => {
              if (questionChoices.includes(value)) {
                choiceCountMap[value]++;
              } else {
                otherValues.push({
                  value,
                  person: response.person,
                  personAttributes: response.personAttributes,
                });
              }
            });
          } else if (typeof answer === "string") {
            if (questionChoices.includes(answer)) {
              choiceCountMap[answer]++;
            } else {
              otherValues.push({
                value: answer,
                person: response.person,
                personAttributes: response.personAttributes,
              });
            }
          }
        });

        Object.entries(choiceCountMap).map(([label, count]) => {
          values.push({
            value: label,
            count,
            percentage: responses.length > 0 ? convertFloatTo2Decimal((count / responses.length) * 100) : 0,
          });
        });

        if (isOthersEnabled) {
          values.push({
            value: getLocalizedValue(lastChoice.label, "default") || "Other",
            count: otherValues.length,
            percentage: convertFloatTo2Decimal((otherValues.length / responses.length) * 100),
            others: otherValues.slice(0, VALUES_LIMIT),
          });
        }
        summary.push({
          type: question.type,
          question,
          responseCount: responses.length,
          choices: values,
        });

        values = [];
        break;
      }
      case TSurveyQuestionTypeEnum.PictureSelection: {
        let values: TSurveyQuestionSummaryPictureSelection["choices"] = [];
        const choiceCountMap: Record<string, number> = {};

        question.choices.forEach((choice) => {
          choiceCountMap[choice.id] = 0;
        });
        let totalResponseCount = 0;

        responses.forEach((response) => {
          const answer = response.data[question.id];
          if (Array.isArray(answer)) {
            answer.forEach((value) => {
              totalResponseCount++;
              choiceCountMap[value]++;
            });
          }
        });

        question.choices.forEach((choice) => {
          values.push({
            id: choice.id,
            imageUrl: choice.imageUrl,
            count: choiceCountMap[choice.id],
            percentage:
              totalResponseCount > 0
                ? convertFloatTo2Decimal((choiceCountMap[choice.id] / totalResponseCount) * 100)
                : 0,
          });
        });

        summary.push({
          type: question.type,
          question,
          responseCount: totalResponseCount,
          choices: values,
        });

        values = [];
        break;
      }
      case TSurveyQuestionTypeEnum.Rating: {
        let values: TSurveyQuestionSummaryRating["choices"] = [];
        const choiceCountMap: Record<number, number> = {};
        const range = question.range;

        for (let i = 1; i <= range; i++) {
          choiceCountMap[i] = 0;
        }

        let totalResponseCount = 0;
        let totalRating = 0;
        let dismissed = 0;

        responses.forEach((response) => {
          const answer = response.data[question.id];
          if (typeof answer === "number") {
            totalResponseCount++;
            choiceCountMap[answer]++;
            totalRating += answer;
          } else if (response.ttc && response.ttc[question.id] > 0) {
            dismissed++;
          }
        });

        Object.entries(choiceCountMap).map(([label, count]) => {
          values.push({
            rating: parseInt(label),
            count,
            percentage:
              totalResponseCount > 0 ? convertFloatTo2Decimal((count / totalResponseCount) * 100) : 0,
          });
        });

        summary.push({
          type: question.type,
          question,
          average: convertFloatTo2Decimal(totalRating / totalResponseCount) || 0,
          responseCount: totalResponseCount,
          choices: values,
          dismissed: {
            count: dismissed,
          },
        });

        values = [];
        break;
      }
      case TSurveyQuestionTypeEnum.NPS: {
        const data = {
          promoters: 0,
          passives: 0,
          detractors: 0,
          dismissed: 0,
          total: 0,
          score: 0,
        };

        responses.forEach((response) => {
          const value = response.data[question.id];
          if (typeof value === "number") {
            data.total++;
            if (value >= 9) {
              data.promoters++;
            } else if (value >= 7) {
              data.passives++;
            } else {
              data.detractors++;
            }
          } else if (response.ttc && response.ttc[question.id] > 0) {
            data.total++;
            data.dismissed++;
          }
        });

        data.score =
          data.total > 0
            ? convertFloatTo2Decimal(((data.promoters - data.detractors) / data.total) * 100)
            : 0;

        summary.push({
          type: question.type,
          question,
          responseCount: data.total,
          total: data.total,
          score: data.score,
          promoters: {
            count: data.promoters,
            percentage: data.total > 0 ? convertFloatTo2Decimal((data.promoters / data.total) * 100) : 0,
          },
          passives: {
            count: data.passives,
            percentage: data.total > 0 ? convertFloatTo2Decimal((data.passives / data.total) * 100) : 0,
          },
          detractors: {
            count: data.detractors,
            percentage: data.total > 0 ? convertFloatTo2Decimal((data.detractors / data.total) * 100) : 0,
          },
          dismissed: {
            count: data.dismissed,
            percentage: data.total > 0 ? convertFloatTo2Decimal((data.dismissed / data.total) * 100) : 0,
          },
        });
        break;
      }
      case TSurveyQuestionTypeEnum.CTA: {
        const data = {
          clicked: 0,
          dismissed: 0,
        };

        responses.forEach((response) => {
          const value = response.data[question.id];
          if (value === "clicked") {
            data.clicked++;
          } else if (value === "dismissed") {
            data.dismissed++;
          }
        });

        const totalResponses = data.clicked + data.dismissed;
        const idx = survey.questions.findIndex((q) => q.id === question.id);
        const impressions = dropOff[idx].impressions;

        summary.push({
          type: question.type,
          question,
          impressionCount: impressions,
          clickCount: data.clicked,
          skipCount: data.dismissed,
          responseCount: totalResponses,
          ctr: {
            count: data.clicked,
            percentage: impressions > 0 ? convertFloatTo2Decimal((data.clicked / impressions) * 100) : 0,
          },
        });
        break;
      }
      case TSurveyQuestionTypeEnum.Consent: {
        const data = {
          accepted: 0,
          dismissed: 0,
        };

        responses.forEach((response) => {
          const value = response.data[question.id];
          if (value === "accepted") {
            data.accepted++;
          } else if (response.ttc && response.ttc[question.id] > 0) {
            data.dismissed++;
          }
        });

        const totalResponses = data.accepted + data.dismissed;

        summary.push({
          type: question.type,
          question,
          responseCount: totalResponses,
          accepted: {
            count: data.accepted,
            percentage:
              totalResponses > 0 ? convertFloatTo2Decimal((data.accepted / totalResponses) * 100) : 0,
          },
          dismissed: {
            count: data.dismissed,
            percentage:
              totalResponses > 0 ? convertFloatTo2Decimal((data.dismissed / totalResponses) * 100) : 0,
          },
        });

        break;
      }
      case TSurveyQuestionTypeEnum.Date: {
        let values: TSurveyQuestionSummaryDate["samples"] = [];
        responses.forEach((response) => {
          const answer = response.data[question.id];
          if (answer && typeof answer === "string") {
            values.push({
              id: response.id,
              updatedAt: response.updatedAt,
              value: answer,
              person: response.person,
              personAttributes: response.personAttributes,
            });
          }
        });

        summary.push({
          type: question.type,
          question,
          responseCount: values.length,
          samples: values.slice(0, VALUES_LIMIT),
        });

        values = [];
        break;
      }
      case TSurveyQuestionTypeEnum.FileUpload: {
        let values: TSurveyQuestionSummaryFileUpload["files"] = [];
        responses.forEach((response) => {
          const answer = response.data[question.id];
          if (Array.isArray(answer)) {
            values.push({
              id: response.id,
              updatedAt: response.updatedAt,
              value: answer,
              person: response.person,
              personAttributes: response.personAttributes,
            });
          }
        });

        summary.push({
          type: question.type,
          question,
          responseCount: values.length,
          files: values.slice(0, VALUES_LIMIT),
        });

        values = [];
        break;
      }
      case TSurveyQuestionTypeEnum.Cal: {
        const data = {
          booked: 0,
          skipped: 0,
        };

        responses.forEach((response) => {
          const value = response.data[question.id];
          if (value === "booked") {
            data.booked++;
          } else if (response.ttc && response.ttc[question.id] > 0) {
            data.skipped++;
          }
        });
        const totalResponses = data.booked + data.skipped;

        summary.push({
          type: question.type,
          question,
          responseCount: totalResponses,
          booked: {
            count: data.booked,
            percentage: totalResponses > 0 ? convertFloatTo2Decimal((data.booked / totalResponses) * 100) : 0,
          },
          skipped: {
            count: data.skipped,
            percentage:
              totalResponses > 0 ? convertFloatTo2Decimal((data.skipped / totalResponses) * 100) : 0,
          },
        });

        break;
      }
      case TSurveyQuestionTypeEnum.Matrix: {
        const rows = question.rows.map((row) => getLocalizedValue(row, "default"));
        const columns = question.columns.map((column) => getLocalizedValue(column, "default"));
        let totalResponseCount = 0;

        // Initialize count object
        const countMap: Record<string, string> = rows.reduce((acc, row) => {
          acc[row] = columns.reduce((colAcc, col) => {
            colAcc[col] = 0;
            return colAcc;
          }, {});
          return acc;
        }, {});

        responses.forEach((response) => {
          const selectedResponses = response.data[question.id] as Record<string, string>;
          const responseLanguageCode = getLanguageCode(survey.languages, response.language);
          if (selectedResponses) {
            totalResponseCount++;
            question.rows.forEach((row) => {
              const localizedRow = getLocalizedValue(row, responseLanguageCode);
              const colValue = question.columns.find((column) => {
                return getLocalizedValue(column, responseLanguageCode) === selectedResponses[localizedRow];
              });
              const colValueInDefaultLanguage = getLocalizedValue(colValue, "default");
              if (colValueInDefaultLanguage && columns.includes(colValueInDefaultLanguage)) {
                countMap[getLocalizedValue(row, "default")][colValueInDefaultLanguage] += 1;
              }
            });
          }
        });

        const matrixSummary = rows.map((row) => {
          let totalResponsesForRow = 0;
          columns.forEach((col) => {
            totalResponsesForRow += countMap[row][col];
          });

          const columnPercentages = columns.reduce((acc, col) => {
            const count = countMap[row][col];
            const percentage =
              totalResponsesForRow > 0 ? ((count / totalResponsesForRow) * 100).toFixed(2) : "0.00";
            acc[col] = percentage;
            return acc;
          }, {});

          return { rowLabel: row, columnPercentages, totalResponsesForRow };
        });

        summary.push({
          type: question.type,
          question,
          responseCount: totalResponseCount,
          data: matrixSummary,
        });
        break;
      }
      case TSurveyQuestionTypeEnum.Address:
      case TSurveyQuestionTypeEnum.ContactInfo: {
        let values: TSurveyQuestionSummaryAddress["samples"] = [];
        responses.forEach((response) => {
          const answer = response.data[question.id];
          if (Array.isArray(answer) && answer.length > 0) {
            values.push({
              id: response.id,
              updatedAt: response.updatedAt,
              value: answer,
              person: response.person,
              personAttributes: response.personAttributes,
            });
          }
        });

        summary.push({
          type: question.type as TSurveyQuestionTypeEnum.ContactInfo,
          question: question as TSurveyContactInfoQuestion,
          responseCount: values.length,
          samples: values.slice(0, VALUES_LIMIT),
        });

        values = [];
        break;
      }
      case TSurveyQuestionTypeEnum.Ranking: {
        let values: TSurveyQuestionSummaryRanking["choices"] = [];
        const questionChoices = question.choices.map((choice) => getLocalizedValue(choice.label, "default"));
        let totalResponseCount = 0;
        const choiceRankSums: Record<string, number> = {};
        const choiceCountMap: Record<string, number> = {};
        questionChoices.forEach((choice) => {
          choiceRankSums[choice] = 0;
          choiceCountMap[choice] = 0;
        });

        responses.forEach((response) => {
          const responseLanguageCode = getLanguageCode(survey.languages, response.language);

          const answer =
            responseLanguageCode === "default"
              ? response.data[question.id]
              : checkForI18n(response, question.id, survey, responseLanguageCode);

          if (Array.isArray(answer)) {
            totalResponseCount++;
            answer.forEach((value, index) => {
              const ranking = index + 1; // Calculate ranking based on index
              if (questionChoices.includes(value)) {
                choiceRankSums[value] += ranking;
                choiceCountMap[value]++;
              }
            });
          }
        });

        questionChoices.forEach((choice) => {
          const count = choiceCountMap[choice];
          const avgRanking = count > 0 ? choiceRankSums[choice] / count : 0;
          values.push({
            value: choice,
            count,
            avgRanking: convertFloatTo2Decimal(avgRanking),
          });
        });

        summary.push({
          type: question.type,
          question,
          responseCount: totalResponseCount,
          choices: values,
        });

        break;
      }
    }
  }

  survey.hiddenFields?.fieldIds?.forEach((hiddenFieldId) => {
    let values: TSurveyQuestionSummaryHiddenFields["samples"] = [];
    responses.forEach((response) => {
      const answer = response.data[hiddenFieldId];
      if (answer && typeof answer === "string") {
        values.push({
          updatedAt: response.updatedAt,
          value: answer,
          person: response.person,
          personAttributes: response.personAttributes,
        });
      }
    });

    summary.push({
      type: "hiddenField",
      id: hiddenFieldId,
      responseCount: values.length,
      samples: values.slice(0, VALUES_LIMIT),
    });

    values = [];
  });

  return summary;
};

export const getResponsePersonAttributes = (
  responses: Pick<TResponse, "personAttributes" | "data" | "meta">[]
): TSurveyPersonAttributes => {
  try {
    let attributes: TSurveyPersonAttributes = {};

    responses.forEach((response) => {
      Object.keys(response.personAttributes ?? {}).forEach((key) => {
        if (response.personAttributes && attributes[key]) {
          attributes[key].push(response.personAttributes[key].toString());
        } else if (response.personAttributes) {
          attributes[key] = [response.personAttributes[key].toString()];
        }
      });
    });

    Object.keys(attributes).forEach((key) => {
      attributes[key] = Array.from(new Set(attributes[key]));
    });

    return attributes;
  } catch (error) {
    throw error;
  }
};

export const getResponseMeta = (
  responses: Pick<TResponse, "personAttributes" | "data" | "meta">[]
): TSurveyMetaFieldFilter => {
  try {
    const meta: { [key: string]: Set<string> } = {};

    responses.forEach((response) => {
      Object.entries(response.meta).forEach(([key, value]) => {
        // skip url
        if (key === "url") return;

        // Handling nested objects (like userAgent)
        if (typeof value === "object" && value !== null) {
          Object.entries(value).forEach(([nestedKey, nestedValue]) => {
            if (typeof nestedValue === "string" && nestedValue) {
              if (!meta[nestedKey]) {
                meta[nestedKey] = new Set();
              }
              meta[nestedKey].add(nestedValue);
            }
          });
        } else if (typeof value === "string" && value) {
          if (!meta[key]) {
            meta[key] = new Set();
          }
          meta[key].add(value);
        }
      });
    });

    // Convert Set to Array
    const result = Object.fromEntries(
      Object.entries(meta).map(([key, valueSet]) => [key, Array.from(valueSet)])
    );

    return result;
  } catch (error) {
    throw error;
  }
};

export const getResponseHiddenFields = (
  survey: TSurvey,
  responses: Pick<TResponse, "personAttributes" | "data" | "meta">[]
): TResponseHiddenFieldsFilter => {
  try {
    const hiddenFields: { [key: string]: Set<string> } = {};

    const surveyHiddenFields = survey?.hiddenFields.fieldIds;
    const hasHiddenFields = surveyHiddenFields && surveyHiddenFields.length > 0;

    if (hasHiddenFields) {
      // adding hidden fields to meta
      survey?.hiddenFields.fieldIds?.forEach((fieldId) => {
        hiddenFields[fieldId] = new Set();
      });

      responses.forEach((response) => {
        // Handling data fields(Hidden fields)
        surveyHiddenFields?.forEach((fieldId) => {
          const hiddenFieldValue = response.data[fieldId];
          if (hiddenFieldValue) {
            if (typeof hiddenFieldValue === "string") {
              hiddenFields[fieldId].add(hiddenFieldValue);
            }
          }
        });
      });
    }

    // Convert Set to Array
    const result = Object.fromEntries(
      Object.entries(hiddenFields).map(([key, valueSet]) => [key, Array.from(valueSet)])
    );

    return result;
  } catch (error) {
    throw error;
  }
};

const generateAllPermutationsOfSubsets = (array: string[]): string[][] => {
  const subsets: string[][] = [];

  // Helper function to generate permutations of an array
  const generatePermutations = (arr: string[]): string[][] => {
    const permutations: string[][] = [];

    // Recursive function to generate permutations
    const permute = (current: string[], remaining: string[]): void => {
      if (remaining.length === 0) {
        permutations.push(current.slice()); // Make a copy of the current permutation
        return;
      }

      for (let i = 0; i < remaining.length; i++) {
        current.push(remaining[i]);
        permute(current, remaining.slice(0, i).concat(remaining.slice(i + 1)));
        current.pop();
      }
    };

    permute([], arr);
    return permutations;
  };

  // Recursive function to generate subsets
  const findSubsets = (currentIndex: number, currentSubset: string[]): void => {
    if (currentIndex === array.length) {
      if (currentSubset.length > 0) {
        // Skip empty subset if not needed
        const allPermutations = generatePermutations(currentSubset);
        subsets.push(...allPermutations); // Spread operator to add all permutations individually
      }
      return;
    }

    // Include the current element
    findSubsets(currentIndex + 1, currentSubset.concat(array[currentIndex]));

    // Exclude the current element
    findSubsets(currentIndex + 1, currentSubset);
  };

  findSubsets(0, []);
  return subsets;
};<|MERGE_RESOLUTION|>--- conflicted
+++ resolved
@@ -29,11 +29,8 @@
   TSurveySummary,
 } from "@formbricks/types/surveys/types";
 import { getLocalizedValue } from "../i18n/utils";
-<<<<<<< HEAD
 import { getInsightsBySurveyIdQuestionId } from "../insight/service";
-=======
 import { structuredClone } from "../pollyfills/structuredClone";
->>>>>>> a8e1fce3
 import { processResponseData } from "../responses";
 import { evaluateLogic, performActions } from "../surveyLogic/utils";
 import { getTodaysDateTimeFormatted } from "../time";
