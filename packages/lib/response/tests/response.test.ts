--- conflicted
+++ resolved
@@ -23,12 +23,9 @@
 import { DatabaseError, ResourceNotFoundError } from "@formbricks/types/errors";
 import { TResponse, TResponseFilterCriteria, TResponseInput } from "@formbricks/types/responses";
 import { TTag } from "@formbricks/types/tags";
-<<<<<<< HEAD
 import { selectContact } from "../../person/service";
-=======
 import { getSurveySummary } from "../../../../apps/web/app/(app)/environments/[environmentId]/surveys/[surveyId]/(analysis)/summary/lib/surveySummary";
 import { selectPerson } from "../../person/service";
->>>>>>> 9872d17a
 import {
   mockAttributeClass,
   mockOrganizationOutput,
@@ -44,11 +41,8 @@
   getResponses,
   getResponsesByContactId,
   getResponsesByEnvironmentId,
-<<<<<<< HEAD
   getSurveySummary,
-=======
   getResponsesByPersonId,
->>>>>>> 9872d17a
   updateResponse,
 } from "../service";
 import { buildWhereClause } from "../utils";
