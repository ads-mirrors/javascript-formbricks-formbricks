--- conflicted
+++ resolved
@@ -90,7 +90,6 @@
   },
 } satisfies Prisma.ResponseSelect;
 
-<<<<<<< HEAD
 const getResponseContact = (
   responsePrisma: Prisma.ResponseGetPayload<{ select: typeof responseSelection }>
 ): TResponseContact | null => {
@@ -105,10 +104,6 @@
 
 export const getResponsesByContactId = reactCache(
   (contactId: string, page?: number): Promise<TResponse[] | null> =>
-=======
-export const getResponsesByPersonId = reactCache(
-  async (personId: string, page?: number): Promise<TResponse[] | null> =>
->>>>>>> ab3ef630
     cache(
       async () => {
         validateInputs([contactId, ZId], [page, ZOptionalNumber]);
@@ -162,66 +157,7 @@
       },
       [`getResponsesByContactId-${contactId}-${page}`],
       {
-<<<<<<< HEAD
         tags: [responseCache.tag.byContactId(contactId)],
-=======
-        tags: [responseCache.tag.byPersonId(personId)],
-      }
-    )()
-);
-
-export const getResponsesByUserId = reactCache(
-  async (environmentId: string, userId: string, page?: number): Promise<TResponse[] | null> =>
-    cache(
-      async () => {
-        validateInputs([environmentId, ZId], [userId, ZString], [page, ZOptionalNumber]);
-
-        const person = await getPersonByUserId(environmentId, userId);
-
-        if (!person) {
-          throw new ResourceNotFoundError("Person", userId);
-        }
-
-        try {
-          const responsePrisma = await prisma.response.findMany({
-            where: {
-              personId: person.id,
-            },
-            select: responseSelection,
-            take: page ? ITEMS_PER_PAGE : undefined,
-            skip: page ? ITEMS_PER_PAGE * (page - 1) : undefined,
-            orderBy: {
-              createdAt: "desc",
-            },
-          });
-
-          if (!responsePrisma) {
-            throw new ResourceNotFoundError("Response from PersonId", person.id);
-          }
-
-          const responsePromises = responsePrisma.map(async (response) => {
-            const tags = response.tags.map((tagPrisma: { tag: TTag }) => tagPrisma.tag);
-
-            return {
-              ...response,
-              tags,
-            };
-          });
-
-          const responses = await Promise.all(responsePromises);
-          return responses;
-        } catch (error) {
-          if (error instanceof Prisma.PrismaClientKnownRequestError) {
-            throw new DatabaseError(error.message);
-          }
-
-          throw error;
-        }
-      },
-      [`getResponsesByUserId-${environmentId}-${userId}-${page}`],
-      {
-        tags: [responseCache.tag.byEnvironmentIdAndUserId(environmentId, userId)],
->>>>>>> ab3ef630
       }
     )()
 );
