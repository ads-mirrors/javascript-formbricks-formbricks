import "server-only";
import { Prisma } from "@prisma/client";
import { cache as reactCache } from "react";
import { z } from "zod";
import { prisma } from "@formbricks/database";
import { ZId } from "@formbricks/types/common";
import { DatabaseError, ResourceNotFoundError } from "@formbricks/types/errors";
import {
  TUser,
  TUserCreateInput,
  TUserLocale,
  TUserUpdateInput,
  ZUserUpdateInput,
} from "@formbricks/types/user";
import { cache } from "../cache";
import { createCustomerIoCustomer } from "../customerio";
import { deleteOrganization } from "../organization/service";
import { validateInputs } from "../utils/validate";
import { userCache } from "./cache";

const responseSelection = {
  id: true,
  name: true,
  email: true,
  emailVerified: true,
  imageUrl: true,
  createdAt: true,
  updatedAt: true,
  role: true,
  twoFactorEnabled: true,
  identityProvider: true,
  objective: true,
  notificationSettings: true,
  locale: true,
};

// function to retrive basic information about a user's user
export const getUser = reactCache(
  async (id: string): Promise<TUser | null> =>
    cache(
      async () => {
        validateInputs([id, ZId]);

        try {
          const user = await prisma.user.findUnique({
            where: {
              id,
            },
            select: responseSelection,
          });

          if (!user) {
            return null;
          }
          return user;
        } catch (error) {
          if (error instanceof Prisma.PrismaClientKnownRequestError) {
            throw new DatabaseError(error.message);
          }

          throw error;
        }
      },
      [`getUser-${id}`],
      {
        tags: [userCache.tag.byId(id)],
      }
    )()
);

export const getUserByEmail = reactCache(
  async (email: string): Promise<TUser | null> =>
    cache(
      async () => {
        validateInputs([email, z.string().email()]);

        try {
          const user = await prisma.user.findFirst({
            where: {
              email,
            },
            select: responseSelection,
          });

          return user;
        } catch (error) {
          if (error instanceof Prisma.PrismaClientKnownRequestError) {
            throw new DatabaseError(error.message);
          }

          throw error;
        }
      },
      [`getUserByEmail-${email}`],
      {
        tags: [userCache.tag.byEmail(email)],
      }
    )()
);

// function to update a user's user
export const updateUser = async (personId: string, data: TUserUpdateInput): Promise<TUser> => {
  validateInputs([personId, ZId], [data, ZUserUpdateInput.partial()]);

  try {
    const updatedUser = await prisma.user.update({
      where: {
        id: personId,
      },
      data: data,
      select: responseSelection,
    });

    userCache.revalidate({
      email: updatedUser.email,
      id: updatedUser.id,
    });

    return updatedUser;
  } catch (error) {
    if (error instanceof Prisma.PrismaClientKnownRequestError && error.code === "P2016") {
      throw new ResourceNotFoundError("User", personId);
    }
    throw error; // Re-throw any other errors
  }
};

const deleteUserById = async (id: string): Promise<TUser> => {
  validateInputs([id, ZId]);

  try {
    const user = await prisma.user.delete({
      where: {
        id,
      },
      select: responseSelection,
    });

    userCache.revalidate({
      email: user.email,
      id,
      count: true,
    });

    return user;
  } catch (error) {
    if (error instanceof Prisma.PrismaClientKnownRequestError) {
      throw new DatabaseError(error.message);
    }

    throw error;
  }
};

export const createUser = async (data: TUserCreateInput): Promise<TUser> => {
  validateInputs([data, ZUserUpdateInput]);
  try {
    const user = await prisma.user.create({
      data: data,
      select: responseSelection,
    });

    userCache.revalidate({
      email: user.email,
      id: user.id,
      count: true,
    });

    // send new user customer.io to customer.io
    createCustomerIoCustomer(user);

    return user;
  } catch (error) {
    if (error instanceof Prisma.PrismaClientKnownRequestError && error.code === "P2002") {
      throw new DatabaseError("User with this email already exists");
    }

    if (error instanceof Prisma.PrismaClientKnownRequestError) {
      throw new DatabaseError(error.message);
    }

    throw error;
  }
};

// function to delete a user's user including organizations
export const deleteUser = async (id: string): Promise<TUser> => {
  validateInputs([id, ZId]);

  try {
    const currentUserMemberships = await prisma.membership.findMany({
      where: {
        userId: id,
      },
      include: {
        organization: {
          select: {
            id: true,
            name: true,
            memberships: true,
          },
        },
      },
    });

    for (const currentUserMembership of currentUserMemberships) {
      const organizationMemberships = currentUserMembership.organization.memberships;
      const role = currentUserMembership.role;
      const organizationId = currentUserMembership.organizationId;

      const organizationHasOnlyOneMember = organizationMemberships.length === 1;
      const currentUserIsOrganizationOwner = role === "owner";

      if (organizationHasOnlyOneMember) {
        await deleteOrganization(organizationId);
      } else if (currentUserIsOrganizationOwner) {
        await deleteOrganization(organizationId);
      }
    }

    const deletedUser = await deleteUserById(id);

    return deletedUser;
  } catch (error) {
    if (error instanceof Prisma.PrismaClientKnownRequestError) {
      throw new DatabaseError(error.message);
    }

    throw error;
  }
};

export const getUsersWithOrganization = async (organizationId: string): Promise<TUser[]> => {
  validateInputs([organizationId, ZId]);

  try {
    const users = await prisma.user.findMany({
      where: {
        memberships: {
          some: {
            organizationId,
          },
        },
      },
      select: responseSelection,
    });

    return users;
  } catch (error) {
    if (error instanceof Prisma.PrismaClientKnownRequestError) {
      throw new DatabaseError(error.message);
    }

    throw error;
  }
<<<<<<< HEAD
};
=======
};

export const userIdRelatedToApiKey = async (apiKey: string) => {
  validateInputs([apiKey, z.string()]);

  try {
    const userId = await prisma.apiKey.findUnique({
      where: { id: apiKey },
      select: {
        environment: {
          select: {
            people: {
              select: {
                userId: true,
              },
            },
          },
        },
      },
    });
    return userId;
  } catch (error) {
    if (error instanceof Prisma.PrismaClientKnownRequestError) {
      throw new DatabaseError(error.message);
    }
    throw error;
  }
};

export const getUserLocale = reactCache(
  async (id: string): Promise<TUserLocale | undefined> =>
    cache(
      async () => {
        validateInputs([id, ZId]);

        try {
          const user = await prisma.user.findUnique({
            where: {
              id,
            },
            select: responseSelection,
          });

          if (!user) {
            return undefined;
          }
          return user.locale;
        } catch (error) {
          if (error instanceof Prisma.PrismaClientKnownRequestError) {
            throw new DatabaseError(error.message);
          }

          throw error;
        }
      },
      [`getUserLocale-${id}`],
      {
        tags: [userCache.tag.byId(id)],
      }
    )()
);
>>>>>>> ab3ef630
<|MERGE_RESOLUTION|>--- conflicted
+++ resolved
@@ -253,68 +253,4 @@
 
     throw error;
   }
-<<<<<<< HEAD
-};
-=======
-};
-
-export const userIdRelatedToApiKey = async (apiKey: string) => {
-  validateInputs([apiKey, z.string()]);
-
-  try {
-    const userId = await prisma.apiKey.findUnique({
-      where: { id: apiKey },
-      select: {
-        environment: {
-          select: {
-            people: {
-              select: {
-                userId: true,
-              },
-            },
-          },
-        },
-      },
-    });
-    return userId;
-  } catch (error) {
-    if (error instanceof Prisma.PrismaClientKnownRequestError) {
-      throw new DatabaseError(error.message);
-    }
-    throw error;
-  }
-};
-
-export const getUserLocale = reactCache(
-  async (id: string): Promise<TUserLocale | undefined> =>
-    cache(
-      async () => {
-        validateInputs([id, ZId]);
-
-        try {
-          const user = await prisma.user.findUnique({
-            where: {
-              id,
-            },
-            select: responseSelection,
-          });
-
-          if (!user) {
-            return undefined;
-          }
-          return user.locale;
-        } catch (error) {
-          if (error instanceof Prisma.PrismaClientKnownRequestError) {
-            throw new DatabaseError(error.message);
-          }
-
-          throw error;
-        }
-      },
-      [`getUserLocale-${id}`],
-      {
-        tags: [userCache.tag.byId(id)],
-      }
-    )()
-);
->>>>>>> ab3ef630
+};