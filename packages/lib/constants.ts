--- conflicted
+++ resolved
@@ -294,10 +294,6 @@
 
 export const IS_DEVELOPMENT = env.NODE_ENV === "development";
 
-<<<<<<< HEAD
-export const SENTRY_DNS = env.SENTRY_DNS;
-=======
 export const SENTRY_DSN = env.SENTRY_DSN;
->>>>>>> 15878a4a
 
 export const PROMETHEUS_ENABLED = env.PROMETHEUS_ENABLED === "1";