{
<<<<<<< HEAD
  "extends": "@formbricks/config-typescript/nextjs.json",
  "include": [".", "../types/*.d.ts", "../../apps/web/lib/cache/contact-attribute-key.ts"],
  "exclude": ["dist", "build", "node_modules", "../../packages/types/surveys.d.ts"],
=======
>>>>>>> ab3ef630
  "compilerOptions": {
    "baseUrl": ".",
    "downlevelIteration": true,
    "paths": {
      "@prisma/client/*": ["@formbricks/database/client/*"]
    },
    "plugins": [
      {
        "name": "next"
      }
    ],
    "strictNullChecks": true
  },
  "exclude": ["dist", "build", "node_modules", "../../packages/types/surveys.d.ts"],
  "extends": "@formbricks/config-typescript/nextjs.json",
  "include": [".", "../types/*.d.ts", "../../apps/web/modules/utils/hooks"]
}<|MERGE_RESOLUTION|>--- conflicted
+++ resolved
@@ -1,10 +1,6 @@
 {
-<<<<<<< HEAD
-  "extends": "@formbricks/config-typescript/nextjs.json",
-  "include": [".", "../types/*.d.ts", "../../apps/web/lib/cache/contact-attribute-key.ts"],
+  "include": [".", "../types/*.d.ts", "../../apps/web/lib/cache/contact-attribute-key.ts", "../../apps/web/modules/utils/hooks"],
   "exclude": ["dist", "build", "node_modules", "../../packages/types/surveys.d.ts"],
-=======
->>>>>>> ab3ef630
   "compilerOptions": {
     "baseUrl": ".",
     "downlevelIteration": true,
@@ -18,7 +14,5 @@
     ],
     "strictNullChecks": true
   },
-  "exclude": ["dist", "build", "node_modules", "../../packages/types/surveys.d.ts"],
   "extends": "@formbricks/config-typescript/nextjs.json",
-  "include": [".", "../types/*.d.ts", "../../apps/web/modules/utils/hooks"]
 }