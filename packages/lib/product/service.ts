import "server-only";
import { Prisma } from "@prisma/client";
import { cache as reactCache } from "react";
import { z } from "zod";
import { prisma } from "@formbricks/database";
import { ZOptionalNumber, ZString } from "@formbricks/types/common";
import { ZId } from "@formbricks/types/common";
<<<<<<< HEAD
import { DatabaseError, ValidationError } from "@formbricks/types/errors";
import { TJsEnvironmentStateProduct } from "@formbricks/types/js";
=======
import { DatabaseError, InvalidInputError, ValidationError } from "@formbricks/types/errors";
>>>>>>> 7bba09c1
import type { TProduct, TProductUpdateInput } from "@formbricks/types/product";
import { ZProduct, ZProductUpdateInput } from "@formbricks/types/product";
import { cache } from "../cache";
import { ITEMS_PER_PAGE, isS3Configured } from "../constants";
import { environmentCache } from "../environment/cache";
import { createEnvironment } from "../environment/service";
import { deleteLocalFilesByEnvironmentId, deleteS3FilesByEnvironmentId } from "../storage/service";
import { validateInputs } from "../utils/validate";
import { productCache } from "./cache";

const selectProduct = {
  id: true,
  createdAt: true,
  updatedAt: true,
  name: true,
  organizationId: true,
  languages: true,
  recontactDays: true,
  linkSurveyBranding: true,
  inAppSurveyBranding: true,
  config: true,
  placement: true,
  clickOutsideClose: true,
  darkOverlay: true,
  environments: true,
  styling: true,
  logo: true,
};

export const getUserProducts = reactCache(
  async (userId: string, organizationId: string, page?: number): Promise<TProduct[]> =>
    cache(
      async () => {
        validateInputs([userId, ZString], [organizationId, ZId], [page, ZOptionalNumber]);

        const orgMembership = await prisma.membership.findFirst({
          where: {
            userId,
            organizationId,
          },
        });

        if (!orgMembership) {
          throw new ValidationError("User is not a member of this organization");
        }

        let productWhereClause: Prisma.ProductWhereInput = {};

        if (orgMembership.role === "member") {
          productWhereClause = {
            productTeams: {
              some: {
                team: {
                  teamUsers: {
                    some: {
                      userId,
                    },
                  },
                },
              },
            },
          };
        }

        try {
          const products = await prisma.product.findMany({
            where: {
              organizationId,
              ...productWhereClause,
            },
            select: selectProduct,
            take: page ? ITEMS_PER_PAGE : undefined,
            skip: page ? ITEMS_PER_PAGE * (page - 1) : undefined,
          });
          return products;
        } catch (error) {
          if (error instanceof Prisma.PrismaClientKnownRequestError) {
            throw new DatabaseError(error.message);
          }

          throw error;
        }
      },
      [`getUserProducts-${userId}-${organizationId}-${page}`],
      {
        tags: [productCache.tag.byUserId(userId), productCache.tag.byOrganizationId(organizationId)],
      }
    )()
);

export const getProducts = reactCache(
  async (organizationId: string, page?: number): Promise<TProduct[]> =>
    cache(
      async () => {
        validateInputs([organizationId, ZId], [page, ZOptionalNumber]);

        try {
          const products = await prisma.product.findMany({
            where: {
              organizationId,
            },
            select: selectProduct,
            take: page ? ITEMS_PER_PAGE : undefined,
            skip: page ? ITEMS_PER_PAGE * (page - 1) : undefined,
          });
          return products;
        } catch (error) {
          if (error instanceof Prisma.PrismaClientKnownRequestError) {
            throw new DatabaseError(error.message);
          }

          throw error;
        }
      },
      [`getProducts-${organizationId}-${page}`],
      {
        tags: [productCache.tag.byOrganizationId(organizationId)],
      }
    )()
);

export const getProductByEnvironmentId = reactCache(
  async (environmentId: string): Promise<TProduct | null> =>
    cache(
      async () => {
        validateInputs([environmentId, ZId]);

        let productPrisma;

        try {
          productPrisma = await prisma.product.findFirst({
            where: {
              environments: {
                some: {
                  id: environmentId,
                },
              },
            },
            select: selectProduct,
          });

          return productPrisma;
        } catch (error) {
          if (error instanceof Prisma.PrismaClientKnownRequestError) {
            console.error(error);
            throw new DatabaseError(error.message);
          }
          throw error;
        }
      },
      [`getProductByEnvironmentId-${environmentId}`],
      {
        tags: [productCache.tag.byEnvironmentId(environmentId)],
      }
    )()
);

export const getProductForEnvironmentState = reactCache(
  async (environmentId: string): Promise<TJsEnvironmentStateProduct | null> =>
    cache(
      async () => {
        validateInputs([environmentId, ZId]);

        try {
          return await prisma.product.findFirst({
            where: {
              environments: {
                some: {
                  id: environmentId,
                },
              },
            },
            select: {
              id: true,
              recontactDays: true,
              clickOutsideClose: true,
              darkOverlay: true,
              placement: true,
              inAppSurveyBranding: true,
              styling: true,
            },
          });
        } catch (error) {
          if (error instanceof Prisma.PrismaClientKnownRequestError) {
            console.error(error);
            throw new DatabaseError(error.message);
          }
          throw error;
        }
      },
      [`getProductForEnvironmentState-${environmentId}`],
      {
        tags: [productCache.tag.byEnvironmentId(environmentId)],
      }
    )()
);

export const updateProduct = async (
  productId: string,
  inputProduct: TProductUpdateInput
): Promise<TProduct> => {
  validateInputs([productId, ZId], [inputProduct, ZProductUpdateInput]);
  const { environments, ...data } = inputProduct;
  let updatedProduct;
  try {
    updatedProduct = await prisma.product.update({
      where: {
        id: productId,
      },
      data: {
        ...data,
        environments: {
          connect: environments?.map((environment) => ({ id: environment.id })) ?? [],
        },
      },
      select: selectProduct,
    });
  } catch (error) {
    if (error instanceof Prisma.PrismaClientKnownRequestError) {
      throw new DatabaseError(error.message);
    }
    throw error;
  }

  try {
    const product = ZProduct.parse(updatedProduct);

    productCache.revalidate({
      id: product.id,
      organizationId: product.organizationId,
    });

    product.environments.forEach((environment) => {
      // revalidate environment cache
      productCache.revalidate({
        environmentId: environment.id,
      });
    });

    return product;
  } catch (error) {
    if (error instanceof z.ZodError) {
      console.error(JSON.stringify(error.errors, null, 2));
    }
    throw new ValidationError("Data validation of product failed");
  }
};

export const getProduct = reactCache(
  async (productId: string): Promise<TProduct | null> =>
    cache(
      async () => {
        let productPrisma;
        try {
          productPrisma = await prisma.product.findUnique({
            where: {
              id: productId,
            },
            select: selectProduct,
          });

          return productPrisma;
        } catch (error) {
          if (error instanceof Prisma.PrismaClientKnownRequestError) {
            throw new DatabaseError(error.message);
          }
          throw error;
        }
      },
      [`getProduct-${productId}`],
      {
        tags: [productCache.tag.byId(productId)],
      }
    )()
);

export const deleteProduct = async (productId: string): Promise<TProduct> => {
  try {
    const product = await prisma.product.delete({
      where: {
        id: productId,
      },
      select: selectProduct,
    });

    if (product) {
      // delete all files from storage related to this product

      if (isS3Configured()) {
        const s3FilesPromises = product.environments.map(async (environment) => {
          return deleteS3FilesByEnvironmentId(environment.id);
        });

        try {
          await Promise.all(s3FilesPromises);
        } catch (err) {
          // fail silently because we don't want to throw an error if the files are not deleted
          console.error(err);
        }
      } else {
        const localFilesPromises = product.environments.map(async (environment) => {
          return deleteLocalFilesByEnvironmentId(environment.id);
        });

        try {
          await Promise.all(localFilesPromises);
        } catch (err) {
          // fail silently because we don't want to throw an error if the files are not deleted
          console.error(err);
        }
      }

      productCache.revalidate({
        id: product.id,
        organizationId: product.organizationId,
      });

      environmentCache.revalidate({
        productId: product.id,
      });

      product.environments.forEach((environment) => {
        // revalidate product cache
        productCache.revalidate({
          environmentId: environment.id,
        });
        environmentCache.revalidate({
          id: environment.id,
        });
      });
    }

    return product;
  } catch (error) {
    if (error instanceof Prisma.PrismaClientKnownRequestError) {
      throw new DatabaseError(error.message);
    }
    throw error;
  }
};

export const createProduct = async (
  organizationId: string,
  productInput: Partial<TProductUpdateInput>
): Promise<TProduct> => {
  validateInputs([organizationId, ZString], [productInput, ZProductUpdateInput.partial()]);

  if (!productInput.name) {
    throw new ValidationError("Product Name is required");
  }

  const { environments, teamIds, ...data } = productInput;

  try {
    let product = await prisma.product.create({
      data: {
        config: {
          channel: null,
          industry: null,
        },
        ...data,
        name: productInput.name,
        organizationId,
      },
      select: selectProduct,
    });

    if (teamIds) {
      await prisma.productTeam.createMany({
        data: teamIds.map((teamId) => ({
          productId: product.id,
          teamId,
        })),
      });
    }

    productCache.revalidate({
      id: product.id,
      organizationId: product.organizationId,
    });

    const devEnvironment = await createEnvironment(product.id, {
      type: "development",
    });

    const prodEnvironment = await createEnvironment(product.id, {
      type: "production",
    });

    const updatedProduct = await updateProduct(product.id, {
      environments: [devEnvironment, prodEnvironment],
    });

    return updatedProduct;
  } catch (error) {
    if (error instanceof Prisma.PrismaClientKnownRequestError && error.code === "P2002") {
      throw new InvalidInputError("A product with this name already exists in your organization");
    }

    if (error instanceof Prisma.PrismaClientKnownRequestError) {
      console.error(error.message);
      throw new DatabaseError(error.message);
    }
    throw error;
  }
};<|MERGE_RESOLUTION|>--- conflicted
+++ resolved
@@ -5,12 +5,8 @@
 import { prisma } from "@formbricks/database";
 import { ZOptionalNumber, ZString } from "@formbricks/types/common";
 import { ZId } from "@formbricks/types/common";
-<<<<<<< HEAD
-import { DatabaseError, ValidationError } from "@formbricks/types/errors";
+import { DatabaseError, InvalidInputError, ValidationError } from "@formbricks/types/errors";
 import { TJsEnvironmentStateProduct } from "@formbricks/types/js";
-=======
-import { DatabaseError, InvalidInputError, ValidationError } from "@formbricks/types/errors";
->>>>>>> 7bba09c1
 import type { TProduct, TProductUpdateInput } from "@formbricks/types/product";
 import { ZProduct, ZProductUpdateInput } from "@formbricks/types/product";
 import { cache } from "../cache";
