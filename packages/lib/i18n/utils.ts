--- conflicted
+++ resolved
@@ -1,14 +1,10 @@
+import { TAttributes } from "@formbricks/types/attributes";
 import {
   TLegacySurveyChoice,
   TLegacySurveyQuestion,
   TLegacySurveyThankYouCard,
   TLegacySurveyWelcomeCard,
-<<<<<<< HEAD
-} from "@formbricks/types/LegacySurvey";
-import { TAttributes } from "@formbricks/types/attributes";
-=======
 } from "@formbricks/types/legacy-surveys";
->>>>>>> 6a7fb2d3
 import { TLanguage } from "@formbricks/types/product";
 import {
   TI18nString,
