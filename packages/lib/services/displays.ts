import { prisma } from "@formbricks/database";
import {
  TDisplay,
  TDisplayInput,
  TDisplaysWithSurveyName,
  ZDisplayInput,
} from "@formbricks/types/v1/displays";
import { ZId } from "@formbricks/types/v1/environment";
import { DatabaseError, ResourceNotFoundError } from "@formbricks/types/v1/errors";
import { Prisma } from "@prisma/client";
import { revalidateTag } from "next/cache";
import { cache } from "react";
import { validateInputs } from "../utils/validate";
import { transformPrismaPerson } from "./person";

const selectDisplay = {
  id: true,
  createdAt: true,
  updatedAt: true,
  surveyId: true,
  responseId: true,
  person: {
    select: {
      id: true,
      createdAt: true,
      updatedAt: true,
      environmentId: true,
      attributes: {
        select: {
          value: true,
          attributeClass: {
            select: {
              name: true,
            },
          },
        },
      },
    },
  },
  status: true,
};

<<<<<<< HEAD
export const updateDisplay = async (
  displayId: string,
  displayInput: Partial<TDisplayInput>
): Promise<TDisplay> => {
  validateInputs([displayInput, ZDisplayInput.partial()]);
  try {
    const displayPrisma = await prisma.display.update({
      where: {
        id: displayId,
      },
      data: displayInput,
      select: selectDisplay,
    });
    const display: TDisplay = {
      ...displayPrisma,
      person: displayPrisma.person ? transformPrismaPerson(displayPrisma.person) : null,
    };

    return display;
  } catch (error) {
    console.error(error);
    if (error instanceof Prisma.PrismaClientKnownRequestError) {
      throw new DatabaseError("Database operation failed");
    }

    throw error;
  }
};
=======
export const getDisplaysCacheTag = (surveyId: string) => `surveys-${surveyId}-displays`;
>>>>>>> 727f09aa

export const createDisplay = async (displayInput: TDisplayInput): Promise<TDisplay> => {
  validateInputs([displayInput, ZDisplayInput]);
  try {
    const displayPrisma = await prisma.display.create({
      data: {
        survey: {
          connect: {
            id: displayInput.surveyId,
          },
        },
        status: "seen",

        ...(displayInput.personId && {
          person: {
            connect: {
              id: displayInput.personId,
            },
          },
        }),
      },
      select: selectDisplay,
    });

    const display: TDisplay = {
      ...displayPrisma,
      person: displayPrisma.person ? transformPrismaPerson(displayPrisma.person) : null,
    };

    if (displayInput.personId) {
      revalidateTag(displayInput.personId);
    }

    if (displayInput.surveyId) {
      revalidateTag(getDisplaysCacheTag(displayInput.surveyId));
    }

    return display;
  } catch (error) {
    if (error instanceof Prisma.PrismaClientKnownRequestError) {
      throw new DatabaseError("Database operation failed");
    }

    throw error;
  }
};

export const markDisplayResponded = async (displayId: string): Promise<TDisplay> => {
  validateInputs([displayId, ZId]);
  try {
    if (!displayId) throw new Error("Display ID is required");

    const displayPrisma = await prisma.display.update({
      where: {
        id: displayId,
      },
      data: {
        status: "responded",
      },
      select: selectDisplay,
    });

    if (!displayPrisma) {
      throw new ResourceNotFoundError("Display", displayId);
    }

    const display: TDisplay = {
      ...displayPrisma,
      person: displayPrisma.person ? transformPrismaPerson(displayPrisma.person) : null,
    };

    return display;
  } catch (error) {
    if (error instanceof Prisma.PrismaClientKnownRequestError) {
      throw new DatabaseError("Database operation failed");
    }

    throw error;
  }
};

export const getDisplaysOfPerson = cache(
  async (personId: string): Promise<TDisplaysWithSurveyName[] | null> => {
    validateInputs([personId, ZId]);
    try {
      const displaysPrisma = await prisma.display.findMany({
        where: {
          personId: personId,
        },
        select: {
          id: true,
          createdAt: true,
          updatedAt: true,
          surveyId: true,
          responseId: true,
          survey: {
            select: {
              name: true,
            },
          },
          status: true,
        },
      });

      if (!displaysPrisma) {
        throw new ResourceNotFoundError("Display from PersonId", personId);
      }

      let displays: TDisplaysWithSurveyName[] = [];

      displaysPrisma.forEach((displayPrisma) => {
        const display: TDisplaysWithSurveyName = {
          id: displayPrisma.id,
          createdAt: displayPrisma.createdAt,
          updatedAt: displayPrisma.updatedAt,
          person: null,
          status: displayPrisma.status,
          surveyId: displayPrisma.surveyId,
          surveyName: displayPrisma.survey.name,
          responseId: displayPrisma.responseId,
        };
        displays.push(display);
      });

      return displays;
    } catch (error) {
      if (error instanceof Prisma.PrismaClientKnownRequestError) {
        throw new DatabaseError("Database operation failed");
      }

      throw error;
    }
  }
);<|MERGE_RESOLUTION|>--- conflicted
+++ resolved
@@ -40,7 +40,6 @@
   status: true,
 };
 
-<<<<<<< HEAD
 export const updateDisplay = async (
   displayId: string,
   displayInput: Partial<TDisplayInput>
@@ -69,9 +68,7 @@
     throw error;
   }
 };
-=======
 export const getDisplaysCacheTag = (surveyId: string) => `surveys-${surveyId}-displays`;
->>>>>>> 727f09aa
 
 export const createDisplay = async (displayInput: TDisplayInput): Promise<TDisplay> => {
   validateInputs([displayInput, ZDisplayInput]);
