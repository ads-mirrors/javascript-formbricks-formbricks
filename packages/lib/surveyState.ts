import { TResponseUpdate } from "@formbricks/types/v1/responses";

export class SurveyState {
  responseId: string | null = null;
  displayId: string | null = null;
  surveyId: string;
<<<<<<< HEAD
  responseAcc: TResponseUpdate = { finished: false, data: {}, displayId: "" };
=======
  responseAcc: TResponseUpdate = { finished: false, data: {} };
  singleUseId: string | null;
>>>>>>> cce3a98f

  constructor(surveyId: string, singleUseId?: string, responseId?: string) {
    this.surveyId = surveyId;
    this.singleUseId = singleUseId ?? null;
    this.responseId = responseId ?? null;
  }

  /**
   * Set the current survey ID
   * @param id - The survey ID
   */
  setSurveyId(id: string) {
    this.surveyId = id;
    this.clear(); // Reset the state when setting a new surveyId
  }
  /**
   * Get a copy of the current state
   */
  copy() {
    const copyInstance = new SurveyState(
      this.surveyId,
      this.singleUseId ?? undefined,
      this.responseId ?? undefined
    );
    copyInstance.responseId = this.responseId;
    copyInstance.responseAcc = this.responseAcc;
    return copyInstance;
  }

  /**
   * Update the response ID after a successful response creation
   * @param id - The response ID
   */
  updateResponseId(id: string) {
    this.responseId = id;
  }

  /**
   * Update the response ID after a successful response creation
   * @param id - The response ID
   */
  updateDisplayId(id: string) {
    this.displayId = id;
  }

  /**
   * Accumulate the responses
   * @param responseUpdate - The new response data to add
   */
  accumulateResponse(responseUpdate: TResponseUpdate) {
    this.responseAcc = {
      finished: responseUpdate.finished,
      data: { ...this.responseAcc.data, ...responseUpdate.data },
      displayId: responseUpdate.displayId,
    };
  }

  /**
   * Check if the current accumulated response is finished
   */
  isResponseFinished() {
    return this.responseAcc.finished;
  }

  /**
   * Clear the current state
   */
  clear() {
    this.responseId = null;
    this.responseAcc = { finished: false, data: {}, displayId: "" };
  }
}

export default SurveyState;<|MERGE_RESOLUTION|>--- conflicted
+++ resolved
@@ -4,12 +4,8 @@
   responseId: string | null = null;
   displayId: string | null = null;
   surveyId: string;
-<<<<<<< HEAD
   responseAcc: TResponseUpdate = { finished: false, data: {}, displayId: "" };
-=======
-  responseAcc: TResponseUpdate = { finished: false, data: {} };
   singleUseId: string | null;
->>>>>>> cce3a98f
 
   constructor(surveyId: string, singleUseId?: string, responseId?: string) {
     this.surveyId = surveyId;
