--- conflicted
+++ resolved
@@ -4,8 +4,6 @@
 import { afterEach, beforeEach, expect, it, vi } from "vitest";
 import { ValidationError } from "@formbricks/types/errors";
 
-<<<<<<< HEAD
-=======
 // Make ResizeObserver available globally (Vitest/Jest environment)
 // This is used by radix-ui
 if (!global.ResizeObserver) {
@@ -27,7 +25,6 @@
   error: vi.fn(),
 }));
 
->>>>>>> 15878a4a
 // mock next cache
 
 vi.mock("next/cache", () => ({
