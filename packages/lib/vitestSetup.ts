--- conflicted
+++ resolved
@@ -3,8 +3,6 @@
 import { afterEach, beforeEach, expect, it, vi } from "vitest";
 import { ValidationError } from "@formbricks/types/errors";
 
-<<<<<<< HEAD
-=======
 // mock react toast
 
 vi.mock("react-hot-toast", () => ({
@@ -20,7 +18,6 @@
   error: vi.fn(),
 }));
 
->>>>>>> 2964f2e0
 // mock next cache
 
 vi.mock("next/cache", () => ({
@@ -70,12 +67,8 @@
     }),
     notFound: vi.fn(),
     redirect: vi.fn(),
-<<<<<<< HEAD
-    useSearchParams: () => new URLSearchParams(""),
-=======
     useSearchParams: vi.fn(),
     usePathname: vi.fn(),
->>>>>>> 2964f2e0
   };
 });
 
