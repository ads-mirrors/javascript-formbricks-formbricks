import "server-only";

import { Prisma } from "@prisma/client";

import { prisma } from "@formbricks/database";
import { TLegacySurvey } from "@formbricks/types/LegacySurvey";
import { TActionClass } from "@formbricks/types/actionClasses";
import { ZOptionalNumber } from "@formbricks/types/common";
import { ZId } from "@formbricks/types/environment";
import { DatabaseError, InvalidInputError, ResourceNotFoundError } from "@formbricks/types/errors";
import { TPerson } from "@formbricks/types/people";
import { TSegment, ZSegmentFilters } from "@formbricks/types/segment";
import {
  TSurvey,
  TSurveyFilterCriteria,
  TSurveyInput,
  ZSurveyWithRefinements,
} from "@formbricks/types/surveys";

import { getActionsByPersonId } from "../action/service";
import { getActionClasses } from "../actionClass/service";
import { attributeCache } from "../attribute/cache";
import { getAttributes } from "../attribute/service";
import { cache } from "../cache";
import { ITEMS_PER_PAGE } from "../constants";
import { displayCache } from "../display/cache";
import { getDisplaysByPersonId } from "../display/service";
import { reverseTranslateSurvey } from "../i18n/reverseTranslation";
import { personCache } from "../person/cache";
import { getPerson } from "../person/service";
import { structuredClone } from "../pollyfills/structuredClone";
import { productCache } from "../product/cache";
import { getProductByEnvironmentId } from "../product/service";
import { responseCache } from "../response/cache";
import { segmentCache } from "../segment/cache";
import { createSegment, deleteSegment, evaluateSegment, getSegment, updateSegment } from "../segment/service";
import { transformSegmentFiltersToAttributeFilters } from "../segment/utils";
import { subscribeTeamMembersToSurveyResponses } from "../team/service";
import { diffInDays } from "../utils/datetime";
import { validateInputs } from "../utils/validate";
import { surveyCache } from "./cache";
import { anySurveyHasFilters, buildOrderByClause, buildWhereClause, transformPrismaSurvey } from "./util";

interface TriggerUpdate {
  create?: Array<{ actionClassId: string }>;
  deleteMany?: {
    actionClassId: {
      in: string[];
    };
  };
}

export const selectSurvey = {
  id: true,
  createdAt: true,
  updatedAt: true,
  name: true,
  type: true,
  environmentId: true,
  createdBy: true,
  status: true,
  welcomeCard: true,
  questions: true,
  thankYouCard: true,
  hiddenFields: true,
  displayOption: true,
  recontactDays: true,
  autoClose: true,
  runOnDate: true,
  closeOnDate: true,
  delay: true,
  displayPercentage: true,
  autoComplete: true,
  verifyEmail: true,
  redirectUrl: true,
  productOverwrites: true,
  styling: true,
  surveyClosedMessage: true,
  singleUse: true,
  pin: true,
  resultShareKey: true,
  languages: {
    select: {
      default: true,
      enabled: true,
      language: {
        select: {
          id: true,
          code: true,
          alias: true,
          createdAt: true,
          updatedAt: true,
        },
      },
    },
  },
  triggers: {
    select: {
      actionClass: {
        select: {
          id: true,
          createdAt: true,
          updatedAt: true,
          environmentId: true,
          name: true,
          description: true,
          type: true,
          noCodeConfig: true,
        },
      },
    },
  },
  inlineTriggers: true,
  segment: {
    include: {
      surveys: {
        select: {
          id: true,
        },
      },
    },
  },
};

const getActionClassIdFromName = (actionClasses: TActionClass[], actionClassName: string): string => {
  return actionClasses.find((actionClass) => actionClass.name === actionClassName)!.id;
};

const revalidateSurveyByActionClassName = (
  actionClasses: TActionClass[],
  actionClassNames: string[]
): void => {
  for (const actionClassName of actionClassNames) {
    const actionClassId: string = getActionClassIdFromName(actionClasses, actionClassName);
    surveyCache.revalidate({
      actionClassId,
    });
  }
};

const processTriggerUpdates = (
  triggers: string[],
  currentSurveyTriggers: string[],
  actionClasses: TActionClass[]
) => {
  const newTriggers: string[] = [];
  const removedTriggers: string[] = [];

  // find added triggers
  for (const trigger of triggers) {
    if (!trigger || currentSurveyTriggers.includes(trigger)) {
      continue;
    }
    newTriggers.push(trigger);
  }

  // find removed triggers
  for (const trigger of currentSurveyTriggers) {
    if (!triggers.includes(trigger)) {
      removedTriggers.push(trigger);
    }
  }

  // Construct the triggers update object
  const triggersUpdate: TriggerUpdate = {};

  if (newTriggers.length > 0) {
    triggersUpdate.create = newTriggers.map((trigger) => ({
      actionClassId: getActionClassIdFromName(actionClasses, trigger),
    }));
  }

  if (removedTriggers.length > 0) {
    triggersUpdate.deleteMany = {
      actionClassId: {
        in: removedTriggers.map((trigger) => getActionClassIdFromName(actionClasses, trigger)),
      },
    };
  }
  revalidateSurveyByActionClassName(actionClasses, [...newTriggers, ...removedTriggers]);
  return triggersUpdate;
};

export const getSurvey = (surveyId: string): Promise<TSurvey | null> =>
  cache(
    async () => {
      validateInputs([surveyId, ZId]);

      let surveyPrisma;
      try {
        surveyPrisma = await prisma.survey.findUnique({
          where: {
            id: surveyId,
          },
          select: selectSurvey,
        });
      } catch (error) {
        if (error instanceof Prisma.PrismaClientKnownRequestError) {
          console.error(error);
          throw new DatabaseError(error.message);
        }
        throw error;
      }

      if (!surveyPrisma) {
        return null;
      }

      return transformPrismaSurvey(surveyPrisma);
    },
    [`getSurvey-${surveyId}`],
    {
      tags: [surveyCache.tag.byId(surveyId)],
    }
  )();

export const getSurveysByActionClassId = (actionClassId: string, page?: number): Promise<TSurvey[]> =>
  cache(
    async () => {
      validateInputs([actionClassId, ZId], [page, ZOptionalNumber]);

      let surveysPrisma;
      try {
        surveysPrisma = await prisma.survey.findMany({
          where: {
            triggers: {
              some: {
                actionClass: {
                  id: actionClassId,
                },
              },
            },
          },
          select: selectSurvey,
          take: page ? ITEMS_PER_PAGE : undefined,
          skip: page ? ITEMS_PER_PAGE * (page - 1) : undefined,
        });
      } catch (error) {
        if (error instanceof Prisma.PrismaClientKnownRequestError) {
          console.error(error);
          throw new DatabaseError(error.message);
        }

        throw error;
      }

      const surveys: TSurvey[] = [];

      for (const surveyPrisma of surveysPrisma) {
        const transformedSurvey = transformPrismaSurvey(surveyPrisma);
        surveys.push(transformedSurvey);
      }

      return surveys;
    },
    [`getSurveysByActionClassId-${actionClassId}-${page}`],
    {
      tags: [surveyCache.tag.byActionClassId(actionClassId)],
    }
  )();

export const getSurveys = (
  environmentId: string,
  limit?: number,
  offset?: number,
  filterCriteria?: TSurveyFilterCriteria
): Promise<TSurvey[]> =>
  cache(
    async () => {
      validateInputs([environmentId, ZId], [limit, ZOptionalNumber], [offset, ZOptionalNumber]);
      let surveysPrisma;

      try {
        surveysPrisma = await prisma.survey.findMany({
          where: {
            environmentId,
            ...buildWhereClause(filterCriteria),
          },
          select: selectSurvey,
          orderBy: buildOrderByClause(filterCriteria?.sortBy),
          take: limit ? limit : undefined,
          skip: offset ? offset : undefined,
        });
      } catch (error) {
        if (error instanceof Prisma.PrismaClientKnownRequestError) {
          console.error(error);
          throw new DatabaseError(error.message);
        }

        throw error;
      }

      const surveys: TSurvey[] = [];

      for (const surveyPrisma of surveysPrisma) {
        const transformedSurvey = transformPrismaSurvey(surveyPrisma);
        surveys.push(transformedSurvey);
      }
      return surveys;
    },
    [`getSurveys-${environmentId}-${limit}-${offset}-${JSON.stringify(filterCriteria)}`],
    {
      tags: [surveyCache.tag.byEnvironmentId(environmentId)],
    }
  )();

export const transformToLegacySurvey = async (
  survey: TSurvey,
  languageCode?: string
): Promise<TLegacySurvey> => {
  const targetLanguage = languageCode ?? "default";
  const transformedSurvey = reverseTranslateSurvey(survey, targetLanguage);

  return transformedSurvey;
};

export const getSurveyCount = async (environmentId: string): Promise<number> =>
  cache(
    async () => {
      validateInputs([environmentId, ZId]);
      try {
        const surveyCount = await prisma.survey.count({
          where: {
            environmentId: environmentId,
          },
        });

        return surveyCount;
      } catch (error) {
        if (error instanceof Prisma.PrismaClientKnownRequestError) {
          console.error(error);
          throw new DatabaseError(error.message);
        }

        throw error;
      }
    },
    [`getSurveyCount-${environmentId}`],
    {
      tags: [surveyCache.tag.byEnvironmentId(environmentId)],
    }
  )();

export const updateSurvey = async (updatedSurvey: TSurvey): Promise<TSurvey> => {
  validateInputs([updatedSurvey, ZSurveyWithRefinements]);

  try {
    const surveyId = updatedSurvey.id;
    let data: any = {};

    const actionClasses = await getActionClasses(updatedSurvey.environmentId);
    const currentSurvey = await getSurvey(surveyId);

    if (!currentSurvey) {
      throw new ResourceNotFoundError("Survey", surveyId);
    }

    const { triggers, environmentId, segment, questions, languages, type, ...surveyData } = updatedSurvey;

    if (languages) {
      // Process languages update logic here
      // Extract currentLanguageIds and updatedLanguageIds
      const currentLanguageIds = currentSurvey.languages
        ? currentSurvey.languages.map((l) => l.language.id)
        : [];
      const updatedLanguageIds =
        languages.length > 1 ? updatedSurvey.languages.map((l) => l.language.id) : [];
      const enabledLangaugeIds = languages.map((language) => {
        if (language.enabled) return language.language.id;
      });

      // Determine languages to add and remove
      const languagesToAdd = updatedLanguageIds.filter((id) => !currentLanguageIds.includes(id));
      const languagesToRemove = currentLanguageIds.filter((id) => !updatedLanguageIds.includes(id));

      const defaultLanguageId = updatedSurvey.languages.find((l) => l.default)?.language.id;

      // Prepare data for Prisma update
      data.languages = {};

      // Update existing languages for default value changes
      data.languages.updateMany = currentSurvey.languages.map((surveyLanguage) => ({
        where: { languageId: surveyLanguage.language.id },
        data: {
          default: surveyLanguage.language.id === defaultLanguageId,
          enabled: enabledLangaugeIds.includes(surveyLanguage.language.id),
        },
      }));

      // Add new languages
      if (languagesToAdd.length > 0) {
        data.languages.create = languagesToAdd.map((languageId) => ({
          languageId: languageId,
          default: languageId === defaultLanguageId,
          enabled: enabledLangaugeIds.includes(languageId),
        }));
      }

      // Remove languages no longer associated with the survey
      if (languagesToRemove.length > 0) {
        data.languages.deleteMany = languagesToRemove.map((languageId) => ({
          languageId: languageId,
          enabled: enabledLangaugeIds.includes(languageId),
        }));
      }
    }

    if (triggers) {
      data.triggers = processTriggerUpdates(triggers, currentSurvey.triggers, actionClasses);
    }
    // if the survey body has type other than "app" but has a private segment, we delete that segment, and if it has a public segment, we disconnect from to the survey
    if (segment) {
      if (type === "app") {
        // parse the segment filters:
        const parsedFilters = ZSegmentFilters.safeParse(segment.filters);
        if (!parsedFilters.success) {
          throw new InvalidInputError("Invalid user segment filters");
        }

        try {
          await updateSegment(segment.id, segment);
        } catch (error) {
          console.error(error);
          throw new Error("Error updating survey");
        }
      } else {
        if (segment.isPrivate) {
          await deleteSegment(segment.id);
        } else {
          await prisma.survey.update({
            where: {
              id: surveyId,
            },
            data: {
              segment: {
                disconnect: true,
              },
            },
          });
        }
      }

      segmentCache.revalidate({
        id: segment.id,
        environmentId: segment.environmentId,
      });
    }
    data.questions = questions.map((question) => {
      const { isDraft, ...rest } = question;
      return rest;
    });

    surveyData.updatedAt = new Date();

    data = {
      ...surveyData,
      ...data,
      type,
    };

    // Remove scheduled status when runOnDate is not set
    if (data.status === "scheduled" && data.runOnDate === null) {
      data.status = "inProgress";
    }
    // Set scheduled status when runOnDate is set and in the future on completed surveys
    if (
      (data.status === "completed" || data.status === "paused" || data.status === "inProgress") &&
      data.runOnDate &&
      data.runOnDate > new Date()
    ) {
      data.status = "scheduled";
    }

    const prismaSurvey = await prisma.survey.update({
      where: { id: surveyId },
      data,
      select: selectSurvey,
    });

    let surveySegment: TSegment | null = null;
    if (prismaSurvey.segment) {
      surveySegment = {
        ...prismaSurvey.segment,
        surveys: prismaSurvey.segment.surveys.map((survey) => survey.id),
      };
    }

    // TODO: Fix this, this happens because the survey type "web" is no longer in the zod types but its required in the schema for migration
    // @ts-expect-error
    const modifiedSurvey: TSurvey = {
      ...prismaSurvey, // Properties from prismaSurvey
      triggers: updatedSurvey.triggers ? updatedSurvey.triggers : [], // Include triggers from updatedSurvey
      segment: surveySegment,
    };

    surveyCache.revalidate({
      id: modifiedSurvey.id,
      environmentId: modifiedSurvey.environmentId,
      segmentId: modifiedSurvey.segment?.id,
    });

    return modifiedSurvey;
  } catch (error) {
    if (error instanceof Prisma.PrismaClientKnownRequestError) {
      console.error(error);
      throw new DatabaseError(error.message);
    }

    throw error;
  }
};

export async function deleteSurvey(surveyId: string) {
  validateInputs([surveyId, ZId]);

  try {
    const deletedSurvey = await prisma.survey.delete({
      where: {
        id: surveyId,
      },
      select: selectSurvey,
    });

    if (deletedSurvey.type === "app") {
      const deletedSegment = await prisma.segment.delete({
        where: {
          title: surveyId,
          isPrivate: true,
          environmentId_title: {
            environmentId: deletedSurvey.environmentId,
            title: surveyId,
          },
        },
      });

      if (deletedSegment) {
        segmentCache.revalidate({
          id: deletedSegment.id,
          environmentId: deletedSurvey.environmentId,
        });
      }
    }

    responseCache.revalidate({
      surveyId,
      environmentId: deletedSurvey.environmentId,
    });
    surveyCache.revalidate({
      id: deletedSurvey.id,
      environmentId: deletedSurvey.environmentId,
    });

    if (deletedSurvey.segment?.id) {
      segmentCache.revalidate({
        id: deletedSurvey.segment.id,
        environmentId: deletedSurvey.environmentId,
      });
    }

    // Revalidate triggers by actionClassId
    deletedSurvey.triggers.forEach((trigger) => {
      surveyCache.revalidate({
        actionClassId: trigger.actionClass.id,
      });
    });

    return deletedSurvey;
  } catch (error) {
    if (error instanceof Prisma.PrismaClientKnownRequestError) {
      console.error(error);
      throw new DatabaseError(error.message);
    }

    throw error;
  }
}

export const createSurvey = async (environmentId: string, surveyBody: TSurveyInput): Promise<TSurvey> => {
  validateInputs([environmentId, ZId]);

  try {
    // if the survey body has both triggers and inlineTriggers, we throw an error
    if (surveyBody.triggers && surveyBody.inlineTriggers) {
      throw new InvalidInputError("Survey body cannot have both triggers and inlineTriggers");
    }

    if (surveyBody.triggers) {
      const actionClasses = await getActionClasses(environmentId);
      revalidateSurveyByActionClassName(actionClasses, surveyBody.triggers);
    }
    const createdBy = surveyBody.createdBy;
    delete surveyBody.createdBy;

    const data: Omit<Prisma.SurveyCreateInput, "environment"> = {
      ...surveyBody,
      // TODO: Create with attributeFilters
      triggers: surveyBody.triggers
        ? processTriggerUpdates(surveyBody.triggers, [], await getActionClasses(environmentId))
        : undefined,
      attributeFilters: undefined,
    };

    if ((surveyBody.type === "website" || surveyBody.type === "app") && data.thankYouCard) {
      data.thankYouCard.buttonLabel = undefined;
      data.thankYouCard.buttonLink = undefined;
    }

    if (createdBy) {
      data.creator = {
        connect: {
          id: createdBy,
        },
      };
    }

    const survey = await prisma.survey.create({
      data: {
        ...data,
        environment: {
          connect: {
            id: environmentId,
          },
        },
      },
      select: selectSurvey,
    });

    // if the survey created is an "app" survey, we also create a private segment for it.
    if (survey.type === "app") {
      const newSegment = await createSegment({
        environmentId,
        surveyId: survey.id,
        filters: [],
        title: survey.id,
        isPrivate: true,
      });

      await prisma.survey.update({
        where: {
          id: survey.id,
        },
        data: {
          segment: {
            connect: {
              id: newSegment.id,
            },
          },
        },
      });

      segmentCache.revalidate({
        id: newSegment.id,
        environmentId: survey.environmentId,
      });
    }

    // TODO: Fix this, this happens because the survey type "web" is no longer in the zod types but its required in the schema for migration
    // @ts-expect-error
    const transformedSurvey: TSurvey = {
      ...survey,
      triggers: survey.triggers.map((trigger) => trigger.actionClass.name),
      ...(survey.segment && {
        segment: {
          ...survey.segment,
          surveys: survey.segment.surveys.map((survey) => survey.id),
        },
      }),
    };

    await subscribeTeamMembersToSurveyResponses(environmentId, survey.id);

    surveyCache.revalidate({
      id: survey.id,
      environmentId: survey.environmentId,
    });

    return transformedSurvey;
  } catch (error) {
    if (error instanceof Prisma.PrismaClientKnownRequestError) {
      console.error(error);
      throw new DatabaseError(error.message);
    }

    throw error;
  }
};

export const duplicateSurvey = async (environmentId: string, surveyId: string, userId: string) => {
  validateInputs([environmentId, ZId], [surveyId, ZId]);

  try {
    const existingSurvey = await getSurvey(surveyId);
    const currentDate = new Date();
    if (!existingSurvey) {
      throw new ResourceNotFoundError("Survey", surveyId);
    }

    const defaultLanguageId = existingSurvey.languages.find((l) => l.default)?.language.id;

    const actionClasses = await getActionClasses(environmentId);

    // create new survey with the data of the existing survey
    const newSurvey = await prisma.survey.create({
      data: {
        ...existingSurvey,
        id: undefined, // id is auto-generated
        environmentId: undefined, // environmentId is set below
        createdAt: currentDate,
        updatedAt: currentDate,
        createdBy: undefined,
        name: `${existingSurvey.name} (copy)`,
        status: "draft",
        questions: structuredClone(existingSurvey.questions),
        thankYouCard: structuredClone(existingSurvey.thankYouCard),
        languages: {
          create: existingSurvey.languages?.map((surveyLanguage) => ({
            languageId: surveyLanguage.language.id,
            default: surveyLanguage.language.id === defaultLanguageId,
          })),
        },
        triggers: {
          create: existingSurvey.triggers.map((trigger) => ({
            actionClassId: getActionClassIdFromName(actionClasses, trigger),
          })),
        },
        inlineTriggers: existingSurvey.inlineTriggers ?? undefined,
        environment: {
          connect: {
            id: environmentId,
          },
        },
        creator: {
          connect: {
            id: userId,
          },
        },
        surveyClosedMessage: existingSurvey.surveyClosedMessage
          ? structuredClone(existingSurvey.surveyClosedMessage)
          : Prisma.JsonNull,
        singleUse: existingSurvey.singleUse ? structuredClone(existingSurvey.singleUse) : Prisma.JsonNull,
        productOverwrites: existingSurvey.productOverwrites
          ? structuredClone(existingSurvey.productOverwrites)
          : Prisma.JsonNull,
        styling: existingSurvey.styling ? structuredClone(existingSurvey.styling) : Prisma.JsonNull,
        verifyEmail: existingSurvey.verifyEmail
          ? structuredClone(existingSurvey.verifyEmail)
          : Prisma.JsonNull,
        // we'll update the segment later
        segment: undefined,
      },
    });

    // if the existing survey has an inline segment, we copy the filters and create a new inline segment and connect it to the new survey
    if (existingSurvey.segment) {
      if (existingSurvey.segment.isPrivate) {
        const newInlineSegment = await createSegment({
          environmentId,
          title: `${newSurvey.id}`,
          isPrivate: true,
          surveyId: newSurvey.id,
          filters: existingSurvey.segment.filters,
        });

        await prisma.survey.update({
          where: {
            id: newSurvey.id,
          },
          data: {
            segment: {
              connect: {
                id: newInlineSegment.id,
              },
            },
          },
        });

        segmentCache.revalidate({
          id: newInlineSegment.id,
          environmentId: newSurvey.environmentId,
        });
      } else {
        await prisma.survey.update({
          where: {
            id: newSurvey.id,
          },
          data: {
            segment: {
              connect: {
                id: existingSurvey.segment.id,
              },
            },
          },
        });

        segmentCache.revalidate({
          id: existingSurvey.segment.id,
          environmentId: newSurvey.environmentId,
        });
      }
    }

    surveyCache.revalidate({
      id: newSurvey.id,
      environmentId: newSurvey.environmentId,
    });

    // Revalidate surveys by actionClassId
    revalidateSurveyByActionClassName(actionClasses, existingSurvey.triggers);

    return newSurvey;
  } catch (error) {
    if (error instanceof Prisma.PrismaClientKnownRequestError) {
      console.error(error);
      throw new DatabaseError(error.message);
    }

    throw error;
  }
};

export const getSyncSurveys = (
  environmentId: string,
  personId: string,
  deviceType: "phone" | "desktop" = "desktop",
  options?: {
    version?: string;
  }
): Promise<TSurvey[] | TLegacySurvey[]> =>
  cache(
    async () => {
      validateInputs([environmentId, ZId]);
      try {
        const product = await getProductByEnvironmentId(environmentId);

        if (!product) {
          throw new Error("Product not found");
        }

        const person = personId === "legacy" ? ({ id: "legacy" } as TPerson) : await getPerson(personId);

        if (!person) {
          throw new Error("Person not found");
        }

<<<<<<< HEAD
      // filtered surveys for running and web
      surveys = surveys.filter(
        (survey) => survey.status === "inProgress" && (survey.type === "web" || survey.type === "mobile")
      );
=======
        let surveys: TSurvey[] | TLegacySurvey[] = await getSurveys(environmentId);
>>>>>>> e7077133

        // filtered surveys for running and web
        surveys = surveys.filter((survey) => survey.status === "inProgress" && survey.type === "app");

        // if no surveys are left, return an empty array
        if (surveys.length === 0) {
          return [];
        }

        const displays = await getDisplaysByPersonId(person.id);

        // filter surveys that meet the displayOption criteria
        surveys = surveys.filter((survey) => {
          if (survey.displayOption === "respondMultiple") {
            return true;
          } else if (survey.displayOption === "displayOnce") {
            return displays.filter((display) => display.surveyId === survey.id).length === 0;
          } else if (survey.displayOption === "displayMultiple") {
            return (
              displays.filter((display) => display.surveyId === survey.id && display.responseId !== null)
                .length === 0
            );
          } else {
            throw Error("Invalid displayOption");
          }
        });

        const latestDisplay = displays[0];

        // filter surveys that meet the recontactDays criteria
        surveys = surveys.filter((survey) => {
          if (!latestDisplay) {
            return true;
          } else if (survey.recontactDays !== null) {
            const lastDisplaySurvey = displays.filter((display) => display.surveyId === survey.id)[0];
            if (!lastDisplaySurvey) {
              return true;
            }
            return diffInDays(new Date(), new Date(lastDisplaySurvey.createdAt)) >= survey.recontactDays;
          } else if (product.recontactDays !== null) {
            return diffInDays(new Date(), new Date(latestDisplay.createdAt)) >= product.recontactDays;
          } else {
            return true;
          }
        });

        // if no surveys are left, return an empty array
        if (surveys.length === 0) {
          return [];
        }

        // if no surveys have segment filters, return the surveys
        if (!anySurveyHasFilters(surveys)) {
          return surveys;
        }

        const personActions = await getActionsByPersonId(person.id);
        const personActionClassIds = Array.from(
          new Set(personActions?.map((action) => action.actionClass?.id ?? ""))
        );

        const attributes = await getAttributes(person.id);
        const personUserId = person.userId;

        // the surveys now have segment filters, so we need to evaluate them
        const surveyPromises = surveys.map(async (survey) => {
          const { segment } = survey;
          // if the survey has no segment, or the segment has no filters, we return the survey
          if (!segment || !segment.filters?.length) {
            return survey;
          }

          // backwards compatibility for older versions of the js package
          // if the version is not provided, we will use the old method of evaluating the segment, which is attribute filters
          // transform the segment filters to attribute filters and evaluate them
          if (!options?.version) {
            const attributeFilters = transformSegmentFiltersToAttributeFilters(segment.filters);

            // if the attribute filters are null, it means the segment filters don't match the expected format for attribute filters, so we skip this survey
            if (attributeFilters === null) {
              return null;
            }

            // if there are no attribute filters, we return the survey
            if (!attributeFilters.length) {
              return survey;
            }

            // we check if the person meets the attribute filters for all the attribute filters
            const isEligible = attributeFilters.every((attributeFilter) => {
              const personAttributeValue = attributes[attributeFilter.attributeClassName];
              if (!personAttributeValue) {
                return false;
              }

              if (attributeFilter.operator === "equals") {
                return personAttributeValue === attributeFilter.value;
              } else if (attributeFilter.operator === "notEquals") {
                return personAttributeValue !== attributeFilter.value;
              } else {
                // if the operator is not equals or not equals, we skip the survey, this means that new segment filter options are being used
                return false;
              }
            });

            return isEligible ? survey : null;
          }

          // Evaluate the segment filters
          const result = await evaluateSegment(
            {
              attributes: attributes ?? {},
              actionIds: personActionClassIds,
              deviceType,
              environmentId,
              personId: person.id,
              userId: personUserId,
            },
            segment.filters
          );

          return result ? survey : null;
        });

        const resolvedSurveys = await Promise.all(surveyPromises);
        surveys = resolvedSurveys.filter((survey) => !!survey) as TSurvey[];

        if (!surveys) {
          throw new ResourceNotFoundError("Survey", environmentId);
        }
        return surveys;
      } catch (error) {
        if (error instanceof Prisma.PrismaClientKnownRequestError) {
          console.error(error);
          throw new DatabaseError(error.message);
        }

        throw error;
      }
    },
    [`getSyncSurveys-${environmentId}-${personId}`],
    {
      tags: [
        personCache.tag.byEnvironmentId(environmentId),
        personCache.tag.byId(personId),
        displayCache.tag.byPersonId(personId),
        surveyCache.tag.byEnvironmentId(environmentId),
        productCache.tag.byEnvironmentId(environmentId),
        attributeCache.tag.byPersonId(personId),
      ],
    }
  )();

export const getSurveyIdByResultShareKey = async (resultShareKey: string): Promise<string | null> => {
  try {
    const survey = await prisma.survey.findFirst({
      where: {
        resultShareKey,
      },
      select: {
        id: true,
      },
    });

    if (!survey) {
      return null;
    }

    return survey.id;
  } catch (error) {
    if (error instanceof Prisma.PrismaClientKnownRequestError) {
      throw new DatabaseError(error.message);
    }

    throw error;
  }
};

export const loadNewSegmentInSurvey = async (surveyId: string, newSegmentId: string): Promise<TSurvey> => {
  validateInputs([surveyId, ZId], [newSegmentId, ZId]);
  try {
    const currentSurvey = await getSurvey(surveyId);
    if (!currentSurvey) {
      throw new ResourceNotFoundError("survey", surveyId);
    }

    const currentSegment = await getSegment(newSegmentId);
    if (!currentSegment) {
      throw new ResourceNotFoundError("segment", newSegmentId);
    }

    const prismaSurvey = await prisma.survey.update({
      where: {
        id: surveyId,
      },
      select: selectSurvey,
      data: {
        segment: {
          connect: {
            id: newSegmentId,
          },
        },
      },
    });

    segmentCache.revalidate({ id: newSegmentId });
    surveyCache.revalidate({ id: surveyId });

    let surveySegment: TSegment | null = null;
    if (prismaSurvey.segment) {
      surveySegment = {
        ...prismaSurvey.segment,
        surveys: prismaSurvey.segment.surveys.map((survey) => survey.id),
      };
    }

    // TODO: Fix this, this happens because the survey type "web" is no longer in the zod types but its required in the schema for migration
    // @ts-expect-error
    const modifiedSurvey: TSurvey = {
      ...prismaSurvey, // Properties from prismaSurvey
      triggers: prismaSurvey.triggers.map((trigger) => trigger.actionClass.name),
      segment: surveySegment,
    };

    return modifiedSurvey;
  } catch (error) {
    if (error instanceof Prisma.PrismaClientKnownRequestError) {
      throw new DatabaseError(error.message);
    }

    throw error;
  }
};

export const getSurveysBySegmentId = (segmentId: string): Promise<TSurvey[]> =>
  cache(
    async () => {
      try {
        const surveysPrisma = await prisma.survey.findMany({
          where: { segmentId },
          select: selectSurvey,
        });

        const surveys: TSurvey[] = [];

        for (const surveyPrisma of surveysPrisma) {
          const transformedSurvey = transformPrismaSurvey(surveyPrisma);
          surveys.push(transformedSurvey);
        }

        return surveys;
      } catch (error) {
        if (error instanceof Prisma.PrismaClientKnownRequestError) {
          throw new DatabaseError(error.message);
        }

        throw error;
      }
    },
    [`getSurveysBySegmentId-${segmentId}`],
    {
      tags: [surveyCache.tag.bySegmentId(segmentId), segmentCache.tag.byId(segmentId)],
    }
  )();<|MERGE_RESOLUTION|>--- conflicted
+++ resolved
@@ -842,17 +842,12 @@
           throw new Error("Person not found");
         }
 
-<<<<<<< HEAD
-      // filtered surveys for running and web
-      surveys = surveys.filter(
-        (survey) => survey.status === "inProgress" && (survey.type === "web" || survey.type === "mobile")
-      );
-=======
         let surveys: TSurvey[] | TLegacySurvey[] = await getSurveys(environmentId);
->>>>>>> e7077133
 
         // filtered surveys for running and web
-        surveys = surveys.filter((survey) => survey.status === "inProgress" && survey.type === "app");
+        surveys = surveys.filter(
+          (survey) => survey.status === "inProgress" && (survey.type === "app" || survey.type === "mobile")
+        );
 
         // if no surveys are left, return an empty array
         if (surveys.length === 0) {
