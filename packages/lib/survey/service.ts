--- conflicted
+++ resolved
@@ -436,17 +436,10 @@
       attributeFilters: updatedSurvey.attributeFilters ? updatedSurvey.attributeFilters : [], // Include attributeFilters from updatedSurvey
     };
 
-<<<<<<< HEAD
-    // console.log("++++m", modifiedSurvey);
-
-    revalidateTag(getSurveysCacheTag(modifiedSurvey.environmentId));
-    revalidateTag(getSurveyCacheTag(modifiedSurvey.id));
-=======
     surveyCache.revalidate({
       id: modifiedSurvey.id,
       environmentId: modifiedSurvey.environmentId,
     });
->>>>>>> dcefbc96
 
     return modifiedSurvey;
   } catch (error) {
