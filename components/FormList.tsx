--- conflicted
+++ resolved
@@ -7,9 +7,8 @@
 } from "@heroicons/react/outline";
 import { DotsHorizontalIcon, TrashIcon } from "@heroicons/react/solid";
 import Link from "next/link";
-import Router from "next/router";
 import { Fragment, useState } from "react";
-import { createForm, useForms } from "../lib/forms";
+import { useForms } from "../lib/forms";
 import { classNames } from "../lib/utils";
 import NewFormModal from "./form/NewFormModal";
 import EmptyPageFiller from "./layout/EmptyPageFiller";
@@ -41,7 +40,6 @@
   }
 
   return (
-<<<<<<< HEAD
     <>
       <div>
         {forms &&
@@ -53,7 +51,7 @@
                 hintText="Start by creating a form."
                 buttonText="create form"
                 borderStyles="border-4 border-dotted border-red"
-                button={true}
+                hasButton={true}
               >
                 <DocumentAddIcon className="w-24 h-24 mx-auto text-ui-gray-medium stroke-thin" />
               </EmptyPageFiller>
@@ -67,31 +65,6 @@
                       <PlusIcon className="mx-auto w-14 h-14 stroke-thin" />
                       create form
                     </div>
-=======
-    <div>
-      {forms &&
-        (forms.length === 0 ? (
-          <div className="mt-5 text-center">
-            <EmptyPageFiller
-              onClick={() => newForm()}
-              alertText="You don't have any forms yet."
-              hintText="Start by creating a form."
-              buttonText="create form"
-              borderStyles="border-4 border-dotted border-red"
-              hasButton={true}
-            >
-              <DocumentAddIcon className="w-24 h-24 mx-auto text-ui-gray-medium stroke-thin" />
-            </EmptyPageFiller>
-          </div>
-        ) : (
-          <ul className="grid grid-cols-1 gap-6 sm:grid-cols-2 md:grid-cols-3 lg:grid-cols-5 place-content-stretch">
-            <button onClick={() => newForm()}>
-              <li className="col-span-1">
-                <div className="overflow-hidden font-light text-white rounded-md shadow bg-snoopfade">
-                  <div className="px-4 py-8 sm:p-14">
-                    <PlusIcon className="mx-auto w-14 h-14 stroke-thin" />
-                    create form
->>>>>>> 78e89c8b
                   </div>
                 </li>
               </button>
