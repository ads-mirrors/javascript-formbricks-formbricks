FROM node:22-alpine3.20@sha256:40be979442621049f40b1d51a26b55e281246b5de4e5f51a18da7beb6e17e3f9 AS base

#
## step 1: Prune monorepo
#
# FROM base AS builder
# RUN apk add --no-cache libc6-compat
# RUN apk update
# Set working directory
# WORKDIR /app
# RUN yarn global add turbo
# COPY . .
# RUN turbo prune @formbricks/web --docker

#
## step 2: Install & build
#
FROM base AS installer

# Enable corepack and prepare pnpm
RUN npm install -g corepack@latest
RUN corepack enable

# Install necessary build tools and compilers
RUN apk update && apk add --no-cache g++ cmake make gcc python3 openssl-dev jq

# BuildKit secret handling without hardcoded fallback values
# This approach relies entirely on secrets passed from GitHub Actions
RUN echo '#!/bin/sh' > /tmp/read-secrets.sh && \
    echo 'if [ -f "/run/secrets/database_url" ]; then' >> /tmp/read-secrets.sh && \
    echo '  export DATABASE_URL=$(cat /run/secrets/database_url)' >> /tmp/read-secrets.sh && \
    echo 'else' >> /tmp/read-secrets.sh && \
    echo '  echo "DATABASE_URL secret not found. Build may fail if this is required."' >> /tmp/read-secrets.sh && \
    echo 'fi' >> /tmp/read-secrets.sh && \
    echo 'if [ -f "/run/secrets/encryption_key" ]; then' >> /tmp/read-secrets.sh && \
    echo '  export ENCRYPTION_KEY=$(cat /run/secrets/encryption_key)' >> /tmp/read-secrets.sh && \
    echo 'else' >> /tmp/read-secrets.sh && \
    echo '  echo "ENCRYPTION_KEY secret not found. Build may fail if this is required."' >> /tmp/read-secrets.sh && \
    echo 'fi' >> /tmp/read-secrets.sh && \
    echo 'exec "$@"' >> /tmp/read-secrets.sh && \
    chmod +x /tmp/read-secrets.sh

<<<<<<< HEAD
ARG SENTRY_DNS
=======
>>>>>>> 15878a4a
ARG SENTRY_AUTH_TOKEN

# Increase Node.js memory limit as a regular build argument
ARG NODE_OPTIONS="--max_old_space_size=4096"
ENV NODE_OPTIONS=${NODE_OPTIONS}

# Set the working directory
WORKDIR /app

# Copy the package information
# COPY .gitignore .gitignore
# COPY --from=builder /app/out/json/ .
# COPY --from=builder /app/out/pnpm-lock.yaml ./pnpm-lock.yaml

# Prepare the build
COPY . .

# Create a .env file
RUN touch apps/web/.env

# Install the dependencies
RUN pnpm install

# Build the project using our secret reader script
# This mounts the secrets only during this build step without storing them in layers
RUN --mount=type=secret,id=database_url \
    --mount=type=secret,id=encryption_key \
    /tmp/read-secrets.sh pnpm build --filter=@formbricks/web...

# Extract Prisma version
RUN jq -r '.devDependencies.prisma' packages/database/package.json > /prisma_version.txt

#
## step 3: setup production runner
#
FROM base AS runner

RUN npm install -g corepack@latest
RUN corepack enable

RUN apk add --no-cache curl \
    && apk add --no-cache supercronic \
    # && addgroup --system --gid 1001 nodejs \
    && adduser --system --uid 1001 nextjs

WORKDIR /home/nextjs

COPY --from=installer /app/apps/web/next.config.mjs .
COPY --from=installer /app/apps/web/package.json .
# Leverage output traces to reduce image size

COPY --from=installer --chown=nextjs:nextjs /app/apps/web/.next/standalone ./
COPY --from=installer --chown=nextjs:nextjs /app/apps/web/.next/static ./apps/web/.next/static
COPY --from=installer --chown=nextjs:nextjs /app/apps/web/public ./apps/web/public
COPY --from=installer --chown=nextjs:nextjs /app/packages/database/schema.prisma ./packages/database/schema.prisma
COPY --from=installer --chown=nextjs:nextjs /app/packages/database/package.json ./packages/database/package.json
COPY --from=installer --chown=nextjs:nextjs /app/packages/database/migration ./packages/database/migration
COPY --from=installer --chown=nextjs:nextjs /app/packages/database/src ./packages/database/src
COPY --from=installer --chown=nextjs:nextjs /app/packages/database/node_modules ./packages/database/node_modules
COPY --from=installer --chown=nextjs:nextjs /app/packages/logger/dist ./packages/database/node_modules/@formbricks/logger/dist

# Copy Prisma-specific generated files
COPY --from=installer --chown=nextjs:nextjs /app/node_modules/@prisma/client ./node_modules/@prisma/client
COPY --from=installer --chown=nextjs:nextjs /app/node_modules/.prisma ./node_modules/.prisma

COPY --from=installer --chown=nextjs:nextjs /prisma_version.txt .
COPY /docker/cronjobs /app/docker/cronjobs

# Copy required dependencies
COPY --from=installer /app/node_modules/@paralleldrive/cuid2 ./node_modules/@paralleldrive/cuid2
COPY --from=installer /app/node_modules/@noble/hashes ./node_modules/@noble/hashes
COPY --from=installer /app/node_modules/zod ./node_modules/zod

RUN npm install -g tsx typescript prisma pino-pretty

EXPOSE 3000
ENV HOSTNAME "0.0.0.0"
ENV NODE_ENV="production"
# USER nextjs

# Prepare volume for uploads
RUN mkdir -p /home/nextjs/apps/web/uploads/
VOLUME /home/nextjs/apps/web/uploads/

# Prepare volume for SAML preloaded connection
RUN mkdir -p /home/nextjs/apps/web/saml-connection
VOLUME /home/nextjs/apps/web/saml-connection

CMD if [ "${DOCKER_CRON_ENABLED:-1}" = "1" ]; then \
      echo "Starting cron jobs..."; \
      supercronic -quiet /app/docker/cronjobs & \
    else \
      echo "Docker cron jobs are disabled via DOCKER_CRON_ENABLED=0"; \
    fi; \
    (cd packages/database && npm run db:migrate:deploy) && \
    (cd packages/database && npm run db:create-saml-database:deploy) && \
    exec node apps/web/server.js<|MERGE_RESOLUTION|>--- conflicted
+++ resolved
@@ -40,10 +40,6 @@
     echo 'exec "$@"' >> /tmp/read-secrets.sh && \
     chmod +x /tmp/read-secrets.sh
 
-<<<<<<< HEAD
-ARG SENTRY_DNS
-=======
->>>>>>> 15878a4a
 ARG SENTRY_AUTH_TOKEN
 
 # Increase Node.js memory limit as a regular build argument
