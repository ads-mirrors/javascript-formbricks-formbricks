import EnvironmentsNavbar from "@/app/environments/[environmentId]/EnvironmentsNavbar";
import ToasterClient from "@/components/ToasterClient";
import { getServerSession } from "next-auth";
import { redirect } from "next/navigation";
import { authOptions } from "@/app/api/auth/[...nextauth]/authOptions";
import PosthogIdentify from "./PosthogIdentify";
import FormbricksClient from "./FormbricksClient";
<<<<<<< HEAD
import { PosthogClientWrapper } from "../../PosthogClientWrapper";
=======
import { headers } from "next/headers";

async function getEnvironment(environmentId) {
  const cookie = headers().get("cookie") || "";
  console.log(`${process.env.NEXTAUTH_URL}/api/v1/environments/${environmentId}/`);
  const res = await fetch(`${process.env.NEXTAUTH_URL}/api/v1/environments/${environmentId}/`, {
    headers: {
      cookie,
    },
  });

  if (!res.ok) {
    throw new Error("Failed to fetch data");
  }

  return res.json();
}
>>>>>>> c4feda64

export default async function EnvironmentLayout({ children, params }) {
  const session = await getServerSession(authOptions);
  if (!session) {
    return redirect(`/auth/login`);
  }

  const environment = await getEnvironment(params.environmentId);

  return (
    <>
      {<PosthogIdentify session={session} />}
      <FormbricksClient session={session} />
      <ToasterClient />
<<<<<<< HEAD
      <EnvironmentsNavbar environmentId={params.environmentId} session={session} />
      <PosthogClientWrapper>
        <main className="h-full flex-1 overflow-y-auto bg-slate-50">
          {children}
          <main />
        </main>
      </PosthogClientWrapper>
=======
      <EnvironmentsNavbar environment={environment} session={session} />
      <main className="h-full flex-1 overflow-y-auto bg-slate-50">
        {children}
        <main />
      </main>
>>>>>>> c4feda64
    </>
  );
}<|MERGE_RESOLUTION|>--- conflicted
+++ resolved
@@ -5,9 +5,6 @@
 import { authOptions } from "@/app/api/auth/[...nextauth]/authOptions";
 import PosthogIdentify from "./PosthogIdentify";
 import FormbricksClient from "./FormbricksClient";
-<<<<<<< HEAD
-import { PosthogClientWrapper } from "../../PosthogClientWrapper";
-=======
 import { headers } from "next/headers";
 
 async function getEnvironment(environmentId) {
@@ -25,7 +22,6 @@
 
   return res.json();
 }
->>>>>>> c4feda64
 
 export default async function EnvironmentLayout({ children, params }) {
   const session = await getServerSession(authOptions);
@@ -40,21 +36,11 @@
       {<PosthogIdentify session={session} />}
       <FormbricksClient session={session} />
       <ToasterClient />
-<<<<<<< HEAD
-      <EnvironmentsNavbar environmentId={params.environmentId} session={session} />
-      <PosthogClientWrapper>
-        <main className="h-full flex-1 overflow-y-auto bg-slate-50">
-          {children}
-          <main />
-        </main>
-      </PosthogClientWrapper>
-=======
       <EnvironmentsNavbar environment={environment} session={session} />
       <main className="h-full flex-1 overflow-y-auto bg-slate-50">
         {children}
         <main />
       </main>
->>>>>>> c4feda64
     </>
   );
 }