--- conflicted
+++ resolved
@@ -83,17 +83,6 @@
             </li>
           ))}
       </ul>
-<<<<<<< HEAD
-
-      <DeleteDialog
-        deleteWhat="Survey"
-        open={isDeleteDialogOpen}
-        setOpen={setDeleteDialogOpen}
-        onDelete={() => deleteSurveyAction(activeSurvey, activeSurveyIdx)}
-        text="Are you sure you want to delete this survey and all of its responses? This action cannot be undone."
-      />
-=======
->>>>>>> c4feda64
     </>
   );
 }