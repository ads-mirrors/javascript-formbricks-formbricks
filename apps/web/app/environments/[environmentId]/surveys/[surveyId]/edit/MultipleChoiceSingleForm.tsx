--- conflicted
+++ resolved
@@ -36,12 +36,8 @@
     updateQuestion(questionIdx, { choices: newChoices });
   };
 
-<<<<<<< HEAD
   const addChoice = (choiceIdx?: number) => {
-=======
-  const addChoice = () => {
     setIsNew(false); // This question is no longer new.
->>>>>>> 4bfaf68d
     let newChoices = !question.choices ? [] : question.choices;
     const otherChoice = newChoices.find((choice) => choice.id === "other");
     if (otherChoice) {
@@ -159,18 +155,10 @@
               </div>
             ))}
           <div className="flex items-center space-x-2">
-<<<<<<< HEAD
-=======
-            <Button variant="secondary" size="sm" type="button" onClick={() => addChoice()}>
-              Add Option
-            </Button>
->>>>>>> 4bfaf68d
             {question.choices.filter((c) => c.id === "other").length === 0 && (
-              <>
-                <Button size="sm" variant="minimal" type="button" onClick={() => addOther()}>
-                  Add &quot;Other&quot; with specify
-                </Button>
-              </>
+              <Button size="sm" variant="minimal" type="button" onClick={() => addOther()}>
+                Add &quot;Other&quot; with specify
+              </Button>
             )}
           </div>
         </div>
