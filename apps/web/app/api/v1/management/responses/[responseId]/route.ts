--- conflicted
+++ resolved
@@ -3,33 +3,8 @@
 import { transformErrorToDetails } from "@/app/lib/api/validator";
 import { deleteResponse, getResponse, updateResponse } from "@formbricks/lib/response/service";
 import { getSurvey } from "@formbricks/lib/survey/service";
-<<<<<<< HEAD
+import { logger } from "@formbricks/logger";
 import { ZResponseUpdateInput } from "@formbricks/types/responses";
-=======
-import { logger } from "@formbricks/logger";
-import { TResponse, ZResponseUpdateInput } from "@formbricks/types/responses";
-
-const fetchAndValidateResponse = async (authentication: any, responseId: string): Promise<TResponse> => {
-  const response = await getResponse(responseId);
-  if (!response || !(await canUserAccessResponse(authentication, response))) {
-    throw new Error("Unauthorized");
-  }
-  return response;
-};
-
-const canUserAccessResponse = async (authentication: any, response: TResponse): Promise<boolean> => {
-  const survey = await getSurvey(response.surveyId);
-  if (!survey) return false;
-
-  if (authentication.type === "session") {
-    return await hasUserEnvironmentAccess(authentication.session.user.id, survey.environmentId);
-  } else if (authentication.type === "apiKey") {
-    return survey.environmentId === authentication.environmentId;
-  } else {
-    throw Error("Unknown authentication type");
-  }
-};
->>>>>>> 8649522b
 
 export const GET = async (
   request: Request,
