--- conflicted
+++ resolved
@@ -10,13 +10,6 @@
 import { authOptions } from "@/modules/auth/lib/authOptions";
 import { getServerSession } from "next-auth";
 import { NextRequest } from "next/server";
-<<<<<<< HEAD
-=======
-import { ENCRYPTION_KEY, UPLOADS_DIR } from "@formbricks/lib/constants";
-import { validateLocalSignedUrl } from "@formbricks/lib/crypto";
-import { hasUserEnvironmentAccess } from "@formbricks/lib/environment/auth";
-import { putFileToLocalStorage } from "@formbricks/lib/storage/service";
->>>>>>> 2c54e10a
 import { logger } from "@formbricks/logger";
 
 export const POST = async (req: NextRequest): Promise<Response> => {
@@ -112,11 +105,7 @@
       message: "File uploaded successfully",
     });
   } catch (err) {
-<<<<<<< HEAD
-    logger.error("Error uploading file", err);
-=======
     logger.error(err, "Error uploading file");
->>>>>>> 2c54e10a
     if (err.name === "FileTooLargeError") {
       return responses.badRequestResponse(err.message);
     }
