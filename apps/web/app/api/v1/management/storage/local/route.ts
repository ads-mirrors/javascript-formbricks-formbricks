// headers -> "Content-Type" should be present and set to a valid MIME type
// body -> should be a valid file object (buffer)
// method -> PUT (to be the same as the signedUrl method)
import { responses } from "@/app/lib/api/response";
import { ENCRYPTION_KEY, UPLOADS_DIR } from "@/lib/constants";
import { validateLocalSignedUrl } from "@/lib/crypto";
import { hasUserEnvironmentAccess } from "@/lib/environment/auth";
import { validateFile } from "@/lib/fileValidation";
import { putFileToLocalStorage } from "@/lib/storage/service";
import { authOptions } from "@/modules/auth/lib/authOptions";
import { getServerSession } from "next-auth";
import { NextRequest } from "next/server";
<<<<<<< HEAD
import { ENCRYPTION_KEY, UPLOADS_DIR } from "@formbricks/lib/constants";
import { validateLocalSignedUrl } from "@formbricks/lib/crypto";
import { hasUserEnvironmentAccess } from "@formbricks/lib/environment/auth";
import { putFileToLocalStorage } from "@formbricks/lib/storage/service";
import { logger } from "@formbricks/logger";
=======
>>>>>>> 3e6f558b

export const POST = async (req: NextRequest): Promise<Response> => {
  if (!ENCRYPTION_KEY) {
    return responses.internalServerErrorResponse("Encryption key is not set");
  }

  const accessType = "public"; // public files are accessible by anyone

  const jsonInput = await req.json();
  const fileType = jsonInput.fileType as string;
  const encodedFileName = jsonInput.fileName as string;
  const signedSignature = jsonInput.signature as string;
  const signedUuid = jsonInput.uuid as string;
  const signedTimestamp = jsonInput.timestamp as string;
  const environmentId = jsonInput.environmentId as string;

  if (!environmentId) {
    return responses.badRequestResponse("environmentId is required");
  }

  if (!fileType) {
    return responses.badRequestResponse("contentType is required");
  }

  if (!encodedFileName) {
    return responses.badRequestResponse("fileName is required");
  }

  if (!signedSignature) {
    return responses.unauthorizedResponse();
  }

  if (!signedUuid) {
    return responses.unauthorizedResponse();
  }

  if (!signedTimestamp) {
    return responses.unauthorizedResponse();
  }

  const session = await getServerSession(authOptions);

  if (!session || !session.user) {
    return responses.notAuthenticatedResponse();
  }

  const isUserAuthorized = await hasUserEnvironmentAccess(session.user.id, environmentId);

  if (!isUserAuthorized) {
    return responses.unauthorizedResponse();
  }

  const fileName = decodeURIComponent(encodedFileName);

  // Perform server-side file validation
  const fileValidation = validateFile(fileName, fileType);
  if (!fileValidation.valid) {
    return responses.badRequestResponse(fileValidation.error ?? "Invalid file");
  }

  // validate signature

  const validated = validateLocalSignedUrl(
    signedUuid,
    fileName,
    environmentId,
    fileType,
    Number(signedTimestamp),
    signedSignature,
    ENCRYPTION_KEY
  );

  if (!validated) {
    return responses.unauthorizedResponse();
  }

  const base64String = jsonInput.fileBase64String as string;
  const buffer = Buffer.from(base64String.split(",")[1], "base64");
  const file = new Blob([buffer], { type: fileType });

  if (!file) {
    return responses.badRequestResponse("fileBuffer is required");
  }

  try {
    const bytes = await file.arrayBuffer();
    const fileBuffer = Buffer.from(bytes);

    await putFileToLocalStorage(fileName, fileBuffer, accessType, environmentId, UPLOADS_DIR);

    return responses.successResponse({
      message: "File uploaded successfully",
    });
  } catch (err) {
    logger.error("Error uploading file", err);
    if (err.name === "FileTooLargeError") {
      return responses.badRequestResponse(err.message);
    }
    return responses.internalServerErrorResponse("File upload failed");
  }
};<|MERGE_RESOLUTION|>--- conflicted
+++ resolved
@@ -10,14 +10,7 @@
 import { authOptions } from "@/modules/auth/lib/authOptions";
 import { getServerSession } from "next-auth";
 import { NextRequest } from "next/server";
-<<<<<<< HEAD
-import { ENCRYPTION_KEY, UPLOADS_DIR } from "@formbricks/lib/constants";
-import { validateLocalSignedUrl } from "@formbricks/lib/crypto";
-import { hasUserEnvironmentAccess } from "@formbricks/lib/environment/auth";
-import { putFileToLocalStorage } from "@formbricks/lib/storage/service";
 import { logger } from "@formbricks/logger";
-=======
->>>>>>> 3e6f558b
 
 export const POST = async (req: NextRequest): Promise<Response> => {
   if (!ENCRYPTION_KEY) {
