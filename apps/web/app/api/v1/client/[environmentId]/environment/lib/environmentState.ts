--- conflicted
+++ resolved
@@ -13,17 +13,12 @@
   capturePosthogEnvironmentEvent,
   sendPlanLimitsReachedEventToPosthogWeekly,
 } from "@formbricks/lib/posthogServer";
-<<<<<<< HEAD
-import { productCache } from "@formbricks/lib/product/cache";
-=======
 import { projectCache } from "@formbricks/lib/project/cache";
-import { getProjectByEnvironmentId } from "@formbricks/lib/project/service";
->>>>>>> f3c628ba
 import { surveyCache } from "@formbricks/lib/survey/cache";
 import { ResourceNotFoundError } from "@formbricks/types/errors";
 import { TJsEnvironmentState } from "@formbricks/types/js";
 import { getActionClassesForEnvironmentState } from "./actionClass";
-import { getProductForEnvironmentState } from "./product";
+import { getProjectForEnvironmentState } from "./project";
 import { getSurveysForEnvironmentState } from "./survey";
 
 /**
@@ -41,11 +36,7 @@
       const [environment, organization, project] = await Promise.all([
         getEnvironment(environmentId),
         getOrganizationByEnvironmentId(environmentId),
-<<<<<<< HEAD
-        getProductForEnvironmentState(environmentId),
-=======
-        getProjectByEnvironmentId(environmentId),
->>>>>>> f3c628ba
+        getProjectForEnvironmentState(environmentId),
       ]);
 
       if (!environment) {
