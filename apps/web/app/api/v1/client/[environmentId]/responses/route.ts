import { responses } from "@/app/lib/api/response";
import { transformErrorToDetails } from "@/app/lib/api/validator";
import { sendToPipeline } from "@/app/lib/pipelines";
import { getIsContactsEnabled } from "@/modules/ee/license-check/lib/utils";
import { headers } from "next/headers";
import { UAParser } from "ua-parser-js";
import { capturePosthogEnvironmentEvent } from "@formbricks/lib/posthogServer";
import { getSurvey } from "@formbricks/lib/survey/service";
import { ZId } from "@formbricks/types/common";
import { InvalidInputError } from "@formbricks/types/errors";
import { TResponse, TResponseInput, ZResponseInput } from "@formbricks/types/responses";
import { createResponse } from "./lib/response";

interface Context {
  params: Promise<{
    environmentId: string;
  }>;
}

export const OPTIONS = async (): Promise<Response> => {
  return responses.successResponse({}, true);
};

export const POST = async (request: Request, context: Context): Promise<Response> => {
  const params = await context.params;
  const requestHeaders = await headers();
  let responseInput;
  try {
    responseInput = await request.json();
  } catch (error) {
    return responses.badRequestResponse("Invalid JSON in request body", { error: error.message }, true);
  }

  const { environmentId } = params;
  const environmentIdValidation = ZId.safeParse(environmentId);
  const responseInputValidation = ZResponseInput.safeParse({ ...responseInput, environmentId });

  if (!environmentIdValidation.success) {
    return responses.badRequestResponse(
      "Fields are missing or incorrectly formatted",
      transformErrorToDetails(environmentIdValidation.error),
      true
    );
  }

<<<<<<< HEAD
  if (!responseInputValidation.success) {
    return responses.badRequestResponse(
      "Fields are missing or incorrectly formatted",
      transformErrorToDetails(responseInputValidation.error),
      true
    );
  }
=======
  const responseInput = await request.json();
>>>>>>> f3c628ba

  const agent = UAParser(request.headers.get("user-agent"));
  const country =
    requestHeaders.get("CF-IPCountry") ||
    requestHeaders.get("X-Vercel-IP-Country") ||
    requestHeaders.get("CloudFront-Viewer-Country") ||
    undefined;

  const responseInputData = responseInputValidation.data;

  if (inputValidation.data.userId) {
    const isContactsEnabled = await getIsContactsEnabled();
    if (!isContactsEnabled) {
      return responses.forbiddenResponse("User identification is only available for enterprise users.", true);
    }
  }

  // get and check survey
  const survey = await getSurvey(responseInputData.surveyId);
  if (!survey) {
    return responses.notFoundResponse("Survey", responseInputData.surveyId, true);
  }
  if (survey.environmentId !== environmentId) {
    return responses.badRequestResponse(
      "Survey is part of another environment",
      {
        "survey.environmentId": survey.environmentId,
        environmentId,
      },
      true
    );
  }

  let response: TResponse;
  try {
    const meta: TResponseInput["meta"] = {
      source: responseInputData?.meta?.source,
      url: responseInputData?.meta?.url,
      userAgent: {
        browser: agent?.browser.name,
        device: agent?.device.type || "desktop",
        os: agent?.os.name,
      },
      country: country,
      action: responseInputData?.meta?.action,
    };

    response = await createResponse({
      ...responseInputData,
      meta,
    });
  } catch (error) {
    if (error instanceof InvalidInputError) {
      return responses.badRequestResponse(error.message);
    } else {
      console.error(error);
      return responses.internalServerErrorResponse(error.message);
    }
  }

  sendToPipeline({
    event: "responseCreated",
    environmentId: survey.environmentId,
    surveyId: response.surveyId,
    response: response,
  });

  if (responseInput.finished) {
    sendToPipeline({
      event: "responseFinished",
      environmentId: survey.environmentId,
      surveyId: response.surveyId,
      response: response,
    });
  }

  await capturePosthogEnvironmentEvent(survey.environmentId, "response created", {
    surveyId: response.surveyId,
    surveyType: survey.type,
  });

  return responses.successResponse({ id: response.id }, true);
};<|MERGE_RESOLUTION|>--- conflicted
+++ resolved
@@ -43,7 +43,6 @@
     );
   }
 
-<<<<<<< HEAD
   if (!responseInputValidation.success) {
     return responses.badRequestResponse(
       "Fields are missing or incorrectly formatted",
@@ -51,9 +50,6 @@
       true
     );
   }
-=======
-  const responseInput = await request.json();
->>>>>>> f3c628ba
 
   const agent = UAParser(request.headers.get("user-agent"));
   const country =
@@ -64,7 +60,7 @@
 
   const responseInputData = responseInputValidation.data;
 
-  if (inputValidation.data.userId) {
+  if (responseInputData.userId) {
     const isContactsEnabled = await getIsContactsEnabled();
     if (!isContactsEnabled) {
       return responses.forbiddenResponse("User identification is only available for enterprise users.", true);
