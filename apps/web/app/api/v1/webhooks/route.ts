--- conflicted
+++ resolved
@@ -1,17 +1,9 @@
-<<<<<<< HEAD
+import { getEnvironmentIdFromApiKey } from "@/app/api/v1/lib/api-key";
 import { createWebhook, getWebhooks } from "@/app/api/v1/webhooks/lib/webhook";
 import { ZWebhookInput } from "@/app/api/v1/webhooks/types/webhooks";
 import { responses } from "@/app/lib/api/response";
 import { transformErrorToDetails } from "@/app/lib/api/validator";
 import { headers } from "next/headers";
-import { getApiKeyFromKey } from "@formbricks/lib/apiKey/service";
-=======
-import { getEnvironmentIdFromApiKey } from "@/app/api/v1/lib/api-key";
-import { responses } from "@/app/lib/api/response";
-import { transformErrorToDetails } from "@/app/lib/api/validator";
-import { headers } from "next/headers";
-import { createWebhook, getWebhooks } from "@formbricks/lib/webhook/service";
->>>>>>> 25f99da1
 import { DatabaseError, InvalidInputError } from "@formbricks/types/errors";
 
 export const GET = async () => {
