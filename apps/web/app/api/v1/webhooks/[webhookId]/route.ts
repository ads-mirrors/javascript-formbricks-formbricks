--- conflicted
+++ resolved
@@ -1,12 +1,7 @@
 import { getEnvironmentIdFromApiKey } from "@/app/api/v1/lib/api-key";
+import { deleteWebhook, getWebhook } from "@/app/api/v1/webhooks/[webhookId]/lib/webhook";
 import { responses } from "@/app/lib/api/response";
 import { headers } from "next/headers";
-<<<<<<< HEAD
-import { getApiKeyFromKey } from "@formbricks/lib/apiKey/service";
-import { deleteWebhook, getWebhook } from "./lib/webhook";
-=======
-import { deleteWebhook, getWebhook } from "@formbricks/lib/webhook/service";
->>>>>>> 25f99da1
 
 export const GET = async (_: Request, props: { params: Promise<{ webhookId: string }> }) => {
   const params = await props.params;
