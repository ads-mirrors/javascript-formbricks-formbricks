import { writeData as airtableWriteData } from "@formbricks/lib/airtable/service";
<<<<<<< HEAD
=======
import { TIntegration } from "@formbricks/types/integration";
>>>>>>> 3bb6ce32
import { writeData } from "@formbricks/lib/googleSheet/service";
import { writeData as writeNotionData } from "@formbricks/lib/notion/service";
import { getSurvey } from "@formbricks/lib/survey/service";
<<<<<<< HEAD
import { TIntegration, TNotionConfigData, TNotionIntegration } from "@formbricks/types/v1/integrations";
import { TPipelineInput } from "@formbricks/types/v1/pipelines";
import { TIntegrationGoogleSheets } from "@formbricks/types/v1/integration/googleSheet";
import { TIntegrationAirtable } from "@formbricks/types/v1/integration/airtable";
=======
import { TPipelineInput } from "@formbricks/types/pipelines";
import { TIntegrationGoogleSheets } from "@formbricks/types/integration/googleSheet";
import { TIntegrationAirtable } from "@formbricks/types/integration/airtable";
>>>>>>> 3bb6ce32

export async function handleIntegrations(integrations: TIntegration[], data: TPipelineInput) {
  for (const integration of integrations) {
    switch (integration.type) {
      case "googleSheets":
        await handleGoogleSheetsIntegration(integration as TIntegrationGoogleSheets, data);
        break;
      case "airtable":
        await handleAirtableIntegration(integration as TIntegrationAirtable, data);
        break;
      case "notion":
        await handleNotionIntegration(integration as TNotionIntegration, data);
        break;
    }
  }
}

async function handleAirtableIntegration(integration: TIntegrationAirtable, data: TPipelineInput) {
  if (integration.config.data.length > 0) {
    for (const element of integration.config.data) {
      if (element.surveyId === data.surveyId) {
        const values = await extractResponses(data, element.questionIds);

        await airtableWriteData(integration.config.key, element, values);
      }
    }
  }
}

async function handleGoogleSheetsIntegration(integration: TIntegrationGoogleSheets, data: TPipelineInput) {
  if (integration.config.data.length > 0) {
    for (const element of integration.config.data) {
      if (element.surveyId === data.surveyId) {
        const values = await extractResponses(data, element.questionIds);
        await writeData(integration.config.key, element.spreadsheetId, values);
      }
    }
  }
}

async function extractResponses(data: TPipelineInput, questionIds: string[]): Promise<string[][]> {
  const responses: string[] = [];
  const questions: string[] = [];
  const survey = await getSurvey(data.surveyId);

  for (const questionId of questionIds) {
    const responseValue = data.response.data[questionId];

    if (responseValue !== undefined) {
      responses.push(Array.isArray(responseValue) ? responseValue.join(",") : String(responseValue));
    } else {
      responses.push("");
    }

    const question = survey?.questions.find((q) => q.id === questionId);
    questions.push(question?.headline || "");
  }

  return [responses, questions];
}

async function handleNotionIntegration(integration: TNotionIntegration, data: TPipelineInput) {
  if (integration.config.data.length > 0) {
    for (const element of integration.config.data) {
      if (element.surveyId === data.surveyId) {
        const properties = buildNotionPayloadProperties(element.mapping, data);
        await writeNotionData(element.databaseId, properties, integration.config);
      }
    }
  }
}

function buildNotionPayloadProperties(mapping: TNotionConfigData["mapping"], data: TPipelineInput) {
  const properties: any = {};
  const responses = data.response.data;

  mapping.forEach((map) => {
    const value = responses[map.question.id];

    properties[map.column.name] = {
      [map.column.type]: getValue(map.column.type, value),
    };
  });

  return properties;
}

// notion requires specific payload for each column type
// * TYPES NOT SUPPORTED BY NOTION API - rollup, created_by, created_time, last_edited_by, or last_edited_time
function getValue(colType: string, value: string | string[] | number) {
  try {
    switch (colType) {
      case "select":
        return {
          name: value,
        };
      case "multi_select":
        return (value as []).map((v: string) => ({ name: v }));
      case "title":
        return [
          {
            text: {
              content: value,
            },
          },
        ];
      case "rich_text":
        return [
          {
            text: {
              content: value,
            },
          },
        ];
      case "status":
        return {
          name: value,
        };
      case "checkbox":
        return value === "accepted";
      case "date":
        return {
          start: new Date(value as string).toISOString().substring(0, 10),
        };
      case "email":
        return value;
      case "number":
        return parseInt(value as string);
      case "phone_number":
        return value;
      case "url":
        return value;
    }
  } catch (error) {
    throw new Error("Payload build failed!");
  }
}<|MERGE_RESOLUTION|>--- conflicted
+++ resolved
@@ -1,21 +1,12 @@
 import { writeData as airtableWriteData } from "@formbricks/lib/airtable/service";
-<<<<<<< HEAD
-=======
 import { TIntegration } from "@formbricks/types/integration";
->>>>>>> 3bb6ce32
 import { writeData } from "@formbricks/lib/googleSheet/service";
 import { writeData as writeNotionData } from "@formbricks/lib/notion/service";
 import { getSurvey } from "@formbricks/lib/survey/service";
-<<<<<<< HEAD
-import { TIntegration, TNotionConfigData, TNotionIntegration } from "@formbricks/types/v1/integrations";
-import { TPipelineInput } from "@formbricks/types/v1/pipelines";
-import { TIntegrationGoogleSheets } from "@formbricks/types/v1/integration/googleSheet";
-import { TIntegrationAirtable } from "@formbricks/types/v1/integration/airtable";
-=======
 import { TPipelineInput } from "@formbricks/types/pipelines";
 import { TIntegrationGoogleSheets } from "@formbricks/types/integration/googleSheet";
 import { TIntegrationAirtable } from "@formbricks/types/integration/airtable";
->>>>>>> 3bb6ce32
+import { TIntegrationNotion, TIntegrationNotionConfigData } from "@formbricks/types/integration/notion";
 
 export async function handleIntegrations(integrations: TIntegration[], data: TPipelineInput) {
   for (const integration of integrations) {
@@ -27,7 +18,7 @@
         await handleAirtableIntegration(integration as TIntegrationAirtable, data);
         break;
       case "notion":
-        await handleNotionIntegration(integration as TNotionIntegration, data);
+        await handleNotionIntegration(integration as TIntegrationNotion, data);
         break;
     }
   }
@@ -37,7 +28,7 @@
   if (integration.config.data.length > 0) {
     for (const element of integration.config.data) {
       if (element.surveyId === data.surveyId) {
-        const values = await extractResponses(data, element.questionIds);
+        const values = await extractResponses(data, element.questionIds as string[]);
 
         await airtableWriteData(integration.config.key, element, values);
       }
@@ -49,7 +40,7 @@
   if (integration.config.data.length > 0) {
     for (const element of integration.config.data) {
       if (element.surveyId === data.surveyId) {
-        const values = await extractResponses(data, element.questionIds);
+        const values = await extractResponses(data, element.questionIds as string[]);
         await writeData(integration.config.key, element.spreadsheetId, values);
       }
     }
@@ -77,7 +68,7 @@
   return [responses, questions];
 }
 
-async function handleNotionIntegration(integration: TNotionIntegration, data: TPipelineInput) {
+async function handleNotionIntegration(integration: TIntegrationNotion, data: TPipelineInput) {
   if (integration.config.data.length > 0) {
     for (const element of integration.config.data) {
       if (element.surveyId === data.surveyId) {
@@ -88,7 +79,10 @@
   }
 }
 
-function buildNotionPayloadProperties(mapping: TNotionConfigData["mapping"], data: TPipelineInput) {
+function buildNotionPayloadProperties(
+  mapping: TIntegrationNotionConfigData["mapping"],
+  data: TPipelineInput
+) {
   const properties: any = {};
   const responses = data.response.data;
 
