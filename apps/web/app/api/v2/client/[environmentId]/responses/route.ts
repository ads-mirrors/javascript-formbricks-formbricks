import { responses } from "@/app/lib/api/response";
import { transformErrorToDetails } from "@/app/lib/api/validator";
import { sendToPipeline } from "@/app/lib/pipelines";
import { capturePosthogEnvironmentEvent } from "@/lib/posthogServer";
import { getSurvey } from "@/lib/survey/service";
import { getIsContactsEnabled } from "@/modules/ee/license-check/lib/utils";
import { headers } from "next/headers";
import { UAParser } from "ua-parser-js";
<<<<<<< HEAD
import { getLocalizedValue } from "@formbricks/lib/i18n/utils";
import { capturePosthogEnvironmentEvent } from "@formbricks/lib/posthogServer";
import { getSurvey } from "@formbricks/lib/survey/service";
=======
>>>>>>> 8d45d24d
import { logger } from "@formbricks/logger";
import { ZId } from "@formbricks/types/common";
import { InvalidInputError } from "@formbricks/types/errors";
import { TResponse } from "@formbricks/types/responses";
import { TSurveyQuestionChoice, TSurveyQuestionTypeEnum } from "@formbricks/types/surveys/types";
import { createResponse } from "./lib/response";
import { TResponseInputV2, ZResponseInputV2 } from "./types/response";

interface Context {
  params: Promise<{
    environmentId: string;
  }>;
}

export const OPTIONS = async (): Promise<Response> => {
  return responses.successResponse({}, true);
};

export const POST = async (request: Request, context: Context): Promise<Response> => {
  const params = await context.params;
  const requestHeaders = await headers();
  let responseInput;
  try {
    responseInput = await request.json();
  } catch (error) {
    return responses.badRequestResponse("Invalid JSON in request body", { error: error.message }, true);
  }

  const { environmentId } = params;
  const environmentIdValidation = ZId.safeParse(environmentId);
  const responseInputValidation = ZResponseInputV2.safeParse({ ...responseInput, environmentId });

  if (!environmentIdValidation.success) {
    return responses.badRequestResponse(
      "Fields are missing or incorrectly formatted",
      transformErrorToDetails(environmentIdValidation.error),
      true
    );
  }

  if (!responseInputValidation.success) {
    return responses.badRequestResponse(
      "Fields are missing or incorrectly formatted",
      transformErrorToDetails(responseInputValidation.error),
      true
    );
  }

  const userAgent = request.headers.get("user-agent") || undefined;
  const agent = new UAParser(userAgent);

  const country =
    requestHeaders.get("CF-IPCountry") ||
    requestHeaders.get("X-Vercel-IP-Country") ||
    requestHeaders.get("CloudFront-Viewer-Country") ||
    undefined;

  const responseInputData = responseInputValidation.data;

  if (responseInputData.contactId) {
    const isContactsEnabled = await getIsContactsEnabled();
    if (!isContactsEnabled) {
      return responses.forbiddenResponse("User identification is only available for enterprise users.", true);
    }
  }

  // get and check survey
  const survey = await getSurvey(responseInputData.surveyId);
  if (!survey) {
    return responses.notFoundResponse("Survey", responseInputData.surveyId, true);
  }
  if (survey.environmentId !== environmentId) {
    return responses.badRequestResponse(
      "Survey is part of another environment",
      {
        "survey.environmentId": survey.environmentId,
        environmentId,
      },
      true
    );
  }

  const MAX_OTHER_OPTION_LENGTH = 250;

  // Validate response data for "other" options exceeding character limit
  for (const questionId of Object.keys(responseInputData.data)) {
    const question = survey.questions.find((q) => q.id === questionId);
    if (
      question?.type === TSurveyQuestionTypeEnum.MultipleChoiceMulti ||
      question?.type === TSurveyQuestionTypeEnum.MultipleChoiceSingle
    ) {
      const answer = responseInputData.data[questionId];

      /**
       * Helper function to check if a string value is a valid "other" option
       * @returns BadRequestResponse if the value exceeds the limit, undefined otherwise
       */
      const validateOtherOptionLength = (
        value: string,
        choices: TSurveyQuestionChoice[]
      ): Response | undefined => {
        // Check if this is an "other" option (not in predefined choices)
        const matchingChoice = choices.find(
          (choice) => getLocalizedValue(choice.label, responseInputData.language ?? "default") === value
        );

        // If this is an "other" option with value that's too long, reject the response
        if (!matchingChoice && value.length > MAX_OTHER_OPTION_LENGTH) {
          return responses.badRequestResponse("Other option text is too long", { questionId }, true);
        }
        return undefined;
      };

      // Handle single choice responses
      if (typeof answer === "string") {
        const validationResult = validateOtherOptionLength(answer, question.choices);
        if (validationResult) return validationResult;
      }
      // Handle multi-select responses
      else if (Array.isArray(answer)) {
        for (const item of answer) {
          if (typeof item === "string") {
            const validationResult = validateOtherOptionLength(item, question.choices);
            if (validationResult) return validationResult;
          }
        }
      }
    }
  }

  let response: TResponse;
  try {
    const meta: TResponseInputV2["meta"] = {
      source: responseInputData?.meta?.source,
      url: responseInputData?.meta?.url,
      userAgent: {
        browser: agent.getBrowser().name,
        device: agent.getDevice().type || "desktop",
        os: agent.getOS().name,
      },
      country: country,
      action: responseInputData?.meta?.action,
    };

    response = await createResponse({
      ...responseInputData,
      meta,
    });
  } catch (error) {
    if (error instanceof InvalidInputError) {
      return responses.badRequestResponse(error.message);
    } else {
      logger.error({ error, url: request.url }, "Error creating response");
      return responses.internalServerErrorResponse(error.message);
    }
  }

  sendToPipeline({
    event: "responseCreated",
    environmentId: survey.environmentId,
    surveyId: response.surveyId,
    response: response,
  });

  if (responseInput.finished) {
    sendToPipeline({
      event: "responseFinished",
      environmentId: survey.environmentId,
      surveyId: response.surveyId,
      response: response,
    });
  }

  await capturePosthogEnvironmentEvent(survey.environmentId, "response created", {
    surveyId: response.surveyId,
    surveyType: survey.type,
  });

  return responses.successResponse({ id: response.id }, true);
};<|MERGE_RESOLUTION|>--- conflicted
+++ resolved
@@ -1,3 +1,4 @@
+import { validateOtherOptionLength } from "@/app/api/v2/client/[environmentId]/responses/lib/utils";
 import { responses } from "@/app/lib/api/response";
 import { transformErrorToDetails } from "@/app/lib/api/validator";
 import { sendToPipeline } from "@/app/lib/pipelines";
@@ -6,17 +7,11 @@
 import { getIsContactsEnabled } from "@/modules/ee/license-check/lib/utils";
 import { headers } from "next/headers";
 import { UAParser } from "ua-parser-js";
-<<<<<<< HEAD
-import { getLocalizedValue } from "@formbricks/lib/i18n/utils";
-import { capturePosthogEnvironmentEvent } from "@formbricks/lib/posthogServer";
-import { getSurvey } from "@formbricks/lib/survey/service";
-=======
->>>>>>> 8d45d24d
 import { logger } from "@formbricks/logger";
 import { ZId } from "@formbricks/types/common";
 import { InvalidInputError } from "@formbricks/types/errors";
 import { TResponse } from "@formbricks/types/responses";
-import { TSurveyQuestionChoice, TSurveyQuestionTypeEnum } from "@formbricks/types/surveys/types";
+import { TSurveyQuestionTypeEnum } from "@formbricks/types/surveys/types";
 import { createResponse } from "./lib/response";
 import { TResponseInputV2, ZResponseInputV2 } from "./types/response";
 
@@ -94,8 +89,6 @@
     );
   }
 
-  const MAX_OTHER_OPTION_LENGTH = 250;
-
   // Validate response data for "other" options exceeding character limit
   for (const questionId of Object.keys(responseInputData.data)) {
     const question = survey.questions.find((q) => q.id === questionId);
@@ -105,36 +98,26 @@
     ) {
       const answer = responseInputData.data[questionId];
 
-      /**
-       * Helper function to check if a string value is a valid "other" option
-       * @returns BadRequestResponse if the value exceeds the limit, undefined otherwise
-       */
-      const validateOtherOptionLength = (
-        value: string,
-        choices: TSurveyQuestionChoice[]
-      ): Response | undefined => {
-        // Check if this is an "other" option (not in predefined choices)
-        const matchingChoice = choices.find(
-          (choice) => getLocalizedValue(choice.label, responseInputData.language ?? "default") === value
-        );
-
-        // If this is an "other" option with value that's too long, reject the response
-        if (!matchingChoice && value.length > MAX_OTHER_OPTION_LENGTH) {
-          return responses.badRequestResponse("Other option text is too long", { questionId }, true);
-        }
-        return undefined;
-      };
-
       // Handle single choice responses
       if (typeof answer === "string") {
-        const validationResult = validateOtherOptionLength(answer, question.choices);
+        const validationResult = validateOtherOptionLength(
+          answer,
+          question.choices,
+          questionId,
+          responseInputData.language
+        );
         if (validationResult) return validationResult;
       }
       // Handle multi-select responses
       else if (Array.isArray(answer)) {
         for (const item of answer) {
           if (typeof item === "string") {
-            const validationResult = validateOtherOptionLength(item, question.choices);
+            const validationResult = validateOtherOptionLength(
+              item,
+              question.choices,
+              questionId,
+              responseInputData.language
+            );
             if (validationResult) return validationResult;
           }
         }
