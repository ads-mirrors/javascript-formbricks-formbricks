import { SpeedInsights } from "@vercel/speed-insights/next";
import { Metadata } from "next";
<<<<<<< HEAD
import { NextIntlClientProvider } from "next-intl";
import { getLocale, getMessages } from "next-intl/server";
import "./globals.css";
=======
import "@formbricks/ui/globals.css";
>>>>>>> 87c584ad

export const metadata: Metadata = {
  title: {
    template: "%s | Formbricks",
    default: "Formbricks",
  },
  description: "Open-Source Survey Suite",
};

const RootLayout = async ({ children }: { children: React.ReactNode }) => {
  const locale = await getLocale();
  const messages = await getMessages();

  return (
    <html lang={locale} translate="no">
      {process.env.VERCEL === "1" && <SpeedInsights sampleRate={0.1} />}
      <body className="flex h-dvh flex-col transition-all ease-in-out">
        <NextIntlClientProvider messages={messages}>{children}</NextIntlClientProvider>
      </body>
    </html>
  );
};

export default RootLayout;<|MERGE_RESOLUTION|>--- conflicted
+++ resolved
@@ -1,12 +1,8 @@
 import { SpeedInsights } from "@vercel/speed-insights/next";
 import { Metadata } from "next";
-<<<<<<< HEAD
 import { NextIntlClientProvider } from "next-intl";
 import { getLocale, getMessages } from "next-intl/server";
-import "./globals.css";
-=======
 import "@formbricks/ui/globals.css";
->>>>>>> 87c584ad
 
 export const metadata: Metadata = {
   title: {
