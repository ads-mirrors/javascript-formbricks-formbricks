--- conflicted
+++ resolved
@@ -27,22 +27,14 @@
   return (
     <html lang={locale} translate="no">
       <body className="flex h-dvh flex-col transition-all ease-in-out">
-<<<<<<< HEAD
+        {process.env.VERCEL === "1" && <SpeedInsights sampleRate={0.1} />}
         <SentryProvider>
-          <PHProvider>
+          <PHProvider posthogEnabled={IS_POSTHOG_CONFIGURED}>
             <TolgeeNextProvider language={locale} staticData={staticData as unknown as TolgeeStaticData}>
               {children}
             </TolgeeNextProvider>
           </PHProvider>
         </SentryProvider>
-=======
-        {process.env.VERCEL === "1" && <SpeedInsights sampleRate={0.1} />}
-        <PHProvider posthogEnabled={IS_POSTHOG_CONFIGURED}>
-          <TolgeeNextProvider language={locale} staticData={staticData as unknown as TolgeeStaticData}>
-            {children}
-          </TolgeeNextProvider>
-        </PHProvider>
->>>>>>> 0679dc66
       </body>
     </html>
   );
