--- conflicted
+++ resolved
@@ -7,11 +7,7 @@
 import { SpeedInsights } from "@vercel/speed-insights/next";
 import { Metadata } from "next";
 import React from "react";
-<<<<<<< HEAD
-import { IS_POSTHOG_CONFIGURED, SENTRY_DNS } from "@formbricks/lib/constants";
-=======
 import { IS_POSTHOG_CONFIGURED, SENTRY_DSN } from "@formbricks/lib/constants";
->>>>>>> 2964f2e0
 import "../modules/ui/globals.css";
 
 export const metadata: Metadata = {
@@ -32,11 +28,7 @@
     <html lang={locale} translate="no">
       <body className="flex h-dvh flex-col transition-all ease-in-out">
         {process.env.VERCEL === "1" && <SpeedInsights sampleRate={0.1} />}
-<<<<<<< HEAD
-        <SentryProvider sentryDns={SENTRY_DNS}>
-=======
         <SentryProvider sentryDsn={SENTRY_DSN}>
->>>>>>> 2964f2e0
           <PHProvider posthogEnabled={IS_POSTHOG_CONFIGURED}>
             <TolgeeNextProvider language={locale} staticData={staticData as unknown as TolgeeStaticData}>
               {children}
