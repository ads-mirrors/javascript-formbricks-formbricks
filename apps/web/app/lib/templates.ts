--- conflicted
+++ resolved
@@ -1,9 +1,5 @@
 import { createId } from "@paralleldrive/cuid2";
-<<<<<<< HEAD
 import { TFunction } from "i18next";
-=======
-import { TFnType } from "@tolgee/react";
->>>>>>> 2186a1c6
 import { TSurvey, TSurveyOpenTextQuestion, TSurveyQuestionTypeEnum } from "@formbricks/types/surveys/types";
 import { TTemplate } from "@formbricks/types/templates";
 import {
