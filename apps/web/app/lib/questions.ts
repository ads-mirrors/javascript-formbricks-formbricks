import { createId } from "@paralleldrive/cuid2";
import {
  ArrowUpFromLine,
  CalendarDaysIcon,
  CheckIcon,
<<<<<<< HEAD
  CursorArrowRippleIcon,
  HomeIcon,
  ListBulletIcon,
=======
  ImageIcon,
  ListIcon,
  MessageSquareTextIcon,
  MousePointerClickIcon,
>>>>>>> 92d0c6bc
  PhoneIcon,
  PresentationIcon,
  Rows3Icon,
  StarIcon,
} from "lucide-react";

import { TSurveyQuestionType as QuestionId } from "@formbricks/types/surveys";

import { replaceQuestionPresetPlaceholders } from "./templates";

export type TSurveyQuestionType = {
  id: string;
  label: string;
  description: string;
  icon: any;
  preset: any;
};

export const questionTypes: TSurveyQuestionType[] = [
  {
    id: QuestionId.OpenText,
    label: "Free text",
    description: "Ask for a text-based answer",
    icon: MessageSquareTextIcon,
    preset: {
      headline: "Who let the dogs out?",
      subheader: "Who? Who? Who?",
      placeholder: "Type your answer here...",
      longAnswer: true,
      inputType: "text",
    },
  },
  {
    id: QuestionId.MultipleChoiceSingle,
    label: "Single-Select",
    description: "A single choice from a list of options (radio buttons)",
    icon: Rows3Icon,
    preset: {
      headline: "What do you do?",
      subheader: "Can't do both.",
      choices: [
        { id: createId(), label: "Eat the cake 🍰" },
        { id: createId(), label: "Have the cake 🎂" },
      ],
      shuffleOption: "none",
    },
  },
  {
    id: QuestionId.MultipleChoiceMulti,
    label: "Multi-Select",
    description: "Number of choices from a list of options (checkboxes)",
    icon: ListIcon,
    preset: {
      headline: "What's important on vacay?",
      choices: [
        { id: createId(), label: "Sun ☀️" },
        { id: createId(), label: "Ocean 🌊" },
        { id: createId(), label: "Palms 🌴" },
      ],
      shuffleOption: "none",
    },
  },
  {
    id: QuestionId.PictureSelection,
    label: "Picture Selection",
    description: "Ask respondents to select one or more pictures",
    icon: ImageIcon,
    preset: {
      headline: "Which is the cutest puppy?",
      subheader: "You can also pick both.",
      allowMulti: true,
      choices: [
        {
          id: createId(),
          imageUrl: "https://formbricks-cdn.s3.eu-central-1.amazonaws.com/puppy-1-small.jpg",
        },
        {
          id: createId(),
          imageUrl: "https://formbricks-cdn.s3.eu-central-1.amazonaws.com/puppy-2-small.jpg",
        },
      ],
    },
  },
  {
    id: QuestionId.Rating,
    label: "Rating",
    description: "Ask respondents for a rating",
    icon: StarIcon,
    preset: {
      headline: "How would you rate {{productName}}",
      subheader: "Don't worry, be honest.",
      scale: "star",
      range: 5,
      lowerLabel: "Not good",
      upperLabel: "Very good",
    },
  },
  {
    id: QuestionId.NPS,
    label: "Net Promoter Score (NPS)",
    description: "Rate satisfaction on a 0-10 scale",
    icon: PresentationIcon,
    preset: {
      headline: "How likely are you to recommend {{productName}} to a friend or colleague?",
      lowerLabel: "Not at all likely",
      upperLabel: "Extremely likely",
    },
  },
  {
    id: QuestionId.CTA,
    label: "Call-to-Action",
    description: "Prompt respondents to perform an action",
    icon: MousePointerClickIcon,
    preset: {
      headline: "You are one of our power users!",
      buttonLabel: "Book interview",
      buttonExternal: false,
      dismissButtonLabel: "Skip",
    },
  },
  {
    id: QuestionId.Consent,
    label: "Consent",
    description: "Ask respondents for consent",
    icon: CheckIcon,
    preset: {
      headline: "Terms and Conditions",
      label: "I agree to the terms and conditions",
      dismissButtonLabel: "Skip",
    },
  },
  {
    id: QuestionId.Date,
    label: "Date",
    description: "Ask your users to select a date",
    icon: CalendarDaysIcon,
    preset: {
      headline: "When is your birthday?",
      format: "M-d-y",
    },
  },
  {
    id: QuestionId.FileUpload,
    label: "File Upload",
    description: "Allow respondents to upload a file",
    icon: ArrowUpFromLine,
    preset: {
      headline: "File Upload",
      allowMultipleFiles: false,
    },
  },
  {
    id: QuestionId.Cal,
    label: "Schedule a meeting",
    description: "Allow respondents to schedule a meet",
    icon: PhoneIcon,
    preset: {
      headline: "Schedule a call with me",
      buttonLabel: "Skip",
      calUserName: "rick/get-rick-rolled",
    },
  },
  {
    id: QuestionId.address,
    label: "Address",
    description: "Allow respondents to provide their address",
    icon: HomeIcon,
    preset: {
      headline: "Where do you live?",
    },
  },
];

export const universalQuestionPresets = {
  required: true,
};

export const getQuestionDefaults = (id: string, product: any) => {
  const questionType = questionTypes.find((questionType) => questionType.id === id);
  return replaceQuestionPresetPlaceholders(questionType?.preset, product);
};

export const getTSurveyQuestionTypeName = (id: string) => {
  const questionType = questionTypes.find((questionType) => questionType.id === id);
  return questionType?.label;
};<|MERGE_RESOLUTION|>--- conflicted
+++ resolved
@@ -3,16 +3,11 @@
   ArrowUpFromLine,
   CalendarDaysIcon,
   CheckIcon,
-<<<<<<< HEAD
-  CursorArrowRippleIcon,
-  HomeIcon,
-  ListBulletIcon,
-=======
   ImageIcon,
   ListIcon,
   MessageSquareTextIcon,
   MousePointerClickIcon,
->>>>>>> 92d0c6bc
+  HomeIcon,
   PhoneIcon,
   PresentationIcon,
   Rows3Icon,
