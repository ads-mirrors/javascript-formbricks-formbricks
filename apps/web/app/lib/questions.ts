--- conflicted
+++ resolved
@@ -1,18 +1,14 @@
 import { TSurveyQuestionType as QuestionId } from "@formbricks/types/surveys";
 import {
   ChatBubbleBottomCenterTextIcon,
-  CheckIcon,
   CursorArrowRippleIcon,
   ListBulletIcon,
   PhotoIcon,
   PresentationChartBarIcon,
   QueueListIcon,
   StarIcon,
-<<<<<<< HEAD
   CheckIcon,
   CalendarIcon,
-=======
->>>>>>> 3a9ca829
 } from "@heroicons/react/24/solid";
 import { createId } from "@paralleldrive/cuid2";
 import { replaceQuestionPresetPlaceholders } from "./templates";
