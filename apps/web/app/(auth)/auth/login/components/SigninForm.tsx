--- conflicted
+++ resolved
@@ -227,11 +227,7 @@
                 loading={loggingIn}>
                 {totpLogin ? t("common.submit") : t("auth.login.login_with_email")}
                 {lastLoggedInWith && lastLoggedInWith === "Email" ? (
-<<<<<<< HEAD
-                  <span className="absolute right-3 text-xs">{t("auth.last_used")}</span>
-=======
-                  <span className="absolute right-3 text-xs opacity-50">Last Used</span>
->>>>>>> 33543f59
+                  <span className="absolute right-3 text-xs opacity-50">{t("auth.last_used")}</span>
                 ) : null}
               </Button>
             )}
