<<<<<<< HEAD
import { authOptions } from "@/modules/auth/lib/authOptions";
import { sendInviteAcceptedEmail } from "@/modules/email";
import { createTeamMembership } from "@/modules/invite/lib/team";
import { Button } from "@/modules/ui/components/button";
import { getTranslate } from "@/tolgee/server";
import { getServerSession } from "next-auth";
import Link from "next/link";
import { after } from "next/server";
import { WEBAPP_URL } from "@formbricks/lib/constants";
import { deleteInvite, getInvite } from "@formbricks/lib/invite/service";
import { verifyInviteToken } from "@formbricks/lib/jwt";
import { createMembership } from "@formbricks/lib/membership/service";
import { getUser, updateUser } from "@formbricks/lib/user/service";
import { ContentLayout } from "./components/ContentLayout";

const Page = async (props) => {
  const searchParams = await props.searchParams;
  const t = await getTranslate();
  const session = await getServerSession(authOptions);
  const user = session?.user.id ? await getUser(session.user.id) : null;

  try {
    const { inviteId, email } = verifyInviteToken(searchParams.token);

    const invite = await getInvite(inviteId);

    if (!invite) {
      return (
        <ContentLayout
          headline={t("auth.invite.invite_not_found")}
          description={t("auth.invite.invite_not_found_description")}
        />
      );
    }

    const isInviteExpired = new Date(invite.expiresAt) < new Date();

    const createMembershipAction = async () => {
      "use server";

      if (!session || !user) return;

      await createMembership(invite.organizationId, session.user.id, {
        accepted: true,
        role: invite.role,
      });
      if (invite.teamIds) {
        await createTeamMembership(invite, user.id);
      }
      await deleteInvite(inviteId);
      await sendInviteAcceptedEmail(invite.creator.name ?? "", user?.name ?? "", invite.creator.email);
      await updateUser(session.user.id, {
        notificationSettings: {
          ...user.notificationSettings,
          alert: user.notificationSettings.alert ?? {},
          weeklySummary: user.notificationSettings.weeklySummary ?? {},
          unsubscribedOrganizationIds: Array.from(
            new Set([
              ...(user.notificationSettings?.unsubscribedOrganizationIds || []),
              invite.organizationId,
            ])
          ),
        },
      });
    };

    if (isInviteExpired) {
      return (
        <ContentLayout
          headline={t("auth.invite.invite_expired")}
          description={t("auth.invite.invite_expired_description")}
        />
      );
    } else if (!session) {
      const redirectUrl = WEBAPP_URL + "/invite?token=" + searchParams.token;
      const encodedEmail = encodeURIComponent(email);
      return (
        <ContentLayout
          headline={t("auth.invite.happy_to_have_you")}
          description={t("auth.invite.happy_to_have_you_description")}>
          <Button variant="secondary" asChild>
            <Link href={`/auth/signup?inviteToken=${searchParams.token}&email=${encodedEmail}`}>
              {t("auth.invite.create_account")}
            </Link>
          </Button>
          <Button asChild>
            <Link href={`/auth/login?callbackUrl=${redirectUrl}&email=${encodedEmail}`}>
              {t("auth.invite.login")}
            </Link>
          </Button>
        </ContentLayout>
      );
    } else if (user?.email?.toLowerCase() !== email?.toLowerCase()) {
      return (
        <ContentLayout
          headline={t("auth.invite.email_does_not_match")}
          description={t("auth.invite.email_does_not_match_description")}>
          <Button asChild>
            <Link href="/">{t("auth.invite.go_to_app")}</Link>
          </Button>
        </ContentLayout>
      );
    } else {
      after(async () => {
        await createMembershipAction();
      });
      return (
        <ContentLayout
          headline={t("auth.invite.welcome_to_organization")}
          description={t("auth.invite.welcome_to_organization_description")}>
          <Button asChild>
            <Link href="/">{t("auth.invite.go_to_app")}</Link>
          </Button>
        </ContentLayout>
      );
    }
  } catch (e) {
    console.error(e);
    return (
      <ContentLayout
        headline={t("auth.invite.invite_not_found")}
        description={t("auth.invite.invite_not_found_description")}
      />
    );
  }
};

export default Page;
=======
import { InvitePage } from "@/modules/auth/invite/page";

export default InvitePage;
>>>>>>> 2bc23594
<|MERGE_RESOLUTION|>--- conflicted
+++ resolved
@@ -1,134 +1,3 @@
-<<<<<<< HEAD
-import { authOptions } from "@/modules/auth/lib/authOptions";
-import { sendInviteAcceptedEmail } from "@/modules/email";
-import { createTeamMembership } from "@/modules/invite/lib/team";
-import { Button } from "@/modules/ui/components/button";
-import { getTranslate } from "@/tolgee/server";
-import { getServerSession } from "next-auth";
-import Link from "next/link";
-import { after } from "next/server";
-import { WEBAPP_URL } from "@formbricks/lib/constants";
-import { deleteInvite, getInvite } from "@formbricks/lib/invite/service";
-import { verifyInviteToken } from "@formbricks/lib/jwt";
-import { createMembership } from "@formbricks/lib/membership/service";
-import { getUser, updateUser } from "@formbricks/lib/user/service";
-import { ContentLayout } from "./components/ContentLayout";
-
-const Page = async (props) => {
-  const searchParams = await props.searchParams;
-  const t = await getTranslate();
-  const session = await getServerSession(authOptions);
-  const user = session?.user.id ? await getUser(session.user.id) : null;
-
-  try {
-    const { inviteId, email } = verifyInviteToken(searchParams.token);
-
-    const invite = await getInvite(inviteId);
-
-    if (!invite) {
-      return (
-        <ContentLayout
-          headline={t("auth.invite.invite_not_found")}
-          description={t("auth.invite.invite_not_found_description")}
-        />
-      );
-    }
-
-    const isInviteExpired = new Date(invite.expiresAt) < new Date();
-
-    const createMembershipAction = async () => {
-      "use server";
-
-      if (!session || !user) return;
-
-      await createMembership(invite.organizationId, session.user.id, {
-        accepted: true,
-        role: invite.role,
-      });
-      if (invite.teamIds) {
-        await createTeamMembership(invite, user.id);
-      }
-      await deleteInvite(inviteId);
-      await sendInviteAcceptedEmail(invite.creator.name ?? "", user?.name ?? "", invite.creator.email);
-      await updateUser(session.user.id, {
-        notificationSettings: {
-          ...user.notificationSettings,
-          alert: user.notificationSettings.alert ?? {},
-          weeklySummary: user.notificationSettings.weeklySummary ?? {},
-          unsubscribedOrganizationIds: Array.from(
-            new Set([
-              ...(user.notificationSettings?.unsubscribedOrganizationIds || []),
-              invite.organizationId,
-            ])
-          ),
-        },
-      });
-    };
-
-    if (isInviteExpired) {
-      return (
-        <ContentLayout
-          headline={t("auth.invite.invite_expired")}
-          description={t("auth.invite.invite_expired_description")}
-        />
-      );
-    } else if (!session) {
-      const redirectUrl = WEBAPP_URL + "/invite?token=" + searchParams.token;
-      const encodedEmail = encodeURIComponent(email);
-      return (
-        <ContentLayout
-          headline={t("auth.invite.happy_to_have_you")}
-          description={t("auth.invite.happy_to_have_you_description")}>
-          <Button variant="secondary" asChild>
-            <Link href={`/auth/signup?inviteToken=${searchParams.token}&email=${encodedEmail}`}>
-              {t("auth.invite.create_account")}
-            </Link>
-          </Button>
-          <Button asChild>
-            <Link href={`/auth/login?callbackUrl=${redirectUrl}&email=${encodedEmail}`}>
-              {t("auth.invite.login")}
-            </Link>
-          </Button>
-        </ContentLayout>
-      );
-    } else if (user?.email?.toLowerCase() !== email?.toLowerCase()) {
-      return (
-        <ContentLayout
-          headline={t("auth.invite.email_does_not_match")}
-          description={t("auth.invite.email_does_not_match_description")}>
-          <Button asChild>
-            <Link href="/">{t("auth.invite.go_to_app")}</Link>
-          </Button>
-        </ContentLayout>
-      );
-    } else {
-      after(async () => {
-        await createMembershipAction();
-      });
-      return (
-        <ContentLayout
-          headline={t("auth.invite.welcome_to_organization")}
-          description={t("auth.invite.welcome_to_organization_description")}>
-          <Button asChild>
-            <Link href="/">{t("auth.invite.go_to_app")}</Link>
-          </Button>
-        </ContentLayout>
-      );
-    }
-  } catch (e) {
-    console.error(e);
-    return (
-      <ContentLayout
-        headline={t("auth.invite.invite_not_found")}
-        description={t("auth.invite.invite_not_found_description")}
-      />
-    );
-  }
-};
-
-export default Page;
-=======
 import { InvitePage } from "@/modules/auth/invite/page";
 
-export default InvitePage;
->>>>>>> 2bc23594
+export default InvitePage;