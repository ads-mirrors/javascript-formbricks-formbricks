"use client";

import type { NextPage } from "next";
import { TProduct } from "@formbricks/types/product";
import { TResponse } from "@formbricks/types/responses";
import { OTPInput } from "@formbricks/ui/OTPInput";
import { useCallback, useEffect, useState } from "react";
import { validateSurveyPinAction } from "@/app/s/[surveyId]/actions";
import { TSurvey } from "@formbricks/types/surveys";
import { TSurveyPinValidationResponseError } from "@/app/s/[surveyId]/types";
import LinkSurvey from "@/app/s/[surveyId]/components/LinkSurvey";
import { cn } from "@formbricks/lib/cn";

interface LinkSurveyPinScreenProps {
  surveyId: string;
  product: TProduct;
  userId?: string;
  emailVerificationStatus?: string;
  prefillAnswer?: string;
  singleUseId?: string;
  singleUseResponse?: TResponse;
  webAppUrl: string;
}

const LinkSurveyPinScreen: NextPage<LinkSurveyPinScreenProps> = (props) => {
  const {
    surveyId,
    product,
    webAppUrl,
    emailVerificationStatus,
    userId,
    prefillAnswer,
    singleUseId,
    singleUseResponse,
  } = props;

  const [localPinEntry, setLocalPinEntry] = useState<string>("");
  const [loading, setLoading] = useState<boolean>(false);

  const [error, setError] = useState<TSurveyPinValidationResponseError>();
  const [survey, setSurvey] = useState<TSurvey>();

  const _validateSurveyPinAsync = useCallback(async (surveyId: string, pin: string) => {
    const response = await validateSurveyPinAction(surveyId, pin);
    if (response.error) {
      setError(response.error);
    } else if (response.survey) {
      setSurvey(response.survey);
    }
    setLoading(false);
  }, []);

  const resetState = useCallback(() => {
    setError(undefined);
    setLoading(false);
    setLocalPinEntry("");
  }, []);

  useEffect(() => {
    if (error) {
      const timeout = setTimeout(() => resetState(), 2 * 1000);
      return () => {
        clearTimeout(timeout);
      };
    }
  }, [error, resetState]);

  useEffect(() => {
    const validPinRegex = /^\d{4}$/;
    const isValidPin = validPinRegex.test(localPinEntry);

    if (isValidPin) {
      // Show loading and check against the server
      setLoading(true);
      _validateSurveyPinAsync(surveyId, localPinEntry);
      return;
    }

    setError(undefined);
    setLoading(false);
  }, [_validateSurveyPinAsync, localPinEntry, surveyId]);

  if (!survey) {
    return (
      <div className="flex h-full w-full items-center justify-center">
        <div className="flex flex-col items-center justify-center">
          <div className="my-4 font-semibold">
            <h4>This survey is protected. Enter the PIN below</h4>
          </div>
          <OTPInput
            disabled={Boolean(error) || loading}
            value={localPinEntry}
            onChange={(value) => setLocalPinEntry(value)}
            valueLength={4}
            inputBoxClassName={cn({ "border-red-400": Boolean(error) })}
          />
        </div>
      </div>
    );
  }

  return (
<<<<<<< HEAD
    <div className="flex h-full  items-center bg-red-500">
      <LinkSurvey
        survey={survey}
        product={product}
        personId={personId}
        emailVerificationStatus={emailVerificationStatus}
        prefillAnswer={prefillAnswer}
        singleUseId={singleUseId}
        singleUseResponse={singleUseResponse}
        webAppUrl={webAppUrl}
      />
    </div>
=======
    <LinkSurvey
      survey={survey}
      product={product}
      userId={userId}
      emailVerificationStatus={emailVerificationStatus}
      prefillAnswer={prefillAnswer}
      singleUseId={singleUseId}
      singleUseResponse={singleUseResponse}
      webAppUrl={webAppUrl}
    />
>>>>>>> a376eb9b
  );
};

export default LinkSurveyPinScreen;<|MERGE_RESOLUTION|>--- conflicted
+++ resolved
@@ -100,20 +100,6 @@
   }
 
   return (
-<<<<<<< HEAD
-    <div className="flex h-full  items-center bg-red-500">
-      <LinkSurvey
-        survey={survey}
-        product={product}
-        personId={personId}
-        emailVerificationStatus={emailVerificationStatus}
-        prefillAnswer={prefillAnswer}
-        singleUseId={singleUseId}
-        singleUseResponse={singleUseResponse}
-        webAppUrl={webAppUrl}
-      />
-    </div>
-=======
     <LinkSurvey
       survey={survey}
       product={product}
@@ -124,7 +110,6 @@
       singleUseResponse={singleUseResponse}
       webAppUrl={webAppUrl}
     />
->>>>>>> a376eb9b
   );
 };
 
