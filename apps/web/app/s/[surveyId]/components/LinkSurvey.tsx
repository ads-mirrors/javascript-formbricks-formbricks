--- conflicted
+++ resolved
@@ -58,13 +58,10 @@
   const isPreview = searchParams?.get("preview") === "true";
   const sourceParam = searchParams?.get("source");
   const suId = searchParams?.get("suId");
-<<<<<<< HEAD
-  const isMobile = searchParams?.get("mobile") === "true";
-=======
+  // const isMobile = searchParams?.get("mobile") === "true";
   const defaultLanguageCode = survey.languages?.find((surveyLanguage) => {
     return surveyLanguage.default === true;
   })?.language.code;
->>>>>>> e7077133
 
   const startAt = searchParams?.get("startAt");
   const isStartAtValid = useMemo(() => {
@@ -155,9 +152,9 @@
   }, [survey.verifyEmail, verifiedEmail]);
 
   // tell react native app to close the survey.
-  const onFinishedMobile = () => {
-    window.ReactNativeWebView.postMessage(JSON.stringify({ closeModal: true }));
-  };
+  // const onFinishedMobile = () => {
+  //   window.ReactNativeWebView.postMessage(JSON.stringify({ closeModal: true }));
+  // };
 
   useEffect(() => {
     responseQueue.updateSurveyState(surveyState);
@@ -274,14 +271,9 @@
             const uploadedUrl = await api.client.storage.uploadFile(file, params);
             return uploadedUrl;
           }}
-<<<<<<< HEAD
-          onActiveQuestionChange={(questionId) => setActiveQuestionId(questionId)}
-          onFinished={isMobile ? onFinishedMobile : () => {}}
-          activeQuestionId={activeQuestionId}
-=======
->>>>>>> e7077133
           autoFocus={autoFocus}
           prefillResponseData={prefillValue}
+          // onFinished={isMobile ? onFinishedMobile : () => {}}
           responseCount={responseCount}
           getSetQuestionId={(f: (value: string) => void) => {
             setQuestionId = f;
