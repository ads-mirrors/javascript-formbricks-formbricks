--- conflicted
+++ resolved
@@ -159,15 +159,6 @@
   return (
     <div className="flex h-screen items-center justify-center">
       {survey.styling?.showLogo && product.brand?.logoUrl && (
-<<<<<<< HEAD
-        <div className="absolute left-0 top-3  p-1">
-          <Image
-            src={product.brand.logoUrl}
-            className="max-w-64  rounded-md object-contain"
-            alt="Company Logo"
-            width={256}
-            height={56}
-=======
          <div
           className={`absolute left-0 top-3 h-auto rounded-md  p-2 `}
           style={{ backgroundColor: product.brand?.bgColor }}>
@@ -177,7 +168,6 @@
             alt="Company Logo"
             width={256}
             height={256}
->>>>>>> 7b764044
           />
         </div>
       )}
