export const revalidate = REVALIDATION_INTERVAL;

import { validateSurveySingleUseId } from "@/app/lib/singleUseSurveys";
import LinkSurvey from "@/app/s/[surveyId]/components/LinkSurvey";
import PinScreen from "@/app/s/[surveyId]/components/PinScreen";
import SurveyInactive from "@/app/s/[surveyId]/components/SurveyInactive";
import { checkValidity } from "@/app/s/[surveyId]/lib/prefilling";
import { REVALIDATION_INTERVAL, WEBAPP_URL } from "@formbricks/lib/constants";
import { getOrCreatePersonByUserId } from "@formbricks/lib/person/service";
import { getProductByEnvironmentId } from "@formbricks/lib/product/service";
import { getResponseBySingleUseId } from "@formbricks/lib/response/service";
import { getSurvey } from "@formbricks/lib/survey/service";
import { TResponse } from "@formbricks/types/responses";
import type { Metadata } from "next";
<<<<<<< HEAD
import PinScreen from "@/app/s/[surveyId]/components/PinScreen";
import SurveyBg from "@/app/s/[surveyId]/components/SurveyBg";
=======
import { notFound } from "next/navigation";
import { getEmailVerificationStatus } from "./lib/helpers";
>>>>>>> a376eb9b

interface LinkSurveyPageProps {
  params: {
    surveyId: string;
  };
  searchParams: {
    suId?: string;
    userId?: string;
    verify?: string;
  };
}

export async function generateMetadata({ params }: LinkSurveyPageProps): Promise<Metadata> {
  const survey = await getSurvey(params.surveyId);

  if (!survey || survey.type !== "link" || survey.status === "draft") {
    notFound();
  }

  const product = await getProductByEnvironmentId(survey.environmentId);

  if (!product) {
    throw new Error("Product not found");
  }

  function getNameForURL(string) {
    return string.replace(/ /g, "%20");
  }

  function getBrandColorForURL(string) {
    return string.replace(/#/g, "%23");
  }

  const brandColor = getBrandColorForURL(product.brandColor);
  const surveyName = getNameForURL(survey.name);

  const ogImgURL = `/api/v1/og?brandColor=${brandColor}&name=${surveyName}`;

  return {
    metadataBase: new URL(WEBAPP_URL),
    openGraph: {
      title: survey.name,
      description: "Create your own survey like this with Formbricks' open source survey suite.",
      url: `/s/${survey.id}`,
      siteName: "",
      images: [ogImgURL],
      locale: "en_US",
      type: "website",
    },
    twitter: {
      card: "summary_large_image",
      title: survey.name,
      description: "Create your own survey like this with Formbricks' open source survey suite.",
      images: [ogImgURL],
    },
  };
}

export default async function LinkSurveyPage({ params, searchParams }: LinkSurveyPageProps) {
  const survey = await getSurvey(params.surveyId);

  const suId = searchParams.suId;
  const isSingleUseSurvey = survey?.singleUse?.enabled;
  const isSingleUseSurveyEncrypted = survey?.singleUse?.isEncrypted;

  if (!survey || survey.type !== "link" || survey.status === "draft") {
    notFound();
  }

  // question pre filling: Check if the first question is prefilled and if it is valid
  const prefillAnswer = searchParams[survey.questions[0].id];
  const isPrefilledAnswerValid = prefillAnswer ? checkValidity(survey!.questions[0], prefillAnswer) : false;

  if (survey && survey.status !== "inProgress") {
    return (
      <SurveyInactive
        status={survey.status}
        surveyClosedMessage={survey.surveyClosedMessage ? survey.surveyClosedMessage : undefined}
      />
    );
  }

  let singleUseId: string | undefined = undefined;
  if (isSingleUseSurvey) {
    // check if the single use id is present for single use surveys
    if (!suId) {
      return <SurveyInactive status="link invalid" />;
    }

    // if encryption is enabled, validate the single use id
    let validatedSingleUseId: string | undefined = undefined;
    if (isSingleUseSurveyEncrypted) {
      validatedSingleUseId = validateSurveySingleUseId(suId);
      if (!validatedSingleUseId) {
        return <SurveyInactive status="link invalid" />;
      }
    }
    // if encryption is disabled, use the suId as is
    singleUseId = validatedSingleUseId ?? suId;
  }

  let singleUseResponse: TResponse | undefined = undefined;
  if (isSingleUseSurvey) {
    try {
      singleUseResponse = singleUseId
        ? (await getResponseBySingleUseId(survey.id, singleUseId)) ?? undefined
        : undefined;
    } catch (error) {
      singleUseResponse = undefined;
    }
  }

  // verify email: Check if the survey requires email verification
  let emailVerificationStatus: string | undefined = undefined;
  if (survey.verifyEmail) {
    const token =
      searchParams && Object.keys(searchParams).length !== 0 && searchParams.hasOwnProperty("verify")
        ? searchParams.verify
        : undefined;

    if (token) {
      emailVerificationStatus = await getEmailVerificationStatus(survey.id, token);
    }
  }

  // get product and person
  const product = await getProductByEnvironmentId(survey.environmentId);
  if (!product) {
    throw new Error("Product not found");
  }

  const userId = searchParams.userId;
  if (userId) {
    await getOrCreatePersonByUserId(userId, survey.environmentId);
  }

  const isSurveyPinProtected = Boolean(!!survey && survey.pin);

  if (isSurveyPinProtected) {
    return (
      <PinScreen
        surveyId={survey.id}
        product={product}
        userId={userId}
        emailVerificationStatus={emailVerificationStatus}
        prefillAnswer={isPrefilledAnswerValid ? prefillAnswer : null}
        singleUseId={isSingleUseSurvey ? singleUseId : undefined}
        singleUseResponse={singleUseResponse ? singleUseResponse : undefined}
        webAppUrl={WEBAPP_URL}
      />
    );
  }

<<<<<<< HEAD
  return survey ? (
    <SurveyBg survey={survey}>
      <LinkSurvey
        survey={survey}
        product={product}
        personId={person?.id}
        emailVerificationStatus={emailVerificationStatus}
        prefillAnswer={isPrefilledAnswerValid ? prefillAnswer : null}
        singleUseId={isSingleUseSurvey ? singleUseId : undefined}
        singleUseResponse={singleUseResponse ? singleUseResponse : undefined}
        webAppUrl={WEBAPP_URL}
      />
    </SurveyBg>
  ) : null;
=======
  return (
    <LinkSurvey
      survey={survey}
      product={product}
      userId={userId}
      emailVerificationStatus={emailVerificationStatus}
      prefillAnswer={isPrefilledAnswerValid ? prefillAnswer : null}
      singleUseId={isSingleUseSurvey ? singleUseId : undefined}
      singleUseResponse={singleUseResponse ? singleUseResponse : undefined}
      webAppUrl={WEBAPP_URL}
    />
  );
>>>>>>> a376eb9b
}<|MERGE_RESOLUTION|>--- conflicted
+++ resolved
@@ -3,6 +3,7 @@
 import { validateSurveySingleUseId } from "@/app/lib/singleUseSurveys";
 import LinkSurvey from "@/app/s/[surveyId]/components/LinkSurvey";
 import PinScreen from "@/app/s/[surveyId]/components/PinScreen";
+import SurveyBg from "@/app/s/[surveyId]/components/SurveyBg";
 import SurveyInactive from "@/app/s/[surveyId]/components/SurveyInactive";
 import { checkValidity } from "@/app/s/[surveyId]/lib/prefilling";
 import { REVALIDATION_INTERVAL, WEBAPP_URL } from "@formbricks/lib/constants";
@@ -12,13 +13,8 @@
 import { getSurvey } from "@formbricks/lib/survey/service";
 import { TResponse } from "@formbricks/types/responses";
 import type { Metadata } from "next";
-<<<<<<< HEAD
-import PinScreen from "@/app/s/[surveyId]/components/PinScreen";
-import SurveyBg from "@/app/s/[surveyId]/components/SurveyBg";
-=======
 import { notFound } from "next/navigation";
 import { getEmailVerificationStatus } from "./lib/helpers";
->>>>>>> a376eb9b
 
 interface LinkSurveyPageProps {
   params: {
@@ -172,13 +168,12 @@
     );
   }
 
-<<<<<<< HEAD
   return survey ? (
     <SurveyBg survey={survey}>
       <LinkSurvey
         survey={survey}
         product={product}
-        personId={person?.id}
+        userId={userId}
         emailVerificationStatus={emailVerificationStatus}
         prefillAnswer={isPrefilledAnswerValid ? prefillAnswer : null}
         singleUseId={isSingleUseSurvey ? singleUseId : undefined}
@@ -187,18 +182,4 @@
       />
     </SurveyBg>
   ) : null;
-=======
-  return (
-    <LinkSurvey
-      survey={survey}
-      product={product}
-      userId={userId}
-      emailVerificationStatus={emailVerificationStatus}
-      prefillAnswer={isPrefilledAnswerValid ? prefillAnswer : null}
-      singleUseId={isSingleUseSurvey ? singleUseId : undefined}
-      singleUseResponse={singleUseResponse ? singleUseResponse : undefined}
-      webAppUrl={WEBAPP_URL}
-    />
-  );
->>>>>>> a376eb9b
 }