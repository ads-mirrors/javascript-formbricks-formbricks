import { validateSurveySingleUseId } from "@/app/lib/singleUseSurveys";
import LegalFooter from "@/app/s/[surveyId]/components/LegalFooter";
import LinkSurvey from "@/app/s/[surveyId]/components/LinkSurvey";
import { MediaBackground } from "@/app/s/[surveyId]/components/MediaBackground";
import PinScreen from "@/app/s/[surveyId]/components/PinScreen";
import SurveyInactive from "@/app/s/[surveyId]/components/SurveyInactive";
import { getMetadataForLinkSurvey } from "@/app/s/[surveyId]/metadata";
import type { Metadata } from "next";
import { notFound } from "next/navigation";

import { getMultiLanguagePermission } from "@formbricks/ee/lib/service";
import { IMPRINT_URL, IS_FORMBRICKS_CLOUD, PRIVACY_URL, WEBAPP_URL } from "@formbricks/lib/constants";
import { createPerson, getPersonByUserId } from "@formbricks/lib/person/service";
import { getProductByEnvironmentId } from "@formbricks/lib/product/service";
import { getResponseBySingleUseId, getResponseCountBySurveyId } from "@formbricks/lib/response/service";
import { getSurvey } from "@formbricks/lib/survey/service";
import { getTeamByEnvironmentId } from "@formbricks/lib/team/service";
import { ZId } from "@formbricks/types/environment";
import { TResponse } from "@formbricks/types/responses";

import { getEmailVerificationDetails } from "./lib/helpers";

interface LinkSurveyPageProps {
  params: {
    surveyId: string;
  };
  searchParams: {
    suId?: string;
    userId?: string;
    verify?: string;
    lang?: string;
  };
}

export async function generateMetadata({ params }: LinkSurveyPageProps): Promise<Metadata> {
  const validId = ZId.safeParse(params.surveyId);
  if (!validId.success) {
    notFound();
  }

<<<<<<< HEAD
  const survey = await getSurvey(params.surveyId);

  if (!survey || !["link", "mobile"].includes(survey.type) || survey.status === "draft") {
    notFound();
  }

  const product = await getProductByEnvironmentId(survey.environmentId);

  if (!product) {
    throw new Error("Product not found");
  }

  function getNameForURL(string) {
    return string.replace(/ /g, "%20");
  }

  function getBrandColorForURL(string) {
    return string.replace(/#/g, "%23");
  }

  const brandColor = getBrandColorForURL(product.brandColor);
  const surveyName = getNameForURL(survey.name);

  const ogImgURL = `/api/v1/og?brandColor=${brandColor}&name=${surveyName}`;

  return {
    title: survey.name,
    metadataBase: new URL(WEBAPP_URL),
    openGraph: {
      title: survey.name,
      description: "Create your own survey like this with Formbricks' open source survey suite.",
      url: `/s/${survey.id}`,
      siteName: "",
      images: [ogImgURL],
      locale: "en_US",
      type: "website",
    },
    twitter: {
      card: "summary_large_image",
      title: survey.name,
      description: "Create your own survey like this with Formbricks' open source survey suite.",
      images: [ogImgURL],
    },
  };
=======
  return getMetadataForLinkSurvey(params.surveyId);
>>>>>>> e7077133
}

export default async function LinkSurveyPage({ params, searchParams }: LinkSurveyPageProps) {
  const validId = ZId.safeParse(params.surveyId);
  if (!validId.success) {
    notFound();
  }
  const survey = await getSurvey(params.surveyId);

  const suId = searchParams.suId;
  const langParam = searchParams.lang; //can either be language code or alias
  const isSingleUseSurvey = survey?.singleUse?.enabled;
  const isSingleUseSurveyEncrypted = survey?.singleUse?.isEncrypted;

  if (!survey || !["link", "mobile"].includes(survey.type) || survey.status === "draft") {
    notFound();
  }

  const team = await getTeamByEnvironmentId(survey?.environmentId);
  if (!team) {
    throw new Error("Team not found");
  }
  const isMultiLanguageAllowed = getMultiLanguagePermission(team);

  if (survey && survey.status !== "inProgress") {
    return (
      <SurveyInactive
        status={survey.status}
        surveyClosedMessage={survey.surveyClosedMessage ? survey.surveyClosedMessage : undefined}
      />
    );
  }

  let singleUseId: string | undefined = undefined;
  if (isSingleUseSurvey) {
    // check if the single use id is present for single use surveys
    if (!suId) {
      return <SurveyInactive status="link invalid" />;
    }

    // if encryption is enabled, validate the single use id
    let validatedSingleUseId: string | undefined = undefined;
    if (isSingleUseSurveyEncrypted) {
      validatedSingleUseId = validateSurveySingleUseId(suId);
      if (!validatedSingleUseId) {
        return <SurveyInactive status="link invalid" />;
      }
    }
    // if encryption is disabled, use the suId as is
    singleUseId = validatedSingleUseId ?? suId;
  }

  let singleUseResponse: TResponse | undefined = undefined;
  if (isSingleUseSurvey) {
    try {
      singleUseResponse = singleUseId
        ? (await getResponseBySingleUseId(survey.id, singleUseId)) ?? undefined
        : undefined;
    } catch (error) {
      singleUseResponse = undefined;
    }
  }

  // verify email: Check if the survey requires email verification
  let emailVerificationStatus: string = "";
  let verifiedEmail: string | undefined = undefined;

  if (survey.verifyEmail) {
    const token =
      searchParams && Object.keys(searchParams).length !== 0 && searchParams.hasOwnProperty("verify")
        ? searchParams.verify
        : undefined;

    if (token) {
      const emailVerificationDetails = await getEmailVerificationDetails(survey.id, token);
      emailVerificationStatus = emailVerificationDetails.status;
      verifiedEmail = emailVerificationDetails.email;
    }
  }

  // get product and person
  const product = await getProductByEnvironmentId(survey.environmentId);
  if (!product) {
    throw new Error("Product not found");
  }

  const getLanguageCode = (): string => {
    if (!langParam || !isMultiLanguageAllowed) return "default";
    else {
      const selectedLanguage = survey.languages.find((surveyLanguage) => {
        return surveyLanguage.language.code === langParam || surveyLanguage.language.alias === langParam;
      });
      if (selectedLanguage?.default || !selectedLanguage?.enabled) {
        return "default";
      }
      return selectedLanguage ? selectedLanguage.language.code : "default";
    }
  };

  const languageCode = getLanguageCode();

  const userId = searchParams.userId;
  if (userId) {
    // make sure the person exists or get's created
    const person = await getPersonByUserId(survey.environmentId, userId);
    if (!person) {
      await createPerson(survey.environmentId, userId);
    }
  }

  const isSurveyPinProtected = Boolean(!!survey && survey.pin);
  const responseCount = await getResponseCountBySurveyId(survey.id);

  if (isSurveyPinProtected) {
    return (
      <PinScreen
        surveyId={survey.id}
        product={product}
        userId={userId}
        emailVerificationStatus={emailVerificationStatus}
        singleUseId={isSingleUseSurvey ? singleUseId : undefined}
        singleUseResponse={singleUseResponse ? singleUseResponse : undefined}
        webAppUrl={WEBAPP_URL}
        IMPRINT_URL={IMPRINT_URL}
        PRIVACY_URL={PRIVACY_URL}
        IS_FORMBRICKS_CLOUD={IS_FORMBRICKS_CLOUD}
        verifiedEmail={verifiedEmail}
        languageCode={languageCode}
      />
    );
  }

  return survey ? (
    <div className="relative">
      <MediaBackground survey={survey} product={product}>
        <LinkSurvey
          survey={survey}
          product={product}
          userId={userId}
          emailVerificationStatus={emailVerificationStatus}
          singleUseId={isSingleUseSurvey ? singleUseId : undefined}
          singleUseResponse={singleUseResponse ? singleUseResponse : undefined}
          webAppUrl={WEBAPP_URL}
          responseCount={survey.welcomeCard.showResponseCount ? responseCount : undefined}
          verifiedEmail={verifiedEmail}
          languageCode={languageCode}
        />
        <LegalFooter
          IMPRINT_URL={IMPRINT_URL}
          PRIVACY_URL={PRIVACY_URL}
          IS_FORMBRICKS_CLOUD={IS_FORMBRICKS_CLOUD}
          surveyUrl={WEBAPP_URL + "/s/" + survey.id}
        />
      </MediaBackground>
    </div>
  ) : null;
}<|MERGE_RESOLUTION|>--- conflicted
+++ resolved
@@ -38,54 +38,7 @@
     notFound();
   }
 
-<<<<<<< HEAD
-  const survey = await getSurvey(params.surveyId);
-
-  if (!survey || !["link", "mobile"].includes(survey.type) || survey.status === "draft") {
-    notFound();
-  }
-
-  const product = await getProductByEnvironmentId(survey.environmentId);
-
-  if (!product) {
-    throw new Error("Product not found");
-  }
-
-  function getNameForURL(string) {
-    return string.replace(/ /g, "%20");
-  }
-
-  function getBrandColorForURL(string) {
-    return string.replace(/#/g, "%23");
-  }
-
-  const brandColor = getBrandColorForURL(product.brandColor);
-  const surveyName = getNameForURL(survey.name);
-
-  const ogImgURL = `/api/v1/og?brandColor=${brandColor}&name=${surveyName}`;
-
-  return {
-    title: survey.name,
-    metadataBase: new URL(WEBAPP_URL),
-    openGraph: {
-      title: survey.name,
-      description: "Create your own survey like this with Formbricks' open source survey suite.",
-      url: `/s/${survey.id}`,
-      siteName: "",
-      images: [ogImgURL],
-      locale: "en_US",
-      type: "website",
-    },
-    twitter: {
-      card: "summary_large_image",
-      title: survey.name,
-      description: "Create your own survey like this with Formbricks' open source survey suite.",
-      images: [ogImgURL],
-    },
-  };
-=======
   return getMetadataForLinkSurvey(params.surveyId);
->>>>>>> e7077133
 }
 
 export default async function LinkSurveyPage({ params, searchParams }: LinkSurveyPageProps) {
@@ -100,7 +53,7 @@
   const isSingleUseSurvey = survey?.singleUse?.enabled;
   const isSingleUseSurveyEncrypted = survey?.singleUse?.isEncrypted;
 
-  if (!survey || !["link", "mobile"].includes(survey.type) || survey.status === "draft") {
+  if (!survey || survey.type !== "link" || survey.status === "draft") {
     notFound();
   }
 
