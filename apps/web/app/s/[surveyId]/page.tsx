export const revalidate = REVALIDATION_INTERVAL;

import { validateSurveySingleUseId } from "@/app/lib/singleUseSurveys";
import LinkSurvey from "@/app/s/[surveyId]/components/LinkSurvey";
import PinScreen from "@/app/s/[surveyId]/components/PinScreen";
import SurveyBg from "@/app/s/[surveyId]/components/SurveyBg";
import SurveyInactive from "@/app/s/[surveyId]/components/SurveyInactive";
import { checkValidity } from "@/app/s/[surveyId]/lib/prefilling";
import { REVALIDATION_INTERVAL, WEBAPP_URL } from "@formbricks/lib/constants";
import { getOrCreatePersonByUserId } from "@formbricks/lib/person/service";
import { getProductByEnvironmentId } from "@formbricks/lib/product/service";
import { getResponseBySingleUseId } from "@formbricks/lib/response/service";
import { getSurvey } from "@formbricks/lib/survey/service";
import { TResponse } from "@formbricks/types/responses";
import type { Metadata } from "next";
import SurveyBg from "@/app/s/[surveyId]/components/SurveyBg";
import { notFound } from "next/navigation";
import { getEmailVerificationStatus } from "./lib/helpers";


interface LinkSurveyPageProps {
  params: {
    surveyId: string;
  };
  searchParams: {
    suId?: string;
    userId?: string;
    verify?: string;
  };
}

export async function generateMetadata({ params }: LinkSurveyPageProps): Promise<Metadata> {
  const survey = await getSurvey(params.surveyId);

  if (!survey || survey.type !== "link" || survey.status === "draft") {
    notFound();
  }

  const product = await getProductByEnvironmentId(survey.environmentId);

  if (!product) {
    throw new Error("Product not found");
  }

  function getNameForURL(string) {
    return string.replace(/ /g, "%20");
  }

  function getBrandColorForURL(string) {
    return string.replace(/#/g, "%23");
  }

  const brandColor = getBrandColorForURL(product.brandColor);
  const surveyName = getNameForURL(survey.name);

  const ogImgURL = `/api/v1/og?brandColor=${brandColor}&name=${surveyName}`;

  return {
    metadataBase: new URL(WEBAPP_URL),
    openGraph: {
      title: survey.name,
      description: "Create your own survey like this with Formbricks' open source survey suite.",
      url: `/s/${survey.id}`,
      siteName: "",
      images: [ogImgURL],
      locale: "en_US",
      type: "website",
    },
    twitter: {
      card: "summary_large_image",
      title: survey.name,
      description: "Create your own survey like this with Formbricks' open source survey suite.",
      images: [ogImgURL],
    },
  };
}

export default async function LinkSurveyPage({ params, searchParams }: LinkSurveyPageProps) {
  const survey = await getSurvey(params.surveyId);

  const suId = searchParams.suId;
  const isSingleUseSurvey = survey?.singleUse?.enabled;
  const isSingleUseSurveyEncrypted = survey?.singleUse?.isEncrypted;

  if (!survey || survey.type !== "link" || survey.status === "draft") {
    notFound();
  }

  // question pre filling: Check if the first question is prefilled and if it is valid
  const prefillAnswer = searchParams[survey.questions[0].id];
  const isPrefilledAnswerValid = prefillAnswer ? checkValidity(survey!.questions[0], prefillAnswer) : false;

  if (survey && survey.status !== "inProgress") {
    return (
      <SurveyInactive
        status={survey.status}
        surveyClosedMessage={survey.surveyClosedMessage ? survey.surveyClosedMessage : undefined}
      />
    );
  }

  let singleUseId: string | undefined = undefined;
  if (isSingleUseSurvey) {
    // check if the single use id is present for single use surveys
    if (!suId) {
      return <SurveyInactive status="link invalid" />;
    }

    // if encryption is enabled, validate the single use id
    let validatedSingleUseId: string | undefined = undefined;
    if (isSingleUseSurveyEncrypted) {
      validatedSingleUseId = validateSurveySingleUseId(suId);
      if (!validatedSingleUseId) {
        return <SurveyInactive status="link invalid" />;
      }
    }
    // if encryption is disabled, use the suId as is
    singleUseId = validatedSingleUseId ?? suId;
  }

  let singleUseResponse: TResponse | undefined = undefined;
  if (isSingleUseSurvey) {
    try {
      singleUseResponse = singleUseId
        ? (await getResponseBySingleUseId(survey.id, singleUseId)) ?? undefined
        : undefined;
    } catch (error) {
      singleUseResponse = undefined;
    }
  }

  // verify email: Check if the survey requires email verification
  let emailVerificationStatus: string | undefined = undefined;
  if (survey.verifyEmail) {
    const token =
      searchParams && Object.keys(searchParams).length !== 0 && searchParams.hasOwnProperty("verify")
        ? searchParams.verify
        : undefined;

    if (token) {
      emailVerificationStatus = await getEmailVerificationStatus(survey.id, token);
    }
  }

  // get product and person
  const product = await getProductByEnvironmentId(survey.environmentId);
  if (!product) {
    throw new Error("Product not found");
  }

  const userId = searchParams.userId;
  if (userId) {
    await getOrCreatePersonByUserId(userId, survey.environmentId);
  }

  const isSurveyPinProtected = Boolean(!!survey && survey.pin);

  if (isSurveyPinProtected) {
    return (
      <PinScreen
        surveyId={survey.id}
        product={product}
        userId={userId}
        emailVerificationStatus={emailVerificationStatus}
        prefillAnswer={isPrefilledAnswerValid ? prefillAnswer : null}
        singleUseId={isSingleUseSurvey ? singleUseId : undefined}
        singleUseResponse={singleUseResponse ? singleUseResponse : undefined}
        webAppUrl={WEBAPP_URL}
      />
    );
  }

  return survey ? (
    <SurveyBg survey={survey}>
      <LinkSurvey
        survey={survey}
        product={product}
<<<<<<< HEAD
        userId={userId}
=======
        personId={person?.id}
>>>>>>> 71cfd31b
        emailVerificationStatus={emailVerificationStatus}
        prefillAnswer={isPrefilledAnswerValid ? prefillAnswer : null}
        singleUseId={isSingleUseSurvey ? singleUseId : undefined}
        singleUseResponse={singleUseResponse ? singleUseResponse : undefined}
        webAppUrl={WEBAPP_URL}
      />
    </SurveyBg>
  ) : null;
}<|MERGE_RESOLUTION|>--- conflicted
+++ resolved
@@ -13,10 +13,9 @@
 import { getSurvey } from "@formbricks/lib/survey/service";
 import { TResponse } from "@formbricks/types/responses";
 import type { Metadata } from "next";
-import SurveyBg from "@/app/s/[surveyId]/components/SurveyBg";
+
 import { notFound } from "next/navigation";
 import { getEmailVerificationStatus } from "./lib/helpers";
-
 
 interface LinkSurveyPageProps {
   params: {
@@ -175,11 +174,7 @@
       <LinkSurvey
         survey={survey}
         product={product}
-<<<<<<< HEAD
         userId={userId}
-=======
-        personId={person?.id}
->>>>>>> 71cfd31b
         emailVerificationStatus={emailVerificationStatus}
         prefillAnswer={isPrefilledAnswerValid ? prefillAnswer : null}
         singleUseId={isSingleUseSurvey ? singleUseId : undefined}
