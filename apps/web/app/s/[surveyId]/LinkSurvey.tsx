"use client";

import ContentWrapper from "@/components/shared/ContentWrapper";
import { SurveyInline } from "@/components/shared/Survey";
import { createDisplay } from "@formbricks/lib/client/display";
import { ResponseQueue } from "@formbricks/lib/responseQueue";
import { SurveyState } from "@formbricks/lib/surveyState";
import { TProduct } from "@formbricks/types/v1/product";
import { TSurvey } from "@formbricks/types/v1/surveys";
import { ArrowPathIcon } from "@heroicons/react/24/solid";
import { useSearchParams } from "next/navigation";
import { useEffect, useMemo, useState } from "react";
import VerifyEmail from "@/app/s/[surveyId]/VerifyEmail";
import { getPrefillResponseData } from "@/app/s/[surveyId]/prefilling";
import { TResponseData, TResponseUpdate } from "@formbricks/types/v1/responses";

interface LinkSurveyProps {
  survey: TSurvey;
  product: TProduct;
  personId?: string;
  emailVerificationStatus?: string;
  prefillAnswer?: string;
  webAppUrl: string;
}

export default function LinkSurvey({
  survey,
  product,
  personId,
  emailVerificationStatus,
  prefillAnswer,
  webAppUrl,
}: LinkSurveyProps) {
  const searchParams = useSearchParams();
  const isPreview = searchParams?.get("preview") === "true";
  const [surveyState, setSurveyState] = useState(new SurveyState(survey.id));
  const [activeQuestionId, setActiveQuestionId] = useState<string>(survey.questions[0].id);
  const [displayId, setDisplayId] = useState<string>();
  const prefillResponseData: TResponseData | undefined = prefillAnswer
    ? getPrefillResponseData(survey.questions[0], survey, prefillAnswer)
    : undefined;

  const responseQueue = useMemo(
    () =>
      new ResponseQueue(
        {
          apiHost: webAppUrl,
          retryAttempts: 2,
          onResponseSendingFailed: (response) => {
            alert(`Failed to send response: ${JSON.stringify(response, null, 2)}`);
          },
          setSurveyState: setSurveyState,
          personId,
        },
        surveyState
      ),
    [personId, webAppUrl]
  );
  const [autoFocus, setAutofocus] = useState(false);

  // Not in an iframe, enable autofocus on input fields.
  useEffect(() => {
    if (window.self === window.top) {
      setAutofocus(true);
    }
  }, []);

  useEffect(() => {
    responseQueue.updateSurveyState(surveyState);
  }, [responseQueue, surveyState]);

  if (emailVerificationStatus && emailVerificationStatus !== "verified") {
    if (emailVerificationStatus === "fishy") {
      return <VerifyEmail survey={survey} isErrorComponent={true} />;
    }
    //emailVerificationStatus === "not-verified"
    return <VerifyEmail survey={survey} />;
  }

  return (
    <>
      <ContentWrapper className="h-full w-full p-0 md:max-w-lg">
        {isPreview && (
          <div className="fixed left-0 top-0 flex w-full items-center justify-between bg-slate-600 p-2 px-4 text-center text-sm text-white shadow-sm">
            <div />
            Survey Preview 👀
            <button
              className="flex items-center rounded-full bg-slate-500 px-3 py-1 hover:bg-slate-400"
              onClick={() => setActiveQuestionId(survey.questions[0].id)}>
              Restart <ArrowPathIcon className="ml-2 h-4 w-4" />
            </button>
          </div>
        )}
        <SurveyInline
          survey={survey}
          brandColor={product.brandColor}
          formbricksSignature={product.formbricksSignature}
          onDisplay={async () => {
            if (!isPreview) {
<<<<<<< HEAD
              const { id } = await createDisplay({ surveyId: survey.id }, window?.location?.origin);
              setDisplayId(id);
=======
              const { id } = await createDisplay({ surveyId: survey.id }, webAppUrl);
>>>>>>> 49eb4e0c
              const newSurveyState = surveyState.copy();
              newSurveyState.updateDisplayId(id);
              setSurveyState(newSurveyState);
            }
          }}
          onResponse={(responseUpdate: TResponseUpdate) => {
            responseUpdate.displayId = displayId!;
            !isPreview && responseQueue.add(responseUpdate);
          }}
          onActiveQuestionChange={(questionId) => setActiveQuestionId(questionId)}
          activeQuestionId={activeQuestionId}
          autoFocus={autoFocus}
          prefillResponseData={prefillResponseData}
        />
      </ContentWrapper>
    </>
  );
}<|MERGE_RESOLUTION|>--- conflicted
+++ resolved
@@ -97,12 +97,8 @@
           formbricksSignature={product.formbricksSignature}
           onDisplay={async () => {
             if (!isPreview) {
-<<<<<<< HEAD
-              const { id } = await createDisplay({ surveyId: survey.id }, window?.location?.origin);
+              const { id } = await createDisplay({ surveyId: survey.id }, webAppUrl);
               setDisplayId(id);
-=======
-              const { id } = await createDisplay({ surveyId: survey.id }, webAppUrl);
->>>>>>> 49eb4e0c
               const newSurveyState = surveyState.copy();
               newSurveyState.updateDisplayId(id);
               setSurveyState(newSurveyState);
