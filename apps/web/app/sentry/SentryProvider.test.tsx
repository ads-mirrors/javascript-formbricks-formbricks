import * as Sentry from "@sentry/nextjs";
import { cleanup, render, screen } from "@testing-library/react";
import { afterEach, describe, expect, test, vi } from "vitest";
import { SentryProvider } from "./SentryProvider";

vi.mock("@sentry/nextjs", async () => {
  const actual = await vi.importActual<typeof import("@sentry/nextjs")>("@sentry/nextjs");
  return {
    ...actual,
    replayIntegration: (options: any) => {
      return {
        name: "Replay",
        id: "Replay",
        options,
      };
    },
  };
});

const sentryDsn = "https://examplePublicKey@o0.ingest.sentry.io/0";

describe("SentryProvider", () => {
  afterEach(() => {
    cleanup();
  });

<<<<<<< HEAD
  it("calls Sentry.init when sentryDsn is provided", () => {
=======
  test("calls Sentry.init when sentryDsn is provided", () => {
    const sentryDsn = "https://examplePublicKey@o0.ingest.sentry.io/0";
>>>>>>> 4dfd15d6
    const initSpy = vi.spyOn(Sentry, "init").mockImplementation(() => undefined);

    render(
      <SentryProvider sentryDsn={sentryDsn} isEnabled>
        <div data-testid="child">Test Content</div>
      </SentryProvider>
    );

    // The useEffect runs after mount, so Sentry.init should have been called.
    expect(initSpy).toHaveBeenCalled();
    expect(initSpy).toHaveBeenCalledWith(
      expect.objectContaining({
        dsn: sentryDsn,
        tracesSampleRate: 1,
        debug: false,
        replaysOnErrorSampleRate: 1.0,
        replaysSessionSampleRate: 0.1,
        integrations: expect.any(Array),
        beforeSend: expect.any(Function),
      })
    );
  });

  test("does not call Sentry.init when sentryDsn is not provided", () => {
    const initSpy = vi.spyOn(Sentry, "init").mockImplementation(() => undefined);

    render(
      <SentryProvider>
        <div data-testid="child">Test Content</div>
      </SentryProvider>
    );

    expect(initSpy).not.toHaveBeenCalled();
  });

<<<<<<< HEAD
  it("does not call Sentry.init when isEnabled is not provided", () => {
    const initSpy = vi.spyOn(Sentry, "init").mockImplementation(() => undefined);

=======
  test("renders children", () => {
    const sentryDsn = "https://examplePublicKey@o0.ingest.sentry.io/0";
>>>>>>> 4dfd15d6
    render(
      <SentryProvider sentryDsn={sentryDsn}>
        <div data-testid="child">Test Content</div>
      </SentryProvider>
    );

    expect(initSpy).not.toHaveBeenCalled();
  });

  it("renders children", () => {
    render(
      <SentryProvider sentryDsn={sentryDsn} isEnabled>
        <div data-testid="child">Test Content</div>
      </SentryProvider>
    );
    expect(screen.getByTestId("child")).toHaveTextContent("Test Content");
  });

<<<<<<< HEAD
  it("processes beforeSend correctly", () => {
=======
  test("processes beforeSend correctly", () => {
    const sentryDsn = "https://examplePublicKey@o0.ingest.sentry.io/0";
>>>>>>> 4dfd15d6
    const initSpy = vi.spyOn(Sentry, "init").mockImplementation(() => undefined);

    render(
      <SentryProvider sentryDsn={sentryDsn} isEnabled>
        <div data-testid="child">Test Content</div>
      </SentryProvider>
    );

    const config = initSpy.mock.calls[0][0];
    expect(config).toHaveProperty("beforeSend");
    const beforeSend = config.beforeSend;

    if (!beforeSend) {
      throw new Error("beforeSend is not defined");
    }

    const dummyEvent = { some: "event" } as unknown as Sentry.ErrorEvent;

    const hintWithNextNotFound = { originalException: { digest: "NEXT_NOT_FOUND" } };
    expect(beforeSend(dummyEvent, hintWithNextNotFound)).toBeNull();

    const hintWithOtherError = { originalException: { digest: "OTHER_ERROR" } };
    expect(beforeSend(dummyEvent, hintWithOtherError)).toEqual(dummyEvent);

    const hintWithoutError = { originalException: undefined };
    expect(beforeSend(dummyEvent, hintWithoutError)).toEqual(dummyEvent);
  });
});<|MERGE_RESOLUTION|>--- conflicted
+++ resolved
@@ -24,12 +24,7 @@
     cleanup();
   });
 
-<<<<<<< HEAD
-  it("calls Sentry.init when sentryDsn is provided", () => {
-=======
   test("calls Sentry.init when sentryDsn is provided", () => {
-    const sentryDsn = "https://examplePublicKey@o0.ingest.sentry.io/0";
->>>>>>> 4dfd15d6
     const initSpy = vi.spyOn(Sentry, "init").mockImplementation(() => undefined);
 
     render(
@@ -65,14 +60,9 @@
     expect(initSpy).not.toHaveBeenCalled();
   });
 
-<<<<<<< HEAD
-  it("does not call Sentry.init when isEnabled is not provided", () => {
+  test("does not call Sentry.init when isEnabled is not provided", () => {
     const initSpy = vi.spyOn(Sentry, "init").mockImplementation(() => undefined);
 
-=======
-  test("renders children", () => {
-    const sentryDsn = "https://examplePublicKey@o0.ingest.sentry.io/0";
->>>>>>> 4dfd15d6
     render(
       <SentryProvider sentryDsn={sentryDsn}>
         <div data-testid="child">Test Content</div>
@@ -82,7 +72,7 @@
     expect(initSpy).not.toHaveBeenCalled();
   });
 
-  it("renders children", () => {
+  test("renders children", () => {
     render(
       <SentryProvider sentryDsn={sentryDsn} isEnabled>
         <div data-testid="child">Test Content</div>
@@ -91,12 +81,7 @@
     expect(screen.getByTestId("child")).toHaveTextContent("Test Content");
   });
 
-<<<<<<< HEAD
-  it("processes beforeSend correctly", () => {
-=======
   test("processes beforeSend correctly", () => {
-    const sentryDsn = "https://examplePublicKey@o0.ingest.sentry.io/0";
->>>>>>> 4dfd15d6
     const initSpy = vi.spyOn(Sentry, "init").mockImplementation(() => undefined);
 
     render(
