--- conflicted
+++ resolved
@@ -1,64 +1,4 @@
-<<<<<<< HEAD
-import { SignupForm } from "@/modules/auth/signup/components/signup-form";
-import { getIsSSOEnabled } from "@/modules/ee/license-check/lib/utils";
-import { getTranslate } from "@/tolgee/server";
-import { Metadata } from "next";
-import {
-  AZURE_OAUTH_ENABLED,
-  DEFAULT_ORGANIZATION_ID,
-  DEFAULT_ORGANIZATION_ROLE,
-  EMAIL_AUTH_ENABLED,
-  EMAIL_VERIFICATION_DISABLED,
-  GITHUB_OAUTH_ENABLED,
-  GOOGLE_OAUTH_ENABLED,
-  IS_TURNSTILE_CONFIGURED,
-  OIDC_DISPLAY_NAME,
-  OIDC_OAUTH_ENABLED,
-  PRIVACY_URL,
-  TERMS_URL,
-  WEBAPP_URL,
-} from "@formbricks/lib/constants";
-import { findMatchingLocale } from "@formbricks/lib/utils/locale";
-
-export const metadata: Metadata = {
-  title: "Sign up",
-  description: "Open-source Experience Management. Free & open source.",
-};
-
-const Page = async () => {
-  const locale = await findMatchingLocale();
-  const isSSOEnabled = await getIsSSOEnabled();
-  const t = await getTranslate();
-  return (
-    <div className="flex flex-col items-center">
-      <h2 className="mb-6 text-xl font-medium">{t("setup.signup.create_administrator")}</h2>
-      <p className="text-sm text-slate-800">{t("setup.signup.this_user_has_all_the_power")}</p>
-      <hr className="my-6 w-full border-slate-200" />
-      <SignupForm
-        webAppUrl={WEBAPP_URL}
-        termsUrl={TERMS_URL}
-        privacyUrl={PRIVACY_URL}
-        emailVerificationDisabled={EMAIL_VERIFICATION_DISABLED}
-        emailAuthEnabled={EMAIL_AUTH_ENABLED}
-        googleOAuthEnabled={GOOGLE_OAUTH_ENABLED}
-        githubOAuthEnabled={GITHUB_OAUTH_ENABLED}
-        azureOAuthEnabled={AZURE_OAUTH_ENABLED}
-        oidcOAuthEnabled={OIDC_OAUTH_ENABLED}
-        oidcDisplayName={OIDC_DISPLAY_NAME}
-        userLocale={locale}
-        defaultOrganizationId={DEFAULT_ORGANIZATION_ID}
-        defaultOrganizationRole={DEFAULT_ORGANIZATION_ROLE}
-        isSSOEnabled={isSSOEnabled}
-        isTurnstileConfigured={IS_TURNSTILE_CONFIGURED}
-      />
-    </div>
-  );
-};
-
-export default Page;
-=======
 import { SignupPage, metadata } from "@/modules/setup/(fresh-instance)/signup/page";
 
 export { metadata };
-export default SignupPage;
->>>>>>> 2bc23594
+export default SignupPage;