--- conflicted
+++ resolved
@@ -1,43 +1,4 @@
-<<<<<<< HEAD
-import { Button } from "@/modules/ui/components/button";
-import { getTranslate } from "@/tolgee/server";
-import { Metadata } from "next";
-import Link from "next/link";
-import { RichText } from "@formbricks/lib/utils/rich-text";
-
-export const metadata: Metadata = {
-  title: "Intro",
-  description: "Open-source Experience Management. Free & open source.",
-};
-
-const renderRichText = async (text: string) => {
-  const t = await getTranslate();
-  return <RichText text={t(text)} />;
-};
-
-const Page = async () => {
-  const t = await getTranslate();
-  return (
-    <div className="flex flex-col items-center">
-      <h2 className="mb-6 text-xl font-medium">{t("setup.intro.welcome_to_formbricks")}</h2>
-      <div className="mx-auto max-w-sm space-y-4 text-sm leading-6 text-slate-600">
-        {renderRichText("setup.intro.paragraph_1")}
-        {renderRichText("setup.intro.paragraph_2")}
-        {renderRichText("setup.intro.paragraph_3")}
-      </div>
-      <Button className="mt-6" asChild>
-        <Link href="/setup/signup">{t("setup.intro.get_started")}</Link>
-      </Button>
-
-      <p className="pt-6 text-xs text-slate-400">{t("setup.intro.made_with_love_in_kiel")}</p>
-    </div>
-  );
-};
-
-export default Page;
-=======
 import { IntroPage, metadata } from "@/modules/setup/(fresh-instance)/intro/page";
 
 export { metadata };
-export default IntroPage;
->>>>>>> 2bc23594
+export default IntroPage;