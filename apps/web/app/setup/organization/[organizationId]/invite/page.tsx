--- conflicted
+++ resolved
@@ -1,47 +1,4 @@
-<<<<<<< HEAD
-import { InviteMembers } from "@/app/setup/organization/[organizationId]/invite/components/invite-members";
-import { authOptions } from "@/modules/auth/lib/authOptions";
-import { getTranslate } from "@/tolgee/server";
-import { Metadata } from "next";
-import { getServerSession } from "next-auth";
-import { notFound } from "next/navigation";
-import { SMTP_HOST, SMTP_PASSWORD, SMTP_PORT, SMTP_USER } from "@formbricks/lib/constants";
-import { verifyUserRoleAccess } from "@formbricks/lib/organization/auth";
-import { AuthenticationError } from "@formbricks/types/errors";
-
-type Params = Promise<{
-  organizationId: string;
-}>;
-export const metadata: Metadata = {
-  title: "Invite",
-  description: "Open-source Experience Management. Free & open source.",
-};
-
-interface InvitePageProps {
-  params: Params;
-}
-
-const Page = async (props: InvitePageProps) => {
-  const params = await props.params;
-  const t = await getTranslate();
-  const IS_SMTP_CONFIGURED = Boolean(SMTP_HOST && SMTP_PORT && SMTP_USER && SMTP_PASSWORD);
-  const session = await getServerSession(authOptions);
-  if (!session) throw new AuthenticationError(t("common.session_not_found"));
-
-  const { hasCreateOrUpdateMembersAccess } = await verifyUserRoleAccess(
-    params.organizationId,
-    session.user.id
-  );
-
-  if (!hasCreateOrUpdateMembersAccess) return notFound();
-
-  return <InviteMembers IS_SMTP_CONFIGURED={IS_SMTP_CONFIGURED} organizationId={params.organizationId} />;
-};
-
-export default Page;
-=======
 import { InvitePage, metadata } from "@/modules/setup/organization/[organizationId]/invite/page";
 
 export { metadata };
-export default InvitePage;
->>>>>>> 2bc23594
+export default InvitePage;