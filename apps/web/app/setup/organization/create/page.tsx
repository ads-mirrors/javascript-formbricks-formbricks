--- conflicted
+++ resolved
@@ -1,54 +1,4 @@
-<<<<<<< HEAD
-import { RemovedFromOrganization } from "@/app/setup/organization/create/components/removed-from-organization";
-import { authOptions } from "@/modules/auth/lib/authOptions";
-import { getIsMultiOrgEnabled } from "@/modules/ee/license-check/lib/utils";
-import { ClientLogout } from "@/modules/ui/components/client-logout";
-import { getTranslate } from "@/tolgee/server";
-import { Metadata } from "next";
-import { getServerSession } from "next-auth";
-import { notFound } from "next/navigation";
-import { IS_FORMBRICKS_CLOUD } from "@formbricks/lib/constants";
-import { gethasNoOrganizations } from "@formbricks/lib/instance/service";
-import { getOrganizationsByUserId } from "@formbricks/lib/organization/service";
-import { getUser } from "@formbricks/lib/user/service";
-import { AuthenticationError } from "@formbricks/types/errors";
-import { CreateOrganization } from "./components/create-organization";
-
-export const metadata: Metadata = {
-  title: "Create Organization",
-  description: "Open-source Experience Management. Free & open source.",
-};
-
-const Page = async () => {
-  const t = await getTranslate();
-  const session = await getServerSession(authOptions);
-
-  if (!session) throw new AuthenticationError(t("common.session_not_found"));
-
-  const user = await getUser(session.user.id);
-  if (!user) {
-    return <ClientLogout />;
-  }
-
-  const hasNoOrganizations = await gethasNoOrganizations();
-  const isMultiOrgEnabled = await getIsMultiOrgEnabled();
-  const userOrganizations = await getOrganizationsByUserId(session.user.id);
-
-  if (hasNoOrganizations || isMultiOrgEnabled) {
-    return <CreateOrganization />;
-  }
-
-  if (userOrganizations.length === 0) {
-    return <RemovedFromOrganization user={user} isFormbricksCloud={IS_FORMBRICKS_CLOUD} />;
-  }
-
-  return notFound();
-};
-
-export default Page;
-=======
 import { CreateOrganizationPage, metadata } from "@/modules/setup/organization/create/page";
 
 export { metadata };
-export default CreateOrganizationPage;
->>>>>>> 2bc23594
+export default CreateOrganizationPage;