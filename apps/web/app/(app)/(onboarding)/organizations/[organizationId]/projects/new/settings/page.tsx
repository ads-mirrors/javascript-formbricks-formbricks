import { getTeamsByOrganizationId } from "@/app/(app)/(onboarding)/lib/onboarding";
import { ProjectSettings } from "@/app/(app)/(onboarding)/organizations/[organizationId]/projects/new/settings/components/ProjectSettings";
import { DEFAULT_BRAND_COLOR } from "@/lib/constants";
import { getUserProjects } from "@/lib/project/service";
import { getRoleManagementPermission } from "@/modules/ee/license-check/lib/utils";
import { getOrganizationAuth } from "@/modules/organization/lib/utils";
import { Button } from "@/modules/ui/components/button";
import { Header } from "@/modules/ui/components/header";
import { getTranslate } from "@/tolgee/server";
import { XIcon } from "lucide-react";
import Link from "next/link";
import { redirect } from "next/navigation";
import { TProjectConfigChannel, TProjectConfigIndustry, TProjectMode } from "@formbricks/types/project";

interface ProjectSettingsPageProps {
  params: Promise<{
    organizationId: string;
  }>;
  searchParams: Promise<{
    channel?: TProjectConfigChannel;
    industry?: TProjectConfigIndustry;
    mode?: TProjectMode;
  }>;
}

const Page = async (props: ProjectSettingsPageProps) => {
  const searchParams = await props.searchParams;
  const params = await props.params;
  const t = await getTranslate();

  const { session, organization } = await getOrganizationAuth(params.organizationId);

  if (!session?.user) {
    return redirect(`/auth/login`);
  }

  const channel = searchParams.channel ?? null;
  const industry = searchParams.industry ?? null;
  const mode = searchParams.mode ?? "surveys";
  const projects = await getUserProjects(session.user.id, params.organizationId);

  const organizationTeams = await getTeamsByOrganizationId(params.organizationId);

  const canDoRoleManagement = await getRoleManagementPermission(organization.billing.plan);

  if (!organizationTeams) {
    throw new Error(t("common.organization_teams_not_found"));
  }

  return (
    <div className="flex min-h-full min-w-full flex-col items-center justify-center space-y-12">
      <Header
        title={t("organizations.projects.new.settings.project_settings_title")}
        subtitle={t("organizations.projects.new.settings.project_settings_subtitle")}
      />
      <ProjectSettings
        organizationId={params.organizationId}
        projectMode={mode}
        channel={channel}
        industry={industry}
        defaultBrandColor={DEFAULT_BRAND_COLOR}
        organizationTeams={organizationTeams}
        canDoRoleManagement={canDoRoleManagement}
        userProjectsCount={projects.length}
      />
      {projects.length >= 1 && (
        <Button
<<<<<<< HEAD
          className="absolute top-5 right-5 mt-0! text-slate-500 hover:text-slate-700"
=======
          className="absolute top-5 right-5 !mt-0 text-slate-500 hover:text-slate-700"
>>>>>>> df06540f
          variant="ghost"
          asChild>
          <Link href={"/"}>
            <XIcon className="h-7 w-7" strokeWidth={1.5} />
          </Link>
        </Button>
      )}
    </div>
  );
};

export default Page;<|MERGE_RESOLUTION|>--- conflicted
+++ resolved
@@ -65,11 +65,7 @@
       />
       {projects.length >= 1 && (
         <Button
-<<<<<<< HEAD
           className="absolute top-5 right-5 mt-0! text-slate-500 hover:text-slate-700"
-=======
-          className="absolute top-5 right-5 !mt-0 text-slate-500 hover:text-slate-700"
->>>>>>> df06540f
           variant="ghost"
           asChild>
           <Link href={"/"}>
