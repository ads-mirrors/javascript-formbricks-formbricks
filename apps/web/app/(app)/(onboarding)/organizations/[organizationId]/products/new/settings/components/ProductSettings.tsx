--- conflicted
+++ resolved
@@ -41,12 +41,9 @@
   channel: TProductConfigChannel;
   industry: TProductConfigIndustry;
   defaultBrandColor: string;
-<<<<<<< HEAD
   organizationTeams: TOrganizationTeam[];
   canDoRoleManagement: boolean;
-=======
   locale: string;
->>>>>>> b3e6e8d5
 }
 
 export const ProductSettings = ({
@@ -55,12 +52,9 @@
   channel,
   industry,
   defaultBrandColor,
-<<<<<<< HEAD
   organizationTeams,
   canDoRoleManagement = false,
-=======
   locale,
->>>>>>> b3e6e8d5
 }: ProductSettingsProps) => {
   const [createTeamModalOpen, setCreateTeamModalOpen] = useState(false);
 
@@ -230,13 +224,8 @@
             className="absolute left-2 top-2 -mb-6 h-20 w-auto max-w-64 rounded-lg border object-contain p-1"
           />
         )}
-<<<<<<< HEAD
-        <p className="text-sm text-slate-400">Preview</p>
+        <p className="text-sm text-slate-400">{t("common.preview")}</p>
         <div className="z-0 h-3/4 w-3/4">
-=======
-        <p className="text-sm text-slate-400">{t("common.preview")}</p>
-        <div className="h-3/4 w-3/4">
->>>>>>> b3e6e8d5
           <SurveyInline
             survey={getPreviewSurvey(locale)}
             styling={{ brandColor: { light: brandColor } }}
