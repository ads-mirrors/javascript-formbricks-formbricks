--- conflicted
+++ resolved
@@ -1,17 +1,10 @@
 "use client";
 
-<<<<<<< HEAD
-=======
-import { useTranslate } from "@tolgee/react";
->>>>>>> 5468510f
 import { ArrowUpRightIcon, ChevronRightIcon, LogOutIcon } from "lucide-react";
 import Image from "next/image";
 import Link from "next/link";
 import { useState } from "react";
-<<<<<<< HEAD
 import { useTranslation } from "react-i18next";
-=======
->>>>>>> 5468510f
 import { TOrganization } from "@formbricks/types/organizations";
 import { TUser } from "@formbricks/types/user";
 import FBLogo from "@/images/formbricks-wordmark.svg";
