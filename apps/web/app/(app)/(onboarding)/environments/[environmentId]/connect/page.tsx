--- conflicted
+++ resolved
@@ -44,11 +44,7 @@
         channel={channel}
       />
       <Button
-<<<<<<< HEAD
         className="absolute top-5 right-5 mt-0! text-slate-500 hover:text-slate-700"
-=======
-        className="absolute top-5 right-5 !mt-0 text-slate-500 hover:text-slate-700"
->>>>>>> df06540f
         variant="ghost"
         asChild>
         <Link href={`/environments/${environment.id}`}>
