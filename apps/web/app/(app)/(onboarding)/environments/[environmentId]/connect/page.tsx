import { ConnectWithFormbricks } from "@/app/(app)/(onboarding)/environments/[environmentId]/connect/components/ConnectWithFormbricks";
import { XIcon } from "lucide-react";
import { WEBAPP_URL } from "@formbricks/lib/constants";
import { getEnvironment } from "@formbricks/lib/environment/service";
import { getProductByEnvironmentId } from "@formbricks/lib/product/service";
import { Button } from "@formbricks/ui/components/Button";
import { Header } from "@formbricks/ui/components/Header";

interface ConnectPageProps {
  params: {
    environmentId: string;
  };
}

const Page = async ({ params }: ConnectPageProps) => {
  const environment = await getEnvironment(params.environmentId);

  if (!environment) {
    throw new Error("Environment not found");
  }

  const product = await getProductByEnvironmentId(environment.id);
  if (!product) {
    throw new Error("Product not found");
  }

  const channel = product.config.channel || null;

  return (
    <div className="flex min-h-full flex-col items-center justify-center py-10">
<<<<<<< HEAD
      <Header
        title={`Let's connect your product with Formbricks`}
        subtitle="It takes less than 4 minutes, pinky promise!"
      />
=======
      <Header title={`Let's connect your product with Formbricks`} subtitle="It takes less than 4 minutes." />
>>>>>>> 706fa8a0
      <div className="space-y-4 text-center">
        <p className="text-4xl font-medium text-slate-800"></p>
        <p className="text-sm text-slate-500"></p>
      </div>
      <ConnectWithFormbricks
        environment={environment}
        webAppUrl={WEBAPP_URL}
        widgetSetupCompleted={
          channel === "app" ? environment.appSetupCompleted : environment.websiteSetupCompleted
        }
        channel={channel}
      />
      <Button
        className="absolute right-5 top-5 !mt-0 text-slate-500 hover:text-slate-700"
        variant="minimal"
        href={`/environments/${environment.id}/`}>
        <XIcon className="h-7 w-7" strokeWidth={1.5} />
      </Button>
    </div>
  );
};

export default Page;<|MERGE_RESOLUTION|>--- conflicted
+++ resolved
@@ -28,14 +28,7 @@
 
   return (
     <div className="flex min-h-full flex-col items-center justify-center py-10">
-<<<<<<< HEAD
-      <Header
-        title={`Let's connect your product with Formbricks`}
-        subtitle="It takes less than 4 minutes, pinky promise!"
-      />
-=======
       <Header title={`Let's connect your product with Formbricks`} subtitle="It takes less than 4 minutes." />
->>>>>>> 706fa8a0
       <div className="space-y-4 text-center">
         <p className="text-4xl font-medium text-slate-800"></p>
         <p className="text-sm text-slate-500"></p>
