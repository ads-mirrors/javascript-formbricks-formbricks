import { ConnectWithFormbricks } from "@/app/(app)/(onboarding)/environments/[environmentId]/connect/components/ConnectWithFormbricks";
import { Button } from "@/modules/ui/components/button";
import { Header } from "@/modules/ui/components/header";
import { XIcon } from "lucide-react";
import { getTranslations } from "next-intl/server";
import { WEBAPP_URL } from "@formbricks/lib/constants";
import { getEnvironment } from "@formbricks/lib/environment/service";
<<<<<<< HEAD
import { getProjectByEnvironmentId } from "@formbricks/lib/project/service";
import { Button } from "@formbricks/ui/components/Button";
import { Header } from "@formbricks/ui/components/Header";
=======
import { getProductByEnvironmentId } from "@formbricks/lib/product/service";
>>>>>>> 44980d21

interface ConnectPageProps {
  params: Promise<{
    environmentId: string;
  }>;
}

const Page = async (props: ConnectPageProps) => {
  const params = await props.params;
  const t = await getTranslations();
  const environment = await getEnvironment(params.environmentId);

  if (!environment) {
    throw new Error(t("common.environment_not_found"));
  }

  const project = await getProjectByEnvironmentId(environment.id);
  if (!project) {
    throw new Error(t("common.project_not_found"));
  }

  const channel = project.config.channel || null;

  return (
    <div className="flex min-h-full flex-col items-center justify-center py-10">
      <Header title={t("environments.connect.headline")} subtitle={t("environments.connect.subtitle")} />
      <div className="space-y-4 text-center">
        <p className="text-4xl font-medium text-slate-800"></p>
        <p className="text-sm text-slate-500"></p>
      </div>
      <ConnectWithFormbricks
        environment={environment}
        webAppUrl={WEBAPP_URL}
        widgetSetupCompleted={environment.appSetupCompleted}
        channel={channel}
      />
      <Button
        className="absolute right-5 top-5 !mt-0 text-slate-500 hover:text-slate-700"
        variant="minimal"
        href={`/environments/${environment.id}/`}>
        <XIcon className="h-7 w-7" strokeWidth={1.5} />
      </Button>
    </div>
  );
};

export default Page;<|MERGE_RESOLUTION|>--- conflicted
+++ resolved
@@ -5,13 +5,7 @@
 import { getTranslations } from "next-intl/server";
 import { WEBAPP_URL } from "@formbricks/lib/constants";
 import { getEnvironment } from "@formbricks/lib/environment/service";
-<<<<<<< HEAD
 import { getProjectByEnvironmentId } from "@formbricks/lib/project/service";
-import { Button } from "@formbricks/ui/components/Button";
-import { Header } from "@formbricks/ui/components/Header";
-=======
-import { getProductByEnvironmentId } from "@formbricks/lib/product/service";
->>>>>>> 44980d21
 
 interface ConnectPageProps {
   params: Promise<{
