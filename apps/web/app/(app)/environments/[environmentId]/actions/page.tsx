--- conflicted
+++ resolved
@@ -9,13 +9,10 @@
 import { getTranslations } from "next-intl/server";
 import { redirect } from "next/navigation";
 import { getActionClasses } from "@formbricks/lib/actionClass/service";
-<<<<<<< HEAD
+import { authOptions } from "@formbricks/lib/authOptions";
 import { getEnvironment, getEnvironments } from "@formbricks/lib/environment/service";
-=======
-import { authOptions } from "@formbricks/lib/authOptions";
 import { getMembershipByUserIdOrganizationId } from "@formbricks/lib/membership/service";
 import { getAccessFlags } from "@formbricks/lib/membership/utils";
->>>>>>> 2ff1be2c
 import { getOrganizationByEnvironmentId } from "@formbricks/lib/organization/service";
 import { getProductByEnvironmentId } from "@formbricks/lib/product/service";
 import { findMatchingLocale } from "@formbricks/lib/utils/locale";
@@ -44,7 +41,6 @@
     throw new Error(t("common.organization_not_found"));
   }
 
-<<<<<<< HEAD
   const environment = await getEnvironment(params.environmentId);
 
   if (!environment?.productId) {
@@ -52,7 +48,6 @@
   }
 
   const environments = await getEnvironments(environment.productId);
-=======
   if (!product) {
     throw new Error(t("common.product_not_found"));
   }
@@ -69,7 +64,6 @@
   }
 
   const isReadOnly = isMember && hasReadAccess;
->>>>>>> 2ff1be2c
 
   const renderAddActionButton = () => (
     <AddActionModal
@@ -81,20 +75,13 @@
 
   return (
     <PageContentWrapper>
-<<<<<<< HEAD
-      <PageHeader pageTitle={t("common.actions")} cta={renderAddActionButton()} />
+      <PageHeader pageTitle={t("common.actions")} cta={!isReadOnly ? renderAddActionButton() : undefined} />
       <ActionClassesTable
         environment={environment}
-        environmentId={params.environmentId}
         environments={environments}
-        actionClasses={actionClasses}>
-=======
-      <PageHeader pageTitle={t("common.actions")} cta={!isReadOnly ? renderAddActionButton() : undefined} />
-      <ActionClassesTable
         environmentId={params.environmentId}
         actionClasses={actionClasses}
         isReadOnly={isReadOnly}>
->>>>>>> 2ff1be2c
         <ActionTableHeading />
         {actionClasses.map((actionClass) => (
           <ActionClassDataRow key={actionClass.id} actionClass={actionClass} locale={locale} />
