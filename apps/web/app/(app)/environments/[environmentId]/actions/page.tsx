import { ActionClassesTable } from "@/app/(app)/environments/[environmentId]/actions/components/ActionClassesTable";
import { ActionClassDataRow } from "@/app/(app)/environments/[environmentId]/actions/components/ActionRowData";
import { ActionTableHeading } from "@/app/(app)/environments/[environmentId]/actions/components/ActionTableHeading";
import { AddActionModal } from "@/app/(app)/environments/[environmentId]/actions/components/AddActionModal";
import { Metadata } from "next";
<<<<<<< HEAD
import { getServerSession } from "next-auth";
import { redirect } from "next/navigation";
=======
import { getTranslations } from "next-intl/server";
>>>>>>> b3e6e8d5
import { getActionClasses } from "@formbricks/lib/actionClass/service";
import { authOptions } from "@formbricks/lib/authOptions";
import { getMembershipByUserIdOrganizationId } from "@formbricks/lib/membership/service";
import { getAccessFlags } from "@formbricks/lib/membership/utils";
import { getOrganizationByEnvironmentId } from "@formbricks/lib/organization/service";
import { findMatchingLocale } from "@formbricks/lib/utils/locale";
import { PageContentWrapper } from "@formbricks/ui/components/PageContentWrapper";
import { PageHeader } from "@formbricks/ui/components/PageHeader";

export const metadata: Metadata = {
  title: "Actions",
};

const Page = async ({ params }) => {
<<<<<<< HEAD
  const session = await getServerSession(authOptions);

=======
  const t = await getTranslations();
>>>>>>> b3e6e8d5
  const [actionClasses, organization] = await Promise.all([
    getActionClasses(params.environmentId),
    getOrganizationByEnvironmentId(params.environmentId),
  ]);
  const locale = await findMatchingLocale();

  if (!session) {
    throw new Error("Session not found");
  }

  if (!organization) {
    throw new Error(t("common.organization_not_found"));
  }

  const currentUserMembership = await getMembershipByUserIdOrganizationId(session?.user.id, organization.id);
  const { isBilling } = getAccessFlags(currentUserMembership?.organizationRole);

  if (isBilling) {
    return redirect(`/environments/${params.environmentId}/settings/billing`);
  }

  const renderAddActionButton = () => (
    <AddActionModal environmentId={params.environmentId} actionClasses={actionClasses} />
  );

  return (
    <PageContentWrapper>
      <PageHeader pageTitle={t("common.actions")} cta={renderAddActionButton()} />
      <ActionClassesTable environmentId={params.environmentId} actionClasses={actionClasses}>
        <ActionTableHeading />
        {actionClasses.map((actionClass) => (
          <ActionClassDataRow key={actionClass.id} actionClass={actionClass} locale={locale} />
        ))}
      </ActionClassesTable>
    </PageContentWrapper>
  );
};

export default Page;<|MERGE_RESOLUTION|>--- conflicted
+++ resolved
@@ -3,12 +3,9 @@
 import { ActionTableHeading } from "@/app/(app)/environments/[environmentId]/actions/components/ActionTableHeading";
 import { AddActionModal } from "@/app/(app)/environments/[environmentId]/actions/components/AddActionModal";
 import { Metadata } from "next";
-<<<<<<< HEAD
 import { getServerSession } from "next-auth";
+import { getTranslations } from "next-intl/server";
 import { redirect } from "next/navigation";
-=======
-import { getTranslations } from "next-intl/server";
->>>>>>> b3e6e8d5
 import { getActionClasses } from "@formbricks/lib/actionClass/service";
 import { authOptions } from "@formbricks/lib/authOptions";
 import { getMembershipByUserIdOrganizationId } from "@formbricks/lib/membership/service";
@@ -23,12 +20,8 @@
 };
 
 const Page = async ({ params }) => {
-<<<<<<< HEAD
   const session = await getServerSession(authOptions);
-
-=======
   const t = await getTranslations();
->>>>>>> b3e6e8d5
   const [actionClasses, organization] = await Promise.all([
     getActionClasses(params.environmentId),
     getOrganizationByEnvironmentId(params.environmentId),
