import { EnvironmentLayout } from "@/app/(app)/environments/[environmentId]/components/EnvironmentLayout";
import { ResponseFilterProvider } from "@/app/(app)/environments/[environmentId]/components/ResponseFilterContext";
import { authOptions } from "@/modules/auth/lib/authOptions";
import { ToasterClient } from "@/modules/ui/components/toaster-client";
import { getTranslate } from "@/tolgee/server";
import { getServerSession } from "next-auth";
<<<<<<< HEAD
import { notFound, redirect } from "next/navigation";
import {
  FORMBRICKS_API_HOST,
  FORMBRICKS_ENVIRONMENT_ID,
  IS_FORMBRICKS_ENABLED,
  IS_POSTHOG_CONFIGURED,
} from "@formbricks/lib/constants";
=======
import { redirect } from "next/navigation";
import { IS_POSTHOG_CONFIGURED } from "@formbricks/lib/constants";
>>>>>>> 15878a4a
import { hasUserEnvironmentAccess } from "@formbricks/lib/environment/auth";
import { getMembershipByUserIdOrganizationId } from "@formbricks/lib/membership/service";
import { getOrganizationByEnvironmentId } from "@formbricks/lib/organization/service";
import { getProjectByEnvironmentId } from "@formbricks/lib/project/service";
import { getUser } from "@formbricks/lib/user/service";
import { AuthorizationError } from "@formbricks/types/errors";
import { FormbricksClient } from "../../components/FormbricksClient";
import EnvironmentStorageHandler from "./components/EnvironmentStorageHandler";
import { PosthogIdentify } from "./components/PosthogIdentify";

const EnvLayout = async (props: {
  params: Promise<{ environmentId: string }>;
  children: React.ReactNode;
}) => {
  const params = await props.params;

  const { children } = props;

  const t = await getTranslate();
  const session = await getServerSession(authOptions);

  if (!session?.user) {
    return redirect(`/auth/login`);
  }

  const user = await getUser(session.user.id);
  if (!user) {
    return redirect(`/auth/login`);
  }

  const hasAccess = await hasUserEnvironmentAccess(session.user.id, params.environmentId);
  if (!hasAccess) {
    throw new AuthorizationError(t("common.not_authorized"));
  }

  const organization = await getOrganizationByEnvironmentId(params.environmentId);
  if (!organization) {
    throw new Error(t("common.organization_not_found"));
  }
  const project = await getProjectByEnvironmentId(params.environmentId);
  if (!project) {
    throw new Error(t("common.project_not_found"));
  }

  const membership = await getMembershipByUserIdOrganizationId(session.user.id, organization.id);

  if (!membership) {
    throw new Error(t("common.membership_not_found"));
  }

  return (
    <ResponseFilterProvider>
      <PosthogIdentify
        session={session}
        user={user}
        environmentId={params.environmentId}
        organizationId={organization.id}
        organizationName={organization.name}
        organizationBilling={organization.billing}
        isPosthogEnabled={IS_POSTHOG_CONFIGURED}
      />
<<<<<<< HEAD
      <FormbricksClient
        userId={user.id}
        email={user.email}
        formbricksApiHost={FORMBRICKS_API_HOST}
        formbricksEnvironmentId={FORMBRICKS_ENVIRONMENT_ID}
        formbricksEnabled={IS_FORMBRICKS_ENABLED}
      />
=======
      <FormbricksClient userId={user.id} email={user.email} />
>>>>>>> 15878a4a
      <ToasterClient />
      <EnvironmentStorageHandler environmentId={params.environmentId} />
      <EnvironmentLayout environmentId={params.environmentId} session={session}>
        {children}
      </EnvironmentLayout>
    </ResponseFilterProvider>
  );
};

export default EnvLayout;<|MERGE_RESOLUTION|>--- conflicted
+++ resolved
@@ -4,18 +4,13 @@
 import { ToasterClient } from "@/modules/ui/components/toaster-client";
 import { getTranslate } from "@/tolgee/server";
 import { getServerSession } from "next-auth";
-<<<<<<< HEAD
-import { notFound, redirect } from "next/navigation";
+import { redirect } from "next/navigation";
 import {
   FORMBRICKS_API_HOST,
   FORMBRICKS_ENVIRONMENT_ID,
   IS_FORMBRICKS_ENABLED,
   IS_POSTHOG_CONFIGURED,
 } from "@formbricks/lib/constants";
-=======
-import { redirect } from "next/navigation";
-import { IS_POSTHOG_CONFIGURED } from "@formbricks/lib/constants";
->>>>>>> 15878a4a
 import { hasUserEnvironmentAccess } from "@formbricks/lib/environment/auth";
 import { getMembershipByUserIdOrganizationId } from "@formbricks/lib/membership/service";
 import { getOrganizationByEnvironmentId } from "@formbricks/lib/organization/service";
@@ -77,7 +72,6 @@
         organizationBilling={organization.billing}
         isPosthogEnabled={IS_POSTHOG_CONFIGURED}
       />
-<<<<<<< HEAD
       <FormbricksClient
         userId={user.id}
         email={user.email}
@@ -85,9 +79,6 @@
         formbricksEnvironmentId={FORMBRICKS_ENVIRONMENT_ID}
         formbricksEnabled={IS_FORMBRICKS_ENABLED}
       />
-=======
-      <FormbricksClient userId={user.id} email={user.email} />
->>>>>>> 15878a4a
       <ToasterClient />
       <EnvironmentStorageHandler environmentId={params.environmentId} />
       <EnvironmentLayout environmentId={params.environmentId} session={session}>
