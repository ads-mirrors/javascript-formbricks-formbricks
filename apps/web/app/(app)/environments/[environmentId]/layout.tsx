import { EnvironmentLayout } from "@/app/(app)/environments/[environmentId]/components/EnvironmentLayout";
import { ResponseFilterProvider } from "@/app/(app)/environments/[environmentId]/components/ResponseFilterContext";
import { getServerSession } from "next-auth";
import { getTranslations } from "next-intl/server";
import { notFound, redirect } from "next/navigation";
import { authOptions } from "@formbricks/lib/authOptions";
import { hasUserEnvironmentAccess } from "@formbricks/lib/environment/auth";
import { getMembershipByUserIdOrganizationId } from "@formbricks/lib/membership/service";
import { getOrganizationByEnvironmentId } from "@formbricks/lib/organization/service";
import { getProductByEnvironmentId } from "@formbricks/lib/product/service";
import { getUser } from "@formbricks/lib/user/service";
import { AuthorizationError } from "@formbricks/types/errors";
import { ToasterClient } from "@formbricks/ui/components/ToasterClient";
import { FormbricksClient } from "../../components/FormbricksClient";
import EnvironmentStorageHandler from "./components/EnvironmentStorageHandler";
import { PosthogIdentify } from "./components/PosthogIdentify";

<<<<<<< HEAD
export default async function EnvLayout({ children, params }) {
=======
export const EnvLayout = async (props) => {
  const params = await props.params;

  const { children } = props;

  const t = await getTranslations();
>>>>>>> ab3ef630
  const session = await getServerSession(authOptions);
  if (!session || !session.user) {
    return redirect(`/auth/login`);
  }

  const user = await getUser(session.user.id);
  if (!user) {
    throw new Error(t("common.user_not_found"));
  }

  const hasAccess = await hasUserEnvironmentAccess(session.user.id, params.environmentId);
  if (!hasAccess) {
    throw new AuthorizationError(t("common.not_authorized"));
  }

  const organization = await getOrganizationByEnvironmentId(params.environmentId);
  if (!organization) {
    throw new Error(t("common.organization_not_found"));
  }
  const product = await getProductByEnvironmentId(params.environmentId);
  if (!product) {
    throw new Error(t("common.product_not_found"));
  }

  const membership = await getMembershipByUserIdOrganizationId(session.user.id, organization.id);
  if (!membership) return notFound();

  return (
    <>
      <ResponseFilterProvider>
        <PosthogIdentify
          session={session}
          user={user}
          environmentId={params.environmentId}
          organizationId={organization.id}
          organizationName={organization.name}
          organizationBilling={organization.billing}
        />
        <FormbricksClient session={session} userEmail={user.email} />
        <ToasterClient />
        <EnvironmentStorageHandler environmentId={params.environmentId} />
        <EnvironmentLayout environmentId={params.environmentId} session={session}>
          {children}
        </EnvironmentLayout>
      </ResponseFilterProvider>
    </>
  );
}<|MERGE_RESOLUTION|>--- conflicted
+++ resolved
@@ -15,16 +15,12 @@
 import EnvironmentStorageHandler from "./components/EnvironmentStorageHandler";
 import { PosthogIdentify } from "./components/PosthogIdentify";
 
-<<<<<<< HEAD
-export default async function EnvLayout({ children, params }) {
-=======
-export const EnvLayout = async (props) => {
+export const EnvLayout = async (props: { params: { environmentId: string }; children: React.ReactNode }) => {
   const params = await props.params;
 
   const { children } = props;
 
   const t = await getTranslations();
->>>>>>> ab3ef630
   const session = await getServerSession(authOptions);
   if (!session || !session.user) {
     return redirect(`/auth/login`);
@@ -72,4 +68,4 @@
       </ResponseFilterProvider>
     </>
   );
-}+};