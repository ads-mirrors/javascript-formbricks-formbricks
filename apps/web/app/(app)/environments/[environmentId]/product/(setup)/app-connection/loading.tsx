--- conflicted
+++ resolved
@@ -32,37 +32,6 @@
   ];
 
   return (
-<<<<<<< HEAD
-    <div>
-      <PageContentWrapper>
-        <PageHeader pageTitle="common.configuration">
-          <div className="grid h-10 w-full grid-cols-[auto,1fr]">
-            <nav className="flex h-full min-w-full items-center space-x-4" aria-label="Tabs">
-              {navigation.map((navElem) => (
-                <div
-                  key={navElem.id}
-                  className={cn(
-                    navElem.id === "app-connection"
-                      ? "border-brand-dark border-b-2 font-semibold text-slate-900"
-                      : "border-transparent text-slate-500 transition-all duration-150 ease-in-out hover:border-slate-300 hover:text-slate-700",
-                    "flex h-full items-center border-b-2 px-3 text-sm font-medium",
-                    navElem.hidden && "hidden"
-                  )}
-                  aria-current={navElem.id === "app-connection" ? "page" : undefined}>
-                  {navElem.label}
-                </div>
-              ))}
-            </nav>
-            <div className="justify-self-end"></div>
-          </div>
-        </PageHeader>
-        <div className="mt-4 flex max-w-4xl animate-pulse items-center space-y-4 rounded-lg border bg-blue-50 p-6 text-sm text-blue-900 shadow-sm md:space-y-0 md:text-base"></div>
-        {cards.map((card, index) => (
-          <LoadingCard key={index} {...card} />
-        ))}
-      </PageContentWrapper>
-    </div>
-=======
     <PageContentWrapper>
       <PageHeader pageTitle="Configuration">
         <ProductConfigNavigation activeId="app-connection" loading />
@@ -72,7 +41,6 @@
         <LoadingCard key={index} {...card} />
       ))}
     </PageContentWrapper>
->>>>>>> f1b9a821
   );
 };
 
