"use client";

import { deleteProductAction } from "@/app/(app)/environments/[environmentId]/product/general/actions";
import { useTranslations } from "next-intl";
import { useRouter } from "next/navigation";
import React, { useState } from "react";
import toast from "react-hot-toast";
import { getFormattedErrorMessage } from "@formbricks/lib/actionClient/helper";
import { truncate } from "@formbricks/lib/utils/strings";
import { TProduct } from "@formbricks/types/product";
import { Button } from "@formbricks/ui/components/Button";
import { DeleteDialog } from "@formbricks/ui/components/DeleteDialog";

type DeleteProductRenderProps = {
  isDeleteDisabled: boolean;
  isUserManagerOrOwner: boolean;
  product: TProduct;
};

export const DeleteProductRender = ({
  isDeleteDisabled,
  isUserManagerOrOwner,
  product,
}: DeleteProductRenderProps) => {
  const t = useTranslations();
  const router = useRouter();
  const [isDeleteDialogOpen, setIsDeleteDialogOpen] = useState(false);
  const [isDeleting, setIsDeleting] = useState(false);
  const handleDeleteProduct = async () => {
    setIsDeleting(true);
    const deleteProductResponse = await deleteProductAction({ productId: product.id });
    if (deleteProductResponse?.data) {
      toast.success(t("environments.product.general.product_deleted_successfully"));
      router.push("/");
    } else {
      const errorMessage = getFormattedErrorMessage(deleteProductResponse);
      toast.error(errorMessage);
      setIsDeleteDialogOpen(false);
    }
    setIsDeleting(false);
  };

  return (
    <div>
      {!isDeleteDisabled && (
        <div>
          <p className="text-sm text-slate-900">
            {t(
              "environments.product.general.delete_product_name_includes_surveys_responses_people_and_more",
              {
                productName: truncate(product.name, 30),
              }
            )}{" "}
            <strong>{t("environments.product.general.this_action_cannot_be_undone")}</strong>
          </p>
          <Button
            disabled={isDeleteDisabled}
            variant="warn"
            className={`mt-4 ${isDeleteDisabled ? "ring-grey-500 ring-1 ring-offset-1" : ""}`}
            onClick={() => setIsDeleteDialogOpen(true)}>
            {t("common.delete")}
          </Button>
        </div>
      )}

      {isDeleteDisabled && (
        <p className="text-sm text-red-700">
<<<<<<< HEAD
          {!isUserManagerOrOwner
            ? "Only Managers or Owners can delete products."
            : "This is your only product, it cannot be deleted. Create a new product first."}
=======
          {!isUserAdminOrOwner
            ? t("environments.product.general.only_admin_or_owners_can_delete_products")
            : t("environments.product.general.cannot_delete_only_product")}
>>>>>>> b3e6e8d5
        </p>
      )}

      <DeleteDialog
        deleteWhat="Product"
        open={isDeleteDialogOpen}
        setOpen={setIsDeleteDialogOpen}
        onDelete={handleDeleteProduct}
        text={t("environments.product.general.delete_product_confirmation", {
          productName: truncate(product.name, 30),
        })}
        isDeleting={isDeleting}
      />
    </div>
  );
};<|MERGE_RESOLUTION|>--- conflicted
+++ resolved
@@ -65,15 +65,9 @@
 
       {isDeleteDisabled && (
         <p className="text-sm text-red-700">
-<<<<<<< HEAD
           {!isUserManagerOrOwner
-            ? "Only Managers or Owners can delete products."
-            : "This is your only product, it cannot be deleted. Create a new product first."}
-=======
-          {!isUserAdminOrOwner
-            ? t("environments.product.general.only_admin_or_owners_can_delete_products")
+            ? t("environments.product.general.only_managers_or_owners_can_delete_products")
             : t("environments.product.general.cannot_delete_only_product")}
->>>>>>> b3e6e8d5
         </p>
       )}
 
