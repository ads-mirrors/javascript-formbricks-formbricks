--- conflicted
+++ resolved
@@ -1,10 +1,7 @@
 "use client";
 
-<<<<<<< HEAD
-=======
 import { BrushIcon, KeyIcon, LanguagesIcon, ListChecksIcon, TagIcon, UsersIcon } from "lucide-react";
 import { useTranslations } from "next-intl";
->>>>>>> b3e6e8d5
 import { usePathname } from "next/navigation";
 import { SecondaryNavigation } from "@formbricks/ui/components/SecondaryNavigation";
 
@@ -28,68 +25,44 @@
   let navigation = [
     {
       id: "general",
-<<<<<<< HEAD
-      label: "General",
-=======
       label: t("common.general"),
       icon: <UsersIcon className="h-5 w-5" />,
->>>>>>> b3e6e8d5
       href: `/environments/${environmentId}/product/general`,
       current: pathname?.includes("/general"),
     },
     {
       id: "look",
-<<<<<<< HEAD
-      label: "Look & Feel",
-=======
       label: t("common.look_and_feel"),
       icon: <BrushIcon className="h-5 w-5" />,
->>>>>>> b3e6e8d5
       href: `/environments/${environmentId}/product/look`,
       current: pathname?.includes("/look"),
     },
     {
       id: "languages",
-<<<<<<< HEAD
-      label: "Survey Languages",
-=======
       label: t("common.survey_languages"),
       icon: <LanguagesIcon className="h-5 w-5" />,
->>>>>>> b3e6e8d5
       href: `/environments/${environmentId}/product/languages`,
       hidden: !isMultiLanguageAllowed,
       current: pathname?.includes("/languages"),
     },
     {
       id: "tags",
-<<<<<<< HEAD
-      label: "Tags",
-=======
       label: t("common.tags"),
       icon: <TagIcon className="h-5 w-5" />,
->>>>>>> b3e6e8d5
       href: `/environments/${environmentId}/product/tags`,
       current: pathname?.includes("/tags"),
     },
     {
       id: "api-keys",
-<<<<<<< HEAD
-      label: "API Keys",
-=======
       label: t("common.api_keys"),
       icon: <KeyIcon className="h-5 w-5" />,
->>>>>>> b3e6e8d5
       href: `/environments/${environmentId}/product/api-keys`,
       current: pathname?.includes("/api-keys"),
     },
     {
       id: "app-connection",
-<<<<<<< HEAD
-      label: "Website & App Connection",
-=======
       label: t("common.website_and_app_connection"),
       icon: <ListChecksIcon className="h-5 w-5" />,
->>>>>>> b3e6e8d5
       href: `/environments/${environmentId}/product/app-connection`,
       current: pathname?.includes("/app-connection"),
     },
