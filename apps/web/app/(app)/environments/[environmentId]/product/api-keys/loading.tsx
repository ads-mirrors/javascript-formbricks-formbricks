"use client";

import { ProductConfigNavigation } from "@/app/(app)/environments/[environmentId]/product/components/ProductConfigNavigation";
import { PageContentWrapper } from "@formbricks/ui/components/PageContentWrapper";
import { PageHeader } from "@formbricks/ui/components/PageHeader";

const LoadingCard = () => {
  return (
    <div className="w-full max-w-4xl rounded-xl border border-slate-200 bg-white py-4 shadow-sm">
      <div className="grid content-center border-b border-slate-200 px-4 pb-4 text-left text-slate-900">
        <h3 className="h-6 w-full max-w-56 animate-pulse rounded-lg bg-gray-100 text-lg font-medium leading-6"></h3>
        <p className="mt-3 h-4 w-full max-w-80 animate-pulse rounded-lg bg-gray-100 text-sm text-slate-500"></p>
      </div>
      <div className="w-full">
        <div className="rounded-lg px-4 pt-4">
          <div className="rounded-lg border border-slate-200">
            <div className="grid h-12 grid-cols-10 content-center rounded-t-lg bg-slate-100 px-6 text-left text-sm font-semibold text-slate-900">
              <div className="col-span-4 sm:col-span-2">Label</div>
              <div className="col-span-4 hidden sm:col-span-5 sm:block">API Key</div>
              <div className="col-span-4 sm:col-span-2">Created at</div>
            </div>
            <div className="px-6">
              <div className="my-4 h-5 w-full animate-pulse rounded-full bg-slate-200"></div>
            </div>
          </div>
          <div className="flex justify-start">
            <div className="mt-4 flex h-8 w-44 animate-pulse flex-col items-center justify-center rounded-md bg-black text-sm text-white">
              Loading
            </div>
          </div>
        </div>
      </div>
    </div>
  );
};

const Loading = () => {
  return (
<<<<<<< HEAD
    <div>
      <PageContentWrapper>
        <PageHeader pageTitle="common.configuration">
          <div className="grid h-10 w-full grid-cols-[auto,1fr]">
            <nav className="flex h-full min-w-full items-center space-x-4" aria-label="Tabs">
              {navigation.map((navElem) => (
                <div
                  key={navElem.id}
                  className={cn(
                    navElem.id === "api-keys"
                      ? "border-brand-dark border-b-2 font-semibold text-slate-900"
                      : "border-transparent text-slate-500 transition-all duration-150 ease-in-out hover:border-slate-300 hover:text-slate-700",
                    "flex h-full items-center border-b-2 px-3 text-sm font-medium",
                    navElem.hidden && "hidden"
                  )}
                  aria-current={navElem.id === "api-keys" ? "page" : undefined}>
                  {navElem.label}
                </div>
              ))}
            </nav>
            <div className="justify-self-end"></div>
          </div>
        </PageHeader>
        <div className="mt-4 flex max-w-4xl animate-pulse items-center space-y-4 rounded-lg border bg-blue-50 p-6 text-sm text-blue-900 shadow-sm md:space-y-0 md:text-base"></div>

        <LoadingCard />
      </PageContentWrapper>
    </div>
=======
    <PageContentWrapper>
      <PageHeader pageTitle="Configuration">
        <ProductConfigNavigation activeId="api-keys" loading />
      </PageHeader>
      <div className="mt-4 flex max-w-4xl animate-pulse items-center space-y-4 rounded-lg border bg-blue-50 p-6 text-sm text-blue-900 shadow-sm md:space-y-0 md:text-base"></div>
      <LoadingCard />
    </PageContentWrapper>
>>>>>>> f1b9a821
  );
};

export default Loading;<|MERGE_RESOLUTION|>--- conflicted
+++ resolved
@@ -36,10 +36,9 @@
 
 const Loading = () => {
   return (
-<<<<<<< HEAD
     <div>
       <PageContentWrapper>
-        <PageHeader pageTitle="common.configuration">
+        <PageHeader pageTitle="Configuration">
           <div className="grid h-10 w-full grid-cols-[auto,1fr]">
             <nav className="flex h-full min-w-full items-center space-x-4" aria-label="Tabs">
               {navigation.map((navElem) => (
@@ -65,15 +64,6 @@
         <LoadingCard />
       </PageContentWrapper>
     </div>
-=======
-    <PageContentWrapper>
-      <PageHeader pageTitle="Configuration">
-        <ProductConfigNavigation activeId="api-keys" loading />
-      </PageHeader>
-      <div className="mt-4 flex max-w-4xl animate-pulse items-center space-y-4 rounded-lg border bg-blue-50 p-6 text-sm text-blue-900 shadow-sm md:space-y-0 md:text-base"></div>
-      <LoadingCard />
-    </PageContentWrapper>
->>>>>>> f1b9a821
   );
 };
 
