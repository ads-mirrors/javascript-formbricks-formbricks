--- conflicted
+++ resolved
@@ -1,19 +1,12 @@
 "use client";
 
-<<<<<<< HEAD
-=======
-import { useTranslate } from "@tolgee/react";
->>>>>>> 2186a1c6
 import { CircleHelpIcon } from "lucide-react";
 import Image from "next/image";
 import Link from "next/link";
 import { useEffect, useMemo, useState } from "react";
 import { useForm } from "react-hook-form";
 import toast from "react-hot-toast";
-<<<<<<< HEAD
 import { useTranslation } from "react-i18next";
-=======
->>>>>>> 2186a1c6
 import { TIntegrationItem } from "@formbricks/types/integration";
 import {
   TIntegrationSlack,
@@ -21,10 +14,7 @@
   TIntegrationSlackInput,
 } from "@formbricks/types/integration/slack";
 import { TSurvey, TSurveyQuestionId } from "@formbricks/types/surveys/types";
-<<<<<<< HEAD
-=======
 import { getTextContent } from "@formbricks/types/surveys/validation";
->>>>>>> 2186a1c6
 import { createOrUpdateIntegrationAction } from "@/app/(app)/environments/[environmentId]/project/integrations/actions";
 import SlackLogo from "@/images/slacklogo.png";
 import { getLocalizedValue } from "@/lib/i18n/utils";
