"use client";

<<<<<<< HEAD
=======
import { useTranslate } from "@tolgee/react";
>>>>>>> 5468510f
import { PlusIcon, TrashIcon } from "lucide-react";
import Image from "next/image";
import React, { useEffect, useMemo, useState } from "react";
import { useForm } from "react-hook-form";
import toast from "react-hot-toast";
<<<<<<< HEAD
import { useTranslation } from "react-i18next";
=======
>>>>>>> 5468510f
import { TIntegrationInput } from "@formbricks/types/integration";
import {
  TIntegrationNotion,
  TIntegrationNotionConfigData,
  TIntegrationNotionDatabase,
} from "@formbricks/types/integration/notion";
import { TSurvey, TSurveyQuestionTypeEnum } from "@formbricks/types/surveys/types";
import { createOrUpdateIntegrationAction } from "@/app/(app)/environments/[environmentId]/project/integrations/actions";
import {
  ERRORS,
  TYPE_MAPPING,
  UNSUPPORTED_TYPES_BY_NOTION,
} from "@/app/(app)/environments/[environmentId]/project/integrations/notion/constants";
import NotionLogo from "@/images/notion.png";
import { getLocalizedValue } from "@/lib/i18n/utils";
import { structuredClone } from "@/lib/pollyfills/structuredClone";
import { replaceHeadlineRecall } from "@/lib/utils/recall";
import { getQuestionTypes } from "@/modules/survey/lib/questions";
import { Button } from "@/modules/ui/components/button";
import {
  Dialog,
  DialogBody,
  DialogContent,
  DialogDescription,
  DialogFooter,
  DialogHeader,
  DialogTitle,
} from "@/modules/ui/components/dialog";
import { DropdownSelector } from "@/modules/ui/components/dropdown-selector";
import { Label } from "@/modules/ui/components/label";

interface AddIntegrationModalProps {
  environmentId: string;
  surveys: TSurvey[];
  open: boolean;
  setOpen: React.Dispatch<React.SetStateAction<boolean>>;
  notionIntegration: TIntegrationNotion;
  databases: TIntegrationNotionDatabase[];
  selectedIntegration: (TIntegrationNotionConfigData & { index: number }) | null;
}

export const AddIntegrationModal = ({
  environmentId,
  surveys,
  open,
  setOpen,
  notionIntegration,
  databases,
  selectedIntegration,
}: AddIntegrationModalProps) => {
  const { t } = useTranslation();
  const { handleSubmit } = useForm();
  const [selectedDatabase, setSelectedDatabase] = useState<TIntegrationNotionDatabase | null>();
  const [selectedSurvey, setSelectedSurvey] = useState<TSurvey | null>(null);
  const [mapping, setMapping] = useState<
    {
      column: { id: string; name: string; type: string };
      question: { id: string; name: string; type: string };
      error?: {
        type: string;
        msg: React.ReactNode | string;
      } | null;
    }[]
  >([
    {
      column: { id: "", name: "", type: "" },
      question: { id: "", name: "", type: "" },
    },
  ]);
  const [isDeleting, setIsDeleting] = useState<boolean>(false);
  const [isLinkingDatabase, setIsLinkingDatabase] = useState(false);
  const integrationData = {
    databaseId: "",
    databaseName: "",
    surveyId: "",
    surveyName: "",
    mapping: [
      {
        column: { id: "", name: "", type: "" },
        question: { id: "", name: "", type: "" },
      },
    ],
    createdAt: new Date(),
  };

  const notionIntegrationData: TIntegrationInput = {
    type: "notion",
    config: {
      key: notionIntegration?.config?.key,
      data: notionIntegration.config?.data || [],
    },
  };

  const hasMatchingId = notionIntegration.config.data.some((configData) => {
    if (!selectedDatabase) {
      return false;
    }
    return configData.databaseId === selectedDatabase.id;
  });

  const dbItems = useMemo(() => {
    const dbProperties = (selectedDatabase as any)?.properties;
    return (
      Object.keys(dbProperties || {}).map((fieldKey: string) => ({
        id: dbProperties[fieldKey].id,
        name: dbProperties[fieldKey].name,
        type: dbProperties[fieldKey].type,
      })) || []
    );
    // eslint-disable-next-line react-hooks/exhaustive-deps
  }, [selectedDatabase?.id]);

  const questionItems = useMemo(() => {
    const questions = selectedSurvey
      ? replaceHeadlineRecall(selectedSurvey, "default")?.questions.map((q) => ({
          id: q.id,
          name: getLocalizedValue(q.headline, "default"),
          type: q.type,
        }))
      : [];

    const variables =
      selectedSurvey?.variables.map((variable) => ({
        id: variable.id,
        name: variable.name,
        type: TSurveyQuestionTypeEnum.OpenText,
      })) || [];

    const hiddenFields =
      selectedSurvey?.hiddenFields.fieldIds?.map((fId) => ({
        id: fId,
        name: `${t("common.hidden_field")} : ${fId}`,
        type: TSurveyQuestionTypeEnum.OpenText,
      })) || [];
    const Metadata = [
      {
        id: "metadata",
        name: t("common.metadata"),
        type: TSurveyQuestionTypeEnum.OpenText,
      },
    ];
    const createdAt = [
      {
        id: "createdAt",
        name: t("common.created_at"),
        type: TSurveyQuestionTypeEnum.Date,
      },
    ];

    return [...questions, ...variables, ...hiddenFields, ...Metadata, ...createdAt];
    // eslint-disable-next-line react-hooks/exhaustive-deps
  }, [selectedSurvey?.id]);

  useEffect(() => {
    if (selectedIntegration) {
      const selectedDB = databases.find((db) => db.id === selectedIntegration.databaseId)!;
      if (selectedDB) {
        setSelectedDatabase({
          id: selectedDB.id,
          name: (selectedDB as any).title?.[0]?.plain_text,
          properties: selectedDB.properties,
        });
      }
      setSelectedSurvey(
        surveys.find((survey) => {
          return survey.id === selectedIntegration.surveyId;
        })!
      );
      setMapping(selectedIntegration.mapping);
      return;
    }
    resetForm();
  }, [selectedIntegration, surveys, databases]);

  const linkDatabase = async () => {
    try {
      if (!selectedDatabase) {
        throw new Error(t("environments.integrations.notion.please_select_a_database"));
      }
      if (!selectedSurvey) {
        throw new Error(t("environments.integrations.please_select_a_survey_error"));
      }

      if (mapping.length === 1 && (!mapping[0].question.id || !mapping[0].column.id)) {
        throw new Error(t("environments.integrations.notion.please_select_at_least_one_mapping"));
      }

      if (mapping.filter((m) => m.error).length > 0) {
        throw new Error(t("environments.integrations.notion.please_resolve_mapping_errors"));
      }

      if (
        mapping.filter((m) => m.column.id && !m.question.id).length >= 1 ||
        mapping.filter((m) => m.question.id && !m.column.id).length >= 1
      ) {
        throw new Error(
          t("environments.integrations.notion.please_complete_mapping_fields_with_notion_property")
        );
      }

      setIsLinkingDatabase(true);

      integrationData.databaseId = selectedDatabase.id;
      integrationData.databaseName = selectedDatabase.name;
      integrationData.surveyId = selectedSurvey.id;
      integrationData.surveyName = selectedSurvey.name;
      integrationData.mapping = mapping.map((m) => {
        delete m.error;
        return m;
      });
      integrationData.createdAt = new Date();

      if (selectedIntegration) {
        // update action
        notionIntegrationData.config.data[selectedIntegration.index] = integrationData;
      } else {
        // create action
        notionIntegrationData.config.data.push(integrationData);
      }

      await createOrUpdateIntegrationAction({ environmentId, integrationData: notionIntegrationData });
      if (selectedIntegration) {
        toast.success(t("environments.integrations.integration_updated_successfully"));
      } else {
        toast.success(t("environments.integrations.integration_added_successfully"));
      }
      resetForm();
      setOpen(false);
    } catch (e) {
      toast.error(e.message);
    } finally {
      setIsLinkingDatabase(false);
    }
  };

  const deleteLink = async () => {
    notionIntegrationData.config.data.splice(selectedIntegration!.index, 1);
    try {
      setIsDeleting(true);
      await createOrUpdateIntegrationAction({ environmentId, integrationData: notionIntegrationData });
      toast.success(t("environments.integrations.integration_removed_successfully"));
      setOpen(false);
    } catch (error) {
      toast.error(error.message);
    } finally {
      setIsDeleting(false);
    }
  };

  const resetForm = () => {
    setIsLinkingDatabase(false);
    setSelectedDatabase(null);
    setSelectedSurvey(null);
  };
  const getFilteredQuestionItems = (selectedIdx) => {
    const selectedQuestionIds = mapping.filter((_, idx) => idx !== selectedIdx).map((m) => m.question.id);

    return questionItems.filter((q) => !selectedQuestionIds.includes(q.id));
  };

  const createCopy = (item) => structuredClone(item);

  const MappingRow = ({ idx }: { idx: number }) => {
    const filteredQuestionItems = getFilteredQuestionItems(idx);

    const addRow = () => {
      setMapping((prev) => [
        ...prev,
        {
          column: { id: "", name: "", type: "" },
          question: { id: "", name: "", type: "" },
        },
      ]);
    };

    const deleteRow = () => {
      setMapping((prev) => {
        return prev.filter((_, i) => i !== idx);
      });
    };

    const ErrorMsg = ({ error, col, ques }) => {
      const showErrorMsg = useMemo(() => {
        switch (error?.type) {
          case ERRORS.UNSUPPORTED_TYPE:
            return (
              <>
                -{" "}
                {t("environments.integrations.notion.col_name_of_type_is_not_supported", {
                  col_name: col.name,
                  type: col.type,
                })}
              </>
            );
          case ERRORS.MAPPING:
            const question = getQuestionTypes(t).find((qt) => qt.id === ques.type);
            if (!question) return null;
            return (
              <>
                {t("environments.integrations.notion.que_name_of_type_cant_be_mapped_to", {
                  que_name: ques.name,
                  question_label: question.label,
                  col_name: col.name,
                  col_type: col.type,
                  mapped_type: TYPE_MAPPING[question.id].join(" ,"),
                })}
              </>
            );
          default:
            return null;
        }
        // eslint-disable-next-line react-hooks/exhaustive-deps
      }, [error]);

      if (!error) return null;

      return (
        <div className="my-4 w-full rounded-lg bg-red-100 p-4 text-sm text-red-800">
          <span className="mb-2 block">{error.type}</span>
          {showErrorMsg}
        </div>
      );
    };

    const getFilteredDbItems = () => {
      const colMapping = mapping.map((m) => m.column.id);
      return dbItems.filter((item) => !colMapping.includes(item.id));
    };

    return (
      <div className="w-full">
        <ErrorMsg
          key={idx}
          error={mapping[idx]?.error}
          col={mapping[idx].column}
          ques={mapping[idx].question}
        />
        <div className="flex w-full items-center space-x-2">
          <div className="flex w-full items-center">
            <div className="max-w-full flex-1">
              <DropdownSelector
                placeholder={t("environments.integrations.notion.select_a_survey_question")}
                items={filteredQuestionItems}
                selectedItem={mapping?.[idx]?.question}
                setSelectedItem={(item) => {
                  setMapping((prev) => {
                    const copy = createCopy(prev);
                    const col = copy[idx].column;
                    if (col.id) {
                      if (UNSUPPORTED_TYPES_BY_NOTION.includes(col.type)) {
                        copy[idx] = {
                          ...copy[idx],
                          error: {
                            type: ERRORS.UNSUPPORTED_TYPE,
                          },
                          question: item,
                        };
                        return copy;
                      }

                      const isValidColType = TYPE_MAPPING[item.type].includes(col.type);
                      if (!isValidColType) {
                        copy[idx] = {
                          ...copy[idx],
                          error: {
                            type: ERRORS.MAPPING,
                          },
                          question: item,
                        };
                        return copy;
                      }
                    }

                    copy[idx] = {
                      ...copy[idx],
                      question: item,
                      error: null,
                    };
                    return copy;
                  });
                }}
                disabled={questionItems.length === 0}
              />
            </div>
            <div className="h-px w-4 border-t border-t-slate-300" />
            <div className="max-w-full flex-1">
              <DropdownSelector
                placeholder={t("environments.integrations.notion.select_a_field_to_map")}
                items={getFilteredDbItems()}
                selectedItem={mapping?.[idx]?.column}
                setSelectedItem={(item) => {
                  setMapping((prev) => {
                    const copy = createCopy(prev);
                    const ques = copy[idx].question;
                    if (ques.id) {
                      const isValidQuesType = TYPE_MAPPING[ques.type].includes(item.type);

                      if (UNSUPPORTED_TYPES_BY_NOTION.includes(item.type)) {
                        copy[idx] = {
                          ...copy[idx],
                          error: {
                            type: ERRORS.UNSUPPORTED_TYPE,
                          },
                          column: item,
                        };
                        return copy;
                      }

                      if (!isValidQuesType) {
                        copy[idx] = {
                          ...copy[idx],
                          error: {
                            type: ERRORS.MAPPING,
                          },
                          column: item,
                        };
                        return copy;
                      }
                    }
                    copy[idx] = {
                      ...copy[idx],
                      column: item,
                      error: null,
                    };
                    return copy;
                  });
                }}
                disabled={dbItems.length === 0}
              />
            </div>
          </div>
          <div className="flex space-x-2">
            {mapping.length > 1 && (
              <Button variant="secondary" size="icon" className="size-10" onClick={deleteRow}>
                <TrashIcon />
              </Button>
            )}
            <Button variant="secondary" size="icon" className="size-10" onClick={addRow}>
              <PlusIcon />
            </Button>
          </div>
        </div>
      </div>
    );
  };

  return (
    <Dialog open={open} onOpenChange={setOpen}>
      <DialogContent>
        <DialogHeader>
          <div className="mb-4 flex items-start space-x-2">
            <div className="relative size-8">
              <Image
                fill
                className="object-contain object-center"
                src={NotionLogo}
                alt={t("environments.integrations.notion.notion_logo")}
              />
            </div>
            <div className="space-y-0.5">
              <DialogTitle>{t("environments.integrations.notion.link_notion_database")}</DialogTitle>
              <DialogDescription>
                {t("environments.integrations.notion.notion_integration_description")}
              </DialogDescription>
            </div>
          </div>
        </DialogHeader>

        <form onSubmit={handleSubmit(linkDatabase)} className="contents space-y-4">
          <DialogBody>
            <div className="w-full space-y-4">
              <div>
                <div className="mb-4">
                  <DropdownSelector
                    label={t("environments.integrations.notion.select_a_database")}
                    items={databases.map((d) => ({
                      id: d.id,
                      name: (d as any).title?.[0]?.plain_text,
                      properties: d.properties,
                    }))}
                    selectedItem={selectedDatabase}
                    setSelectedItem={setSelectedDatabase}
                    disabled={databases.length === 0}
                  />
                  {selectedDatabase && hasMatchingId && (
                    <p className="text-xs text-amber-700">
                      <strong>{t("common.warning")}:</strong>{" "}
                      {t("environments.integrations.notion.duplicate_connection_warning")}
                    </p>
                  )}
                  <p className="m-1 text-xs text-slate-500">
                    {databases.length === 0 &&
                      t(
                        "environments.integrations.notion.create_at_least_one_database_to_setup_this_integration"
                      )}
                  </p>
                </div>
                <div className="mb-4">
                  <DropdownSelector
                    label={t("common.select_survey")}
                    items={surveys}
                    selectedItem={selectedSurvey}
                    setSelectedItem={setSelectedSurvey}
                    disabled={surveys.length === 0}
                  />
                  <p className="m-1 text-xs text-slate-500">
                    {surveys.length === 0 && t("environments.integrations.create_survey_warning")}
                  </p>
                </div>
                {selectedDatabase && selectedSurvey && (
                  <div>
                    <Label>
                      {t("environments.integrations.notion.map_formbricks_fields_to_notion_property")}
                    </Label>
                    <div className="mt-1 space-y-2 overflow-y-auto">
                      {mapping.map((_, idx) => (
                        <MappingRow idx={idx} key={idx} />
                      ))}
                    </div>
                  </div>
                )}
              </div>
            </div>
          </DialogBody>

          <DialogFooter>
            {selectedIntegration ? (
              <Button
                type="button"
                variant="destructive"
                loading={isDeleting}
                onClick={() => {
                  deleteLink();
                }}>
                {t("common.delete")}
              </Button>
            ) : (
              <Button
                type="button"
                variant="secondary"
                onClick={() => {
                  setOpen(false);
                  resetForm();
                  setMapping([]);
                }}>
                {t("common.cancel")}
              </Button>
            )}
            <Button
              type="submit"
              loading={isLinkingDatabase}
              disabled={mapping.filter((m) => m.error).length > 0}>
              {selectedIntegration ? t("common.update") : t("environments.integrations.notion.link_database")}
            </Button>
          </DialogFooter>
        </form>
      </DialogContent>
    </Dialog>
  );
};<|MERGE_RESOLUTION|>--- conflicted
+++ resolved
@@ -1,18 +1,11 @@
 "use client";
 
-<<<<<<< HEAD
-=======
-import { useTranslate } from "@tolgee/react";
->>>>>>> 5468510f
 import { PlusIcon, TrashIcon } from "lucide-react";
 import Image from "next/image";
 import React, { useEffect, useMemo, useState } from "react";
 import { useForm } from "react-hook-form";
 import toast from "react-hot-toast";
-<<<<<<< HEAD
 import { useTranslation } from "react-i18next";
-=======
->>>>>>> 5468510f
 import { TIntegrationInput } from "@formbricks/types/integration";
 import {
   TIntegrationNotion,
