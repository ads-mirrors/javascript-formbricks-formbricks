import { createOrUpdateIntegrationAction } from "@/app/(app)/environments/[environmentId]/integrations/google-sheets/actions";
import {
  TIntegrationGoogleSheets,
  TIntegrationGoogleSheetsConfigData,
  TIntegrationGoogleSheetsInput,
} from "@formbricks/types/integration/googleSheet";
import { TSurvey } from "@formbricks/types/surveys";
import { Button } from "@formbricks/ui/Button";
import { Checkbox } from "@formbricks/ui/Checkbox";
import { Label } from "@formbricks/ui/Label";
import { Modal } from "@formbricks/ui/Modal";
import { ChevronDownIcon } from "@heroicons/react/24/solid";
import * as DropdownMenu from "@radix-ui/react-dropdown-menu";
import Image from "next/image";
import { useEffect, useState } from "react";
import { useForm } from "react-hook-form";
import toast from "react-hot-toast";
import GoogleSheetLogo from "../images/google-sheets-small.png";
<<<<<<< HEAD
import { TIntegrationItem } from "@formbricks/types/v1/integration";
import { TGoogleSheetsConfig } from "@formbricks/types/v1/integrations";
=======
import { TIntegrationItem } from "@formbricks/types/integration";
>>>>>>> 3bb6ce32

interface AddWebhookModalProps {
  environmentId: string;
  open: boolean;
  surveys: TSurvey[];
  setOpen: (v: boolean) => void;
  spreadsheets: TIntegrationItem[];
  googleSheetIntegration: TIntegrationGoogleSheets;
  selectedIntegration?: (TIntegrationGoogleSheetsConfigData & { index: number }) | null;
}

export default function AddIntegrationModal({
  environmentId,
  surveys,
  open,
  setOpen,
  spreadsheets,
  googleSheetIntegration,
  selectedIntegration,
}: AddWebhookModalProps) {
  const { handleSubmit } = useForm();

  const integrationData = {
    spreadsheetId: "",
    spreadsheetName: "",
    surveyId: "",
    surveyName: "",
    questionIds: [""],
    questions: "",
    createdAt: new Date(),
  };

  const [selectedQuestions, setSelectedQuestions] = useState<string[]>([]);
  const [isLinkingSheet, setIsLinkingSheet] = useState(false);
  const [selectedSurvey, setSelectedSurvey] = useState<TSurvey | null>(null);
  const [selectedSpreadsheet, setSelectedSpreadsheet] = useState<any>(null);
  const [isDeleting, setIsDeleting] = useState<any>(null);
  const existingIntegrationData = googleSheetIntegration?.config?.data;
  const googleSheetIntegrationData: TIntegrationGoogleSheetsInput = {
    type: "googleSheets",
    config: {
      key: googleSheetIntegration?.config?.key,
      email: googleSheetIntegration.config.email,
      data: existingIntegrationData || [],
    },
  };

  useEffect(() => {
    if (selectedSurvey) {
      const questionIds = selectedSurvey.questions.map((question) => question.id);
      if (!selectedIntegration) {
        setSelectedQuestions(questionIds);
      }
    }
  }, [selectedIntegration, selectedSurvey]);

  useEffect(() => {
    if (selectedIntegration) {
      setSelectedSpreadsheet({
        id: selectedIntegration.spreadsheetId,
        name: selectedIntegration.spreadsheetName,
      });
      setSelectedSurvey(
        surveys.find((survey) => {
          return survey.id === selectedIntegration.surveyId;
        })!
      );
      setSelectedQuestions(selectedIntegration.questionIds);
      return;
    }
    resetForm();
  }, [selectedIntegration, surveys]);

  const linkSheet = async () => {
    try {
      if (!selectedSpreadsheet) {
        throw new Error("Please select a spreadsheet");
      }
      if (!selectedSurvey) {
        throw new Error("Please select a survey");
      }

      if (selectedQuestions.length === 0) {
        throw new Error("Please select at least one question");
      }
      setIsLinkingSheet(true);
      integrationData.spreadsheetId = selectedSpreadsheet.id;
      integrationData.spreadsheetName = selectedSpreadsheet.name;
      integrationData.surveyId = selectedSurvey.id;
      integrationData.surveyName = selectedSurvey.name;
      integrationData.questionIds = selectedQuestions;
      integrationData.questions =
        selectedQuestions.length === selectedSurvey?.questions.length
          ? "All questions"
          : "Selected questions";
      integrationData.createdAt = new Date();
      if (selectedIntegration) {
        // update action
        googleSheetIntegrationData.config!.data[selectedIntegration.index] = integrationData;
      } else {
        // create action
        (googleSheetIntegrationData.config!.data as TGoogleSheetsConfig["data"]).push(integrationData);
      }
      await createOrUpdateIntegrationAction(environmentId, googleSheetIntegrationData);
      toast.success(`Integration ${selectedIntegration ? "updated" : "added"} successfully`);
      resetForm();
      setOpen(false);
    } catch (e) {
      toast.error(e.message);
    } finally {
      setIsLinkingSheet(false);
    }
  };

  const handleCheckboxChange = (questionId: string) => {
    setSelectedQuestions((prevValues) =>
      prevValues.includes(questionId)
        ? prevValues.filter((value) => value !== questionId)
        : [...prevValues, questionId]
    );
  };

  const setOpenWithStates = (isOpen: boolean) => {
    setOpen(isOpen);
  };

  const resetForm = () => {
    setIsLinkingSheet(false);
    setSelectedSpreadsheet("");
    setSelectedSurvey(null);
  };

  const deleteLink = async () => {
    googleSheetIntegrationData.config!.data.splice(selectedIntegration!.index, 1);
    try {
      setIsDeleting(true);
      await createOrUpdateIntegrationAction(environmentId, googleSheetIntegrationData);
      toast.success("Integration removed successfully");
      setOpen(false);
    } catch (error) {
      toast.error(error.message);
    } finally {
      setIsDeleting(false);
    }
  };

  const hasMatchingId = googleSheetIntegration.config.data.some((configData) => {
    if (!selectedSpreadsheet) {
      return false;
    }
    return configData.spreadsheetId === selectedSpreadsheet.id;
  });

  const DropdownSelector = ({ label, items, selectedItem, setSelectedItem, disabled }) => {
    return (
      <div className="col-span-1">
        <Label htmlFor={label}>{label}</Label>
        <div className="mt-1 flex">
          <DropdownMenu.Root>
            <DropdownMenu.Trigger asChild>
              <button
                disabled={disabled ? disabled : false}
                type="button"
                className="flex h-10 w-full rounded-md border border-slate-300 bg-transparent px-3 py-2 text-sm text-slate-800 placeholder:text-slate-400 focus:outline-none disabled:cursor-not-allowed disabled:opacity-50 dark:border-slate-500 dark:text-slate-300">
                <span className="flex flex-1">
                  <span>{selectedItem ? selectedItem.name : `${label}`}</span>
                </span>
                <span className="flex h-full items-center border-l pl-3">
                  <ChevronDownIcon className="h-4 w-4 text-gray-500" />
                </span>
              </button>
            </DropdownMenu.Trigger>

            {!disabled && (
              <DropdownMenu.Portal>
                <DropdownMenu.Content
                  className="z-50 min-w-[220px] rounded-md bg-white text-sm text-slate-800 shadow-md"
                  align="start">
                  {items &&
                    items.map((item) => (
                      <DropdownMenu.Item
                        key={item.id}
                        className="flex cursor-pointer items-center p-3 hover:bg-gray-100 hover:outline-none data-[disabled]:cursor-default data-[disabled]:opacity-50"
                        onSelect={() => setSelectedItem(item)}>
                        {item.name}
                      </DropdownMenu.Item>
                    ))}
                </DropdownMenu.Content>
              </DropdownMenu.Portal>
            )}
          </DropdownMenu.Root>
        </div>
      </div>
    );
  };

  return (
    <Modal open={open} setOpen={setOpenWithStates} noPadding closeOnOutsideClick={false}>
      <div className="flex h-full flex-col rounded-lg">
        <div className="rounded-t-lg bg-slate-100">
          <div className="flex w-full items-center justify-between p-6">
            <div className="flex items-center space-x-2">
              <div className="mr-1.5 h-6 w-6 text-slate-500">
                <Image className="w-12" src={GoogleSheetLogo} alt="Google Sheet logo" />
              </div>
              <div>
                <div className="text-xl font-medium text-slate-700">Link Google Sheet</div>
                <div className="text-sm text-slate-500">Sync responses with a Google Sheet</div>
              </div>
            </div>
          </div>
        </div>
        <form onSubmit={handleSubmit(linkSheet)}>
          <div className="flex justify-between rounded-lg p-6">
            <div className="w-full space-y-4">
              <div>
                <div className="mb-4">
                  <DropdownSelector
                    label="Select Spreadsheet"
                    items={spreadsheets}
                    selectedItem={selectedSpreadsheet}
                    setSelectedItem={setSelectedSpreadsheet}
                    disabled={spreadsheets.length === 0}
                  />
                  {selectedSpreadsheet && hasMatchingId && (
                    <p className="text-xs text-amber-700">
                      <strong>Warning:</strong> You have already connected one survey with this sheet. Your
                      data will be inconsistent
                    </p>
                  )}
                  <p className="m-1 text-xs text-slate-500">
                    {spreadsheets.length === 0 &&
                      "You have to create at least one spreadshseet to be able to setup this integration"}
                  </p>
                </div>
                <div>
                  <DropdownSelector
                    label="Select Survey"
                    items={surveys}
                    selectedItem={selectedSurvey}
                    setSelectedItem={setSelectedSurvey}
                    disabled={surveys.length === 0}
                  />
                  <p className="m-1 text-xs text-slate-500">
                    {surveys.length === 0 &&
                      "You have to create a survey to be able to setup this integration"}
                  </p>
                </div>
              </div>
              {selectedSurvey && (
                <div>
                  <Label htmlFor="Surveys">Questions</Label>
                  <div className="mt-1 rounded-lg border border-slate-200">
                    <div className="grid content-center rounded-lg bg-slate-50 p-3 text-left text-sm text-slate-900">
                      {selectedSurvey?.questions.map((question) => (
                        <div key={question.id} className="my-1 flex items-center space-x-2">
                          <label htmlFor={question.id} className="flex cursor-pointer items-center">
                            <Checkbox
                              type="button"
                              id={question.id}
                              value={question.id}
                              className="bg-white"
                              checked={selectedQuestions.includes(question.id)}
                              onCheckedChange={() => {
                                handleCheckboxChange(question.id);
                              }}
                            />
                            <span className="ml-2">{question.headline}</span>
                          </label>
                        </div>
                      ))}
                    </div>
                  </div>
                </div>
              )}
            </div>
          </div>
          <div className="flex justify-end border-t border-slate-200 p-6">
            <div className="flex space-x-2">
              {selectedIntegration ? (
                <Button
                  type="button"
                  variant="warn"
                  loading={isDeleting}
                  onClick={() => {
                    deleteLink();
                  }}>
                  Delete
                </Button>
              ) : (
                <Button
                  type="button"
                  variant="minimal"
                  onClick={() => {
                    setOpen(false);
                    resetForm();
                  }}>
                  Cancel
                </Button>
              )}
              <Button variant="darkCTA" type="submit" loading={isLinkingSheet}>
                {selectedIntegration ? "Update" : "Link Sheet"}
              </Button>
            </div>
          </div>
        </form>
      </div>
    </Modal>
  );
}<|MERGE_RESOLUTION|>--- conflicted
+++ resolved
@@ -16,12 +16,7 @@
 import { useForm } from "react-hook-form";
 import toast from "react-hot-toast";
 import GoogleSheetLogo from "../images/google-sheets-small.png";
-<<<<<<< HEAD
-import { TIntegrationItem } from "@formbricks/types/v1/integration";
-import { TGoogleSheetsConfig } from "@formbricks/types/v1/integrations";
-=======
 import { TIntegrationItem } from "@formbricks/types/integration";
->>>>>>> 3bb6ce32
 
 interface AddWebhookModalProps {
   environmentId: string;
@@ -89,7 +84,7 @@
           return survey.id === selectedIntegration.surveyId;
         })!
       );
-      setSelectedQuestions(selectedIntegration.questionIds);
+      setSelectedQuestions(selectedIntegration.questionIds as string[]);
       return;
     }
     resetForm();
@@ -123,7 +118,7 @@
         googleSheetIntegrationData.config!.data[selectedIntegration.index] = integrationData;
       } else {
         // create action
-        (googleSheetIntegrationData.config!.data as TGoogleSheetsConfig["data"]).push(integrationData);
+        googleSheetIntegrationData.config!.data.push(integrationData);
       }
       await createOrUpdateIntegrationAction(environmentId, googleSheetIntegrationData);
       toast.success(`Integration ${selectedIntegration ? "updated" : "added"} successfully`);
