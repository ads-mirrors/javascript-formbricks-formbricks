--- conflicted
+++ resolved
@@ -21,12 +21,8 @@
   surveys: TSurvey[];
   googleSheetIntegration?: TIntegrationGoogleSheets;
   webAppUrl: string;
-<<<<<<< HEAD
   contactAttributeKeys: TContactAttributeKey[];
-=======
-  attributeClasses: TAttributeClass[];
   locale: TUserLocale;
->>>>>>> ab3ef630
 }
 
 export const GoogleSheetWrapper = ({
@@ -35,12 +31,8 @@
   surveys,
   googleSheetIntegration,
   webAppUrl,
-<<<<<<< HEAD
   contactAttributeKeys,
-=======
-  attributeClasses,
   locale,
->>>>>>> ab3ef630
 }: GoogleSheetWrapperProps) => {
   const [isConnected, setIsConnected] = useState(
     googleSheetIntegration ? googleSheetIntegration.config?.key : false
