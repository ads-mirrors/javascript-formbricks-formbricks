"use client";

import { deleteIntegrationAction } from "@/app/(app)/environments/[environmentId]/integrations/actions";
import {
  AddIntegrationModal,
  IntegrationModalInputs,
} from "@/app/(app)/environments/[environmentId]/integrations/airtable/components/AddIntegrationModal";
import { getFormattedErrorMessage } from "@/lib/utils/helper";
import { Trash2Icon } from "lucide-react";
import { useTranslations } from "next-intl";
import { useState } from "react";
import { toast } from "react-hot-toast";
import { timeSince } from "@formbricks/lib/time";
import { TContactAttributeKey } from "@formbricks/types/contact-attribute-key";
import { TEnvironment } from "@formbricks/types/environment";
import { TIntegrationItem } from "@formbricks/types/integration";
import { TIntegrationAirtable } from "@formbricks/types/integration/airtable";
import { TSurvey } from "@formbricks/types/surveys/types";
import { TUserLocale } from "@formbricks/types/user";
import { Button } from "@formbricks/ui/components/Button";
import { DeleteDialog } from "@formbricks/ui/components/DeleteDialog";
import { EmptySpaceFiller } from "@formbricks/ui/components/EmptySpaceFiller";

interface ManageIntegrationProps {
  airtableIntegration: TIntegrationAirtable;
  environment: TEnvironment;
  environmentId: string;
  setIsConnected: (data: boolean) => void;
  surveys: TSurvey[];
  airtableArray: TIntegrationItem[];
<<<<<<< HEAD
  contactAttributeKeys: TContactAttributeKey[];
=======
  attributeClasses: TAttributeClass[];
  locale: TUserLocale;
>>>>>>> ab3ef630
}

const tableHeaders = [
  "common.survey",
  "environments.integrations.airtable.table_name",
  "common.questions",
  "common.updated_at",
];

export const ManageIntegration = (props: ManageIntegrationProps) => {
  const {
    airtableIntegration,
    environment,
    environmentId,
    setIsConnected,
    surveys,
    airtableArray,
    contactAttributeKeys,
  } = props;
  const t = useTranslations();
  const [isDeleting, setisDeleting] = useState(false);
  const [isDeleteIntegrationModalOpen, setIsDeleteIntegrationModalOpen] = useState(false);
  const [defaultValues, setDefaultValues] = useState<(IntegrationModalInputs & { index: number }) | null>(
    null
  );
  const [isModalOpen, setIsModalOpen] = useState(false);

  const integrationData = airtableIntegration?.config?.data ?? [];

  const handleDeleteIntegration = async () => {
    setisDeleting(true);

    const deleteIntegrationActionResult = await deleteIntegrationAction({
      integrationId: airtableIntegration.id,
    });

    if (deleteIntegrationActionResult?.data) {
      toast.success(t("environments.integrations.integration_removed_successfully"));
      setIsConnected(false);
    } else {
      const errorMessage = getFormattedErrorMessage(deleteIntegrationActionResult);
      toast.error(errorMessage);
    }

    setisDeleting(false);
    setIsDeleteIntegrationModalOpen(false);
  };

  const handleModal = (val: boolean) => {
    setIsModalOpen(val);
  };

  const data = defaultValues
    ? { isEditMode: true as const, defaultData: defaultValues }
    : { isEditMode: false as const };
  return (
    <div className="mt-6 flex w-full flex-col items-center justify-center p-6">
      <div className="flex w-full justify-end gap-x-6">
        <div className="flex items-center">
          <span className="mr-4 h-4 w-4 rounded-full bg-green-600"></span>
          <span className="cursor-pointer text-slate-500">
            {t("environments.integrations.connected_with_email", {
              email: airtableIntegration.config.email,
            })}
          </span>
        </div>
        <Button
          onClick={() => {
            setDefaultValues(null);
            handleModal(true);
          }}>
          {t("environments.integrations.airtable.link_new_table")}
        </Button>
      </div>

      {integrationData.length ? (
        <div className="mt-6 w-full rounded-lg border border-slate-200">
          <div className="grid h-12 grid-cols-8 content-center rounded-lg bg-slate-100 text-left text-sm font-semibold text-slate-900">
            {tableHeaders.map((header, idx) => (
              <div key={idx} className={`col-span-2 hidden text-center sm:block`}>
                {t(header)}
              </div>
            ))}
          </div>

          {integrationData.map((data, index) => (
            <div
              key={index}
              className="m-2 grid h-16 grid-cols-8 content-center rounded-lg hover:bg-slate-100"
              onClick={() => {
                setDefaultValues({
                  base: data.baseId,
                  questions: data.questionIds,
                  survey: data.surveyId,
                  table: data.tableId,
                  includeVariables: !!data.includeVariables,
                  includeHiddenFields: !!data.includeHiddenFields,
                  includeMetadata: !!data.includeMetadata,
                  index,
                });
                setIsModalOpen(true);
              }}>
              <div className="col-span-2 text-center">{data.surveyName}</div>
              <div className="col-span-2 text-center">{data.tableName}</div>
              <div className="col-span-2 text-center">{data.questions}</div>
              <div className="col-span-2 text-center">
                {timeSince(data.createdAt.toString(), props.locale)}
              </div>
            </div>
          ))}
        </div>
      ) : (
        <div className="mt-4 w-full">
          <EmptySpaceFiller
            type="table"
            environment={environment}
            noWidgetRequired={true}
            emptyMessage={t("environments.integrations.airtable.no_integrations_yet")}
          />
        </div>
      )}

      <Button
        variant="minimal"
        onClick={() => setIsDeleteIntegrationModalOpen(true)}
        className="mt-4"
        StartIcon={Trash2Icon}
        startIconClassName="h-5 w-5 mr-2">
        {t("environments.integrations.delete_integration")}
      </Button>

      <DeleteDialog
        open={isDeleteIntegrationModalOpen}
        setOpen={setIsDeleteIntegrationModalOpen}
        deleteWhat={t("environments.integrations.airtable.airtable_integration")}
        onDelete={handleDeleteIntegration}
        text={t("environments.integrations.delete_integration_confirmation")}
        isDeleting={isDeleting}
      />

      {isModalOpen && (
        <AddIntegrationModal
          airtableArray={airtableArray}
          open={isModalOpen}
          setOpenWithStates={handleModal}
          environmentId={environmentId}
          surveys={surveys}
          airtableIntegration={airtableIntegration}
          contactAttributeKeys={contactAttributeKeys}
          {...data}
        />
      )}
    </div>
  );
};<|MERGE_RESOLUTION|>--- conflicted
+++ resolved
@@ -28,12 +28,8 @@
   setIsConnected: (data: boolean) => void;
   surveys: TSurvey[];
   airtableArray: TIntegrationItem[];
-<<<<<<< HEAD
   contactAttributeKeys: TContactAttributeKey[];
-=======
-  attributeClasses: TAttributeClass[];
   locale: TUserLocale;
->>>>>>> ab3ef630
 }
 
 const tableHeaders = [
