--- conflicted
+++ resolved
@@ -1,14 +1,10 @@
 import { SlackWrapper } from "@/app/(app)/environments/[environmentId]/integrations/slack/components/SlackWrapper";
-<<<<<<< HEAD
-=======
 import { getProductPermissionByUserId } from "@/modules/ee/teams/lib/roles";
 import { getTeamPermissionFlags } from "@/modules/ee/teams/utils/teams";
 import { getServerSession } from "next-auth";
 import { getTranslations } from "next-intl/server";
 import { redirect } from "next/navigation";
-import { getAttributeClasses } from "@formbricks/lib/attributeClass/service";
 import { authOptions } from "@formbricks/lib/authOptions";
->>>>>>> ab3ef630
 import { SLACK_CLIENT_ID, SLACK_CLIENT_SECRET, WEBAPP_URL } from "@formbricks/lib/constants";
 import { getEnvironment } from "@formbricks/lib/environment/service";
 import { getIntegrationByType } from "@formbricks/lib/integration/service";
@@ -26,14 +22,10 @@
 const Page = async (props) => {
   const params = await props.params;
   const isEnabled = !!(SLACK_CLIENT_ID && SLACK_CLIENT_SECRET);
-<<<<<<< HEAD
 
-  const [surveys, slackIntegration, environment, contactAttributeKeys] = await Promise.all([
-=======
   const t = await getTranslations();
-  const [session, surveys, slackIntegration, environment, attributeClasses] = await Promise.all([
+  const [session, surveys, slackIntegration, environment, contactAttributeKeys] = await Promise.all([
     getServerSession(authOptions),
->>>>>>> ab3ef630
     getSurveys(params.environmentId),
     getIntegrationByType(params.environmentId, "slack"),
     getEnvironment(params.environmentId),
@@ -82,12 +74,8 @@
           surveys={surveys}
           slackIntegration={slackIntegration as TIntegrationSlack}
           webAppUrl={WEBAPP_URL}
-<<<<<<< HEAD
           contactAttributeKeys={contactAttributeKeys}
-=======
-          attributeClasses={attributeClasses}
           locale={locale}
->>>>>>> ab3ef630
         />
       </div>
     </PageContentWrapper>
