--- conflicted
+++ resolved
@@ -9,17 +9,11 @@
 import { SLACK_CLIENT_ID, SLACK_CLIENT_SECRET, WEBAPP_URL } from "@formbricks/lib/constants";
 import { getEnvironment } from "@formbricks/lib/environment/service";
 import { getIntegrationByType } from "@formbricks/lib/integration/service";
-<<<<<<< HEAD
-import { getSurveys } from "@formbricks/lib/survey/service";
-=======
 import { getMembershipByUserIdOrganizationId } from "@formbricks/lib/membership/service";
 import { getAccessFlags } from "@formbricks/lib/membership/utils";
 import { getProductByEnvironmentId } from "@formbricks/lib/product/service";
-import { getSlackChannels } from "@formbricks/lib/slack/service";
 import { getSurveys } from "@formbricks/lib/survey/service";
 import { findMatchingLocale } from "@formbricks/lib/utils/locale";
-import { TIntegrationItem } from "@formbricks/types/integration";
->>>>>>> 56334998
 import { TIntegrationSlack } from "@formbricks/types/integration/slack";
 import { GoBackButton } from "@formbricks/ui/components/GoBackButton";
 import { PageContentWrapper } from "@formbricks/ui/components/PageContentWrapper";
@@ -49,12 +43,6 @@
     throw new Error(t("common.product_not_found"));
   }
 
-<<<<<<< HEAD
-=======
-  let channelsArray: TIntegrationItem[] = [];
-  if (slackIntegration && slackIntegration.config.key) {
-    channelsArray = await getSlackChannels(params.environmentId);
-  }
   const locale = await findMatchingLocale();
 
   const currentUserMembership = await getMembershipByUserIdOrganizationId(
@@ -73,7 +61,6 @@
     redirect("./");
   }
 
->>>>>>> 56334998
   return (
     <PageContentWrapper>
       <GoBackButton url={`${WEBAPP_URL}/environments/${params.environmentId}/integrations`} />
