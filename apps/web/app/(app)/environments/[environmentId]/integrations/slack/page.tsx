import { SlackWrapper } from "@/app/(app)/environments/[environmentId]/integrations/slack/components/SlackWrapper";
import { authOptions } from "@/modules/auth/lib/authOptions";
import { getProjectPermissionByUserId } from "@/modules/ee/teams/lib/roles";
import { getTeamPermissionFlags } from "@/modules/ee/teams/utils/teams";
import { GoBackButton } from "@/modules/ui/components/go-back-button";
import { PageContentWrapper } from "@/modules/ui/components/page-content-wrapper";
import { PageHeader } from "@/modules/ui/components/page-header";
import { getTranslate } from "@/tolgee/server";
import { getServerSession } from "next-auth";
import { redirect } from "next/navigation";
import { SLACK_CLIENT_ID, SLACK_CLIENT_SECRET, WEBAPP_URL } from "@formbricks/lib/constants";
import { getEnvironment } from "@formbricks/lib/environment/service";
import { getIntegrationByType } from "@formbricks/lib/integration/service";
import { getMembershipByUserIdOrganizationId } from "@formbricks/lib/membership/service";
import { getAccessFlags } from "@formbricks/lib/membership/utils";
import { getProjectByEnvironmentId } from "@formbricks/lib/project/service";
import { getSurveys } from "@formbricks/lib/survey/service";
import { findMatchingLocale } from "@formbricks/lib/utils/locale";
import { TIntegrationSlack } from "@formbricks/types/integration/slack";

const Page = async (props) => {
  const params = await props.params;
  const isEnabled = !!(SLACK_CLIENT_ID && SLACK_CLIENT_SECRET);

<<<<<<< HEAD
  const t = await getTranslate();
  const [session, surveys, slackIntegration, environment, contactAttributeKeys] = await Promise.all([
=======
  const t = await getTranslations();
  const [session, surveys, slackIntegration, environment] = await Promise.all([
>>>>>>> 458f135e
    getServerSession(authOptions),
    getSurveys(params.environmentId),
    getIntegrationByType(params.environmentId, "slack"),
    getEnvironment(params.environmentId),
  ]);

  if (!session) {
    throw new Error(t("common.session_not_found"));
  }

  if (!environment) {
    throw new Error(t("common.environment_not_found"));
  }

  const project = await getProjectByEnvironmentId(params.environmentId);
  if (!project) {
    throw new Error(t("common.project_not_found"));
  }

  const locale = await findMatchingLocale();

  const currentUserMembership = await getMembershipByUserIdOrganizationId(
    session?.user.id,
    project.organizationId
  );
  const { isMember } = getAccessFlags(currentUserMembership?.role);

  const projectPermission = await getProjectPermissionByUserId(session?.user.id, environment?.projectId);

  const { hasReadAccess } = getTeamPermissionFlags(projectPermission);

  const isReadOnly = isMember && hasReadAccess;

  if (isReadOnly) {
    redirect("./");
  }

  return (
    <PageContentWrapper>
      <GoBackButton url={`${WEBAPP_URL}/environments/${params.environmentId}/integrations`} />
      <PageHeader pageTitle={t("environments.integrations.slack.slack_integration")} />
      <div className="h-[75vh] w-full">
        <SlackWrapper
          isEnabled={isEnabled}
          environment={environment}
          surveys={surveys}
          slackIntegration={slackIntegration as TIntegrationSlack}
          webAppUrl={WEBAPP_URL}
          locale={locale}
        />
      </div>
    </PageContentWrapper>
  );
};

export default Page;<|MERGE_RESOLUTION|>--- conflicted
+++ resolved
@@ -22,13 +22,8 @@
   const params = await props.params;
   const isEnabled = !!(SLACK_CLIENT_ID && SLACK_CLIENT_SECRET);
 
-<<<<<<< HEAD
   const t = await getTranslate();
-  const [session, surveys, slackIntegration, environment, contactAttributeKeys] = await Promise.all([
-=======
-  const t = await getTranslations();
   const [session, surveys, slackIntegration, environment] = await Promise.all([
->>>>>>> 458f135e
     getServerSession(authOptions),
     getSurveys(params.environmentId),
     getIntegrationByType(params.environmentId, "slack"),
