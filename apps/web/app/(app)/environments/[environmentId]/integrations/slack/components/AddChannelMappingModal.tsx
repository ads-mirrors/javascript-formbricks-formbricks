--- conflicted
+++ resolved
@@ -8,12 +8,8 @@
 import { DropdownSelector } from "@/modules/ui/components/dropdown-selector";
 import { Label } from "@/modules/ui/components/label";
 import { Modal } from "@/modules/ui/components/modal";
-<<<<<<< HEAD
 import { useTranslate } from "@tolgee/react";
-=======
 import { CircleHelpIcon } from "lucide-react";
-import { useTranslations } from "next-intl";
->>>>>>> 458f135e
 import Image from "next/image";
 import Link from "next/link";
 import { useEffect, useMemo, useState } from "react";
