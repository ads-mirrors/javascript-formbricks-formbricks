--- conflicted
+++ resolved
@@ -1,14 +1,10 @@
 import { NotionWrapper } from "@/app/(app)/environments/[environmentId]/integrations/notion/components/NotionWrapper";
-<<<<<<< HEAD
-=======
 import { getProductPermissionByUserId } from "@/modules/ee/teams/lib/roles";
 import { getTeamPermissionFlags } from "@/modules/ee/teams/utils/teams";
 import { getServerSession } from "next-auth";
 import { getTranslations } from "next-intl/server";
 import { redirect } from "next/navigation";
-import { getAttributeClasses } from "@formbricks/lib/attributeClass/service";
 import { authOptions } from "@formbricks/lib/authOptions";
->>>>>>> ab3ef630
 import {
   NOTION_AUTH_URL,
   NOTION_OAUTH_CLIENT_ID,
@@ -39,12 +35,8 @@
     NOTION_AUTH_URL &&
     NOTION_REDIRECT_URI
   );
-<<<<<<< HEAD
-  const [surveys, notionIntegration, environment, contactAttributeKeys] = await Promise.all([
-=======
-  const [session, surveys, notionIntegration, environment, attributeClasses] = await Promise.all([
+  const [session, surveys, notionIntegration, environment, contactAttributeKeys] = await Promise.all([
     getServerSession(authOptions),
->>>>>>> ab3ef630
     getSurveys(params.environmentId),
     getIntegrationByType(params.environmentId, "notion"),
     getEnvironment(params.environmentId),
@@ -97,12 +89,8 @@
         notionIntegration={notionIntegration as TIntegrationNotion}
         webAppUrl={WEBAPP_URL}
         databasesArray={databasesArray}
-<<<<<<< HEAD
         contactAttributeKeys={contactAttributeKeys}
-=======
-        attributeClasses={attributeClasses}
         locale={locale}
->>>>>>> ab3ef630
       />
     </PageContentWrapper>
   );
