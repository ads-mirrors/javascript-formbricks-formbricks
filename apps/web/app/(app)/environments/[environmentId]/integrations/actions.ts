--- conflicted
+++ resolved
@@ -42,7 +42,6 @@
 
 const ZDeleteIntegrationAction = z.object({
   integrationId: ZId,
-  environmentId: ZId,
 });
 
 export const deleteIntegrationAction = authenticatedActionClient
@@ -50,10 +49,6 @@
   .action(async ({ ctx, parsedInput }) => {
     await checkAuthorizationUpdated({
       userId: ctx.user.id,
-<<<<<<< HEAD
-      organizationId: await getOrganizationIdFromEnvironmentId(parsedInput.environmentId),
-      rules: ["integration", "delete"],
-=======
       organizationId: await getOrganizationIdFromIntegrationId(parsedInput.integrationId),
       access: [
         {
@@ -66,7 +61,6 @@
           minPermission: "readWrite",
         },
       ],
->>>>>>> 56334998
     });
 
     return await deleteIntegration(parsedInput.integrationId);
