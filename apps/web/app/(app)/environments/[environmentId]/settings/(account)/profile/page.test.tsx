--- conflicted
+++ resolved
@@ -12,13 +12,9 @@
 
 // Mock services and utils
 vi.mock("@/lib/constants", () => ({
-<<<<<<< HEAD
   IS_FORMBRICKS_CLOUD: 1,
   PASSWORD_RESET_DISABLED: 1,
-=======
-  IS_FORMBRICKS_CLOUD: true,
   EMAIL_VERIFICATION_DISABLED: true,
->>>>>>> 5f02ad49
 }));
 vi.mock("@/lib/organization/service", () => ({
   getOrganizationsWhereUserIsSingleOwner: vi.fn(),
