--- conflicted
+++ resolved
@@ -1,10 +1,6 @@
 import { AccountSettingsNavbar } from "@/app/(app)/environments/[environmentId]/settings/(account)/components/AccountSettingsNavbar";
 import { AccountSecurity } from "@/app/(app)/environments/[environmentId]/settings/(account)/profile/components/AccountSecurity";
-<<<<<<< HEAD
-import { IS_FORMBRICKS_CLOUD, PASSWORD_RESET_DISABLED } from "@/lib/constants";
-=======
-import { EMAIL_VERIFICATION_DISABLED, IS_FORMBRICKS_CLOUD } from "@/lib/constants";
->>>>>>> 5f02ad49
+import { EMAIL_VERIFICATION_DISABLED, IS_FORMBRICKS_CLOUD, PASSWORD_RESET_DISABLED } from "@/lib/constants";
 import { getOrganizationsWhereUserIsSingleOwner } from "@/lib/organization/service";
 import { getUser } from "@/lib/user/service";
 import { getIsMultiOrgEnabled, getIsTwoFactorAuthEnabled } from "@/modules/ee/license-check/lib/utils";
@@ -48,11 +44,11 @@
           <SettingsCard
             title={t("environments.settings.profile.personal_information")}
             description={t("environments.settings.profile.update_personal_info")}>
-<<<<<<< HEAD
-            <EditProfileDetailsForm user={user} isPasswordResetEnabled={isPasswordResetEnabled} />
-=======
-            <EditProfileDetailsForm emailVerificationDisabled={EMAIL_VERIFICATION_DISABLED} user={user} />
->>>>>>> 5f02ad49
+            <EditProfileDetailsForm
+              user={user}
+              emailVerificationDisabled={EMAIL_VERIFICATION_DISABLED}
+              isPasswordResetEnabled={isPasswordResetEnabled}
+            />
           </SettingsCard>
           <SettingsCard
             title={t("common.avatar")}
