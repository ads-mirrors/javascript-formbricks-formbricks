import { HelpCircleIcon, UsersIcon } from "lucide-react";
import { useTranslations } from "next-intl";
import Link from "next/link";
import { TUser } from "@formbricks/types/user";
import { Tooltip, TooltipContent, TooltipProvider, TooltipTrigger } from "@formbricks/ui/components/Tooltip";
import { Membership } from "../types";
import { NotificationSwitch } from "./NotificationSwitch";

interface EditAlertsProps {
  memberships: Membership[];
  user: TUser;
  environmentId: string;
  autoDisableNotificationType: string;
  autoDisableNotificationElementId: string;
}

export const EditAlerts = ({
  memberships,
  user,
  environmentId,
  autoDisableNotificationType,
  autoDisableNotificationElementId,
}: EditAlertsProps) => {
  const t = useTranslations();
  return (
    <>
      {memberships.map((membership) => (
        <>
          <div className="mb-5 grid grid-cols-6 items-center space-x-3">
            <div className="col-span-3 flex items-center space-x-3">
              <UsersIcon className="h-6 w-7 text-slate-600" />

              <p className="text-sm font-medium text-slate-800">{membership.organization.name}</p>
            </div>

            <div className="col-span-3 flex items-center justify-end pr-2">
              <p className="pr-4 text-sm text-slate-600">
                {t("environments.settings.notifications.auto_subscribe_to_new_surveys")}
              </p>
              <NotificationSwitch
                surveyOrProductOrOrganizationId={membership.organization.id}
                notificationSettings={user.notificationSettings!}
                notificationType={"unsubscribedOrganizationIds"}
                autoDisableNotificationType={autoDisableNotificationType}
                autoDisableNotificationElementId={autoDisableNotificationElementId}
              />
            </div>
          </div>
          <div className="mb-6 rounded-lg border border-slate-200">
            <div className="grid h-12 grid-cols-3 content-center rounded-t-lg bg-slate-100 px-4 text-left text-sm font-semibold text-slate-900">
              <div className="col-span-2 flex items-center">{t("common.surveys")}</div>
              <TooltipProvider delayDuration={50}>
                <Tooltip>
                  <TooltipTrigger>
                    <div className="col-span-1 flex cursor-default items-center justify-center space-x-2">
                      <span>{t("environments.settings.notifications.every_response")}</span>
                      <HelpCircleIcon className="h-4 w-4 flex-shrink-0 text-slate-500" />
                    </div>
                  </TooltipTrigger>
                  <TooltipContent>
                    {t("environments.settings.notifications.every_response_tooltip")}
                  </TooltipContent>
                </Tooltip>
              </TooltipProvider>
            </div>

            {membership.organization.products.some((product) =>
              product.environments.some((environment) => environment.surveys.length > 0)
            ) ? (
              <div className="grid-cols-8 space-y-1 p-2">
                {membership.organization.products.map((product) => (
                  <div key={product.id}>
                    {product.environments.map((environment) => (
                      <div key={environment.id}>
                        {environment.surveys.map((survey) => (
                          <div
                            className="grid h-auto w-full cursor-pointer grid-cols-3 place-content-center rounded-lg px-2 py-2 text-left text-sm text-slate-900 hover:bg-slate-50"
                            key={survey.name}>
                            <div className="col-span-2 text-left">
                              <div className="font-medium text-slate-900">{survey.name}</div>
                              <div className="text-xs text-slate-400">{product.name}</div>
                            </div>
                            <div className="col-span-1 text-center">
                              <NotificationSwitch
                                surveyOrProductOrOrganizationId={survey.id}
                                notificationSettings={user.notificationSettings!}
                                notificationType={"alert"}
                                autoDisableNotificationType={autoDisableNotificationType}
                                autoDisableNotificationElementId={autoDisableNotificationElementId}
                              />
                            </div>
                          </div>
                        ))}
                      </div>
                    ))}
                  </div>
                ))}
              </div>
            ) : (
              <div className="m-2 flex h-16 items-center justify-center rounded bg-slate-50 text-sm text-slate-500">
                <p>No surveys found.</p>
              </div>
            )}
            <p className="pb-3 pl-4 text-xs text-slate-400">
<<<<<<< HEAD
              {t("environments.settings.notifications.want_to_loop_in_organization_mates")}?
              <Link className="font-semibold" href={`/environments/${environmentId}/settings/members`}>
                {t("common.invite_them")}
=======
              Want to loop in organization mates?{" "}
              <Link className="font-semibold" href={`/environments/${environmentId}/settings/general`}>
                Invite them.
>>>>>>> 9872d17a
              </Link>
            </p>
          </div>
        </>
      ))}
    </>
  );
};<|MERGE_RESOLUTION|>--- conflicted
+++ resolved
@@ -102,15 +102,9 @@
               </div>
             )}
             <p className="pb-3 pl-4 text-xs text-slate-400">
-<<<<<<< HEAD
-              {t("environments.settings.notifications.want_to_loop_in_organization_mates")}?
-              <Link className="font-semibold" href={`/environments/${environmentId}/settings/members`}>
+              {t("environments.settings.notifications.want_to_loop_in_organization_mates")}?{" "}
+              <Link className="font-semibold" href={`/environments/${environmentId}/settings/general`}>
                 {t("common.invite_them")}
-=======
-              Want to loop in organization mates?{" "}
-              <Link className="font-semibold" href={`/environments/${environmentId}/settings/general`}>
-                Invite them.
->>>>>>> 9872d17a
               </Link>
             </p>
           </div>
