--- conflicted
+++ resolved
@@ -1,12 +1,9 @@
 "use client";
 
-<<<<<<< HEAD
 import { formbricksLogout } from "@/app/lib/formbricks";
+import { appLanguages } from "@/lib/i18n/utils";
 import { getFormattedErrorMessage } from "@/lib/utils/helper";
 import { forgotPasswordAction } from "@/modules/auth/forgot-password/actions";
-=======
-import { appLanguages } from "@/lib/i18n/utils";
->>>>>>> 3f7dafb6
 import { Button } from "@/modules/ui/components/button";
 import {
   DropdownMenu,
