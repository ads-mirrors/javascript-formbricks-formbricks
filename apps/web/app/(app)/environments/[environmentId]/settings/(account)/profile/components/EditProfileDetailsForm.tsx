--- conflicted
+++ resolved
@@ -3,11 +3,8 @@
 import { PasswordConfirmationModal } from "@/app/(app)/environments/[environmentId]/settings/(account)/profile/components/password-confirmation-modal";
 import { appLanguages } from "@/lib/i18n/utils";
 import { getFormattedErrorMessage } from "@/lib/utils/helper";
-<<<<<<< HEAD
 import { forgotPasswordAction } from "@/modules/auth/forgot-password/actions";
-=======
 import { useSignOut } from "@/modules/auth/hooks/use-sign-out";
->>>>>>> 5f02ad49
 import { Button } from "@/modules/ui/components/button";
 import {
   DropdownMenu,
@@ -18,17 +15,13 @@
 } from "@/modules/ui/components/dropdown-menu";
 import { FormControl, FormError, FormField, FormItem, FormLabel } from "@/modules/ui/components/form";
 import { Input } from "@/modules/ui/components/input";
+import { Label } from "@/modules/ui/components/label";
 import { zodResolver } from "@hookform/resolvers/zod";
 import { useTranslate } from "@tolgee/react";
 import { ChevronDownIcon } from "lucide-react";
-<<<<<<< HEAD
 import { signOut } from "next-auth/react";
 import { useState } from "react";
-import { SubmitHandler, useForm } from "react-hook-form";
-=======
-import { useState } from "react";
 import { FormProvider, SubmitHandler, useForm } from "react-hook-form";
->>>>>>> 5f02ad49
 import toast from "react-hot-toast";
 import { z } from "zod";
 import { TUser, TUserUpdateInput, ZUser, ZUserEmail } from "@formbricks/types/user";
@@ -40,24 +33,19 @@
 });
 type TEditProfileNameForm = z.infer<typeof ZEditProfileNameFormSchema>;
 
-<<<<<<< HEAD
 interface IEditProfileDetailsFormProps {
   user: TUser;
   isPasswordResetEnabled?: boolean;
+  emailVerificationDisabled: boolean;
 }
 
-export const EditProfileDetailsForm = ({ user, isPasswordResetEnabled }: IEditProfileDetailsFormProps) => {
-=======
 export const EditProfileDetailsForm = ({
   user,
+  isPasswordResetEnabled,
   emailVerificationDisabled,
-}: {
-  user: TUser;
-  emailVerificationDisabled: boolean;
-}) => {
+}: IEditProfileDetailsFormProps) => {
   const { t } = useTranslate();
 
->>>>>>> 5f02ad49
   const form = useForm<TEditProfileNameForm>({
     defaultValues: {
       name: user.name,
@@ -69,10 +57,8 @@
   });
 
   const { isSubmitting, isDirty } = form.formState;
-<<<<<<< HEAD
-  const { t } = useTranslate();
+
   const [isResettingPassword, setIsResettingPassword] = useState(false);
-=======
   const [showModal, setShowModal] = useState(false);
   const { signOut: signOutWithAudit } = useSignOut({ id: user.id, email: user.email });
 
@@ -125,7 +111,6 @@
     window.location.reload();
     setShowModal(false);
   };
->>>>>>> 5f02ad49
 
   const onSubmit: SubmitHandler<TEditProfileNameForm> = async (data) => {
     if (data.email !== user.email) {
@@ -164,105 +149,6 @@
   };
 
   return (
-<<<<<<< HEAD
-    <FormProvider {...form}>
-      <form className="w-full max-w-sm items-center" onSubmit={form.handleSubmit(onSubmit)}>
-        <FormField
-          control={form.control}
-          name="name"
-          render={({ field }) => (
-            <FormItem>
-              <FormLabel>{t("common.full_name")}</FormLabel>
-              <FormControl>
-                <Input
-                  {...field}
-                  type="text"
-                  placeholder={t("common.full_name")}
-                  required
-                  isInvalid={!!form.formState.errors.name}
-                />
-              </FormControl>
-              <FormError />
-            </FormItem>
-          )}
-        />
-
-        <div className="mt-4 space-y-2">
-          <Label htmlFor="email">{t("common.email")}</Label>
-          <Input type="email" id="email" defaultValue={user.email} disabled />
-        </div>
-
-        <FormField
-          control={form.control}
-          name="locale"
-          render={({ field }) => (
-            <FormItem className="mt-4">
-              <FormLabel>{t("common.language")}</FormLabel>
-              <FormControl>
-                <DropdownMenu>
-                  <DropdownMenuTrigger asChild>
-                    <Button
-                      type="button"
-                      className="h-10 w-full border border-slate-300 px-3 text-left"
-                      variant="ghost">
-                      <div className="flex w-full items-center justify-between">
-                        {appLanguages.find((language) => language.code === field.value)?.label[field.value] ||
-                          "NA"}
-                        <ChevronDownIcon className="h-4 w-4 text-slate-500" />
-                      </div>
-                    </Button>
-                  </DropdownMenuTrigger>
-                  <DropdownMenuContent
-                    className="w-40 bg-slate-50 text-slate-700"
-                    align="start"
-                    side="bottom">
-                    {appLanguages.map((language) => (
-                      <DropdownMenuItem
-                        key={language.code}
-                        onClick={() => field.onChange(language.code)}
-                        className="min-h-8 cursor-pointer">
-                        {language.label[field.value]}
-                      </DropdownMenuItem>
-                    ))}
-                  </DropdownMenuContent>
-                </DropdownMenu>
-              </FormControl>
-              <FormError />
-            </FormItem>
-          )}
-        />
-
-        {isPasswordResetEnabled && (
-          <div className="mt-4 space-y-2">
-            <Label htmlFor="reset-password">{t("auth.forgot-password.reset_password")}</Label>
-            <p className="mt-1 text-sm text-slate-500">
-              {t("auth.forgot-password.reset_password_description")}
-            </p>
-            <div className="flex items-center justify-between gap-2">
-              <Input type="email" id="reset-password" defaultValue={user.email} disabled />
-              <Button
-                onClick={handleResetPassword}
-                loading={isResettingPassword}
-                disabled={isResettingPassword}
-                size="default"
-                variant="secondary">
-                {t("auth.forgot-password.reset_password")}
-              </Button>
-            </div>
-          </div>
-        )}
-
-        <Button
-          type="submit"
-          className="mt-4"
-          size="sm"
-          loading={isSubmitting}
-          disabled={isSubmitting || !isDirty}>
-          {t("common.update")}
-        </Button>
-      </form>
-    </FormProvider>
-=======
     <>
       <FormProvider {...form}>
         <form className="w-full max-w-sm" onSubmit={form.handleSubmit(onSubmit)}>
@@ -346,6 +232,26 @@
             )}
           />
 
+          {isPasswordResetEnabled && (
+            <div className="mt-4 space-y-2">
+              <Label htmlFor="reset-password">{t("auth.forgot-password.reset_password")}</Label>
+              <p className="mt-1 text-sm text-slate-500">
+                {t("auth.forgot-password.reset_password_description")}
+              </p>
+              <div className="flex items-center justify-between gap-2">
+                <Input type="email" id="reset-password" defaultValue={user.email} disabled />
+                <Button
+                  onClick={handleResetPassword}
+                  loading={isResettingPassword}
+                  disabled={isResettingPassword}
+                  size="default"
+                  variant="secondary">
+                  {t("auth.forgot-password.reset_password")}
+                </Button>
+              </div>
+            </div>
+          )}
+
           <Button
             type="submit"
             className="mt-4"
@@ -365,6 +271,5 @@
         onConfirm={handleConfirmPassword}
       />
     </>
->>>>>>> 5f02ad49
   );
 };