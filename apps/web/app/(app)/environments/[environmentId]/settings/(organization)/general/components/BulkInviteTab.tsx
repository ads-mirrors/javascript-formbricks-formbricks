--- conflicted
+++ resolved
@@ -94,14 +94,8 @@
           <Alert variant="error" className="mt-1.5 flex items-start bg-slate-50">
             <AlertDescription className="ml-2">
               <p className="text-sm">
-<<<<<<< HEAD
-                <strong>Warning: </strong> Please note that on the Free Plan, all organization members are
-                automatically assigned the &quot;Owner&quot; role regardless of the role specified in the CSV
-                file.
-=======
                 <strong>{t("common.warning")}: </strong>
                 {t("environments.settings.general.bulk_invite_warning_description")}
->>>>>>> b3e6e8d5
               </p>
             </AlertDescription>
           </Alert>
