--- conflicted
+++ resolved
@@ -3,7 +3,7 @@
 import { getServerSession } from "next-auth";
 import { getTranslations } from "next-intl/server";
 import { notFound } from "next/navigation";
-import { getEnterpriseLicense } from "@formbricks/ee/lib/service";
+import { getEnterpriseLicense, getRoleManagementPermission } from "@formbricks/ee/lib/service";
 import { authOptions } from "@formbricks/lib/authOptions";
 import { IS_FORMBRICKS_CLOUD } from "@formbricks/lib/constants";
 import { getMembershipByUserIdOrganizationId } from "@formbricks/lib/membership/service";
@@ -50,11 +50,7 @@
       onRequest: false,
     },
     {
-<<<<<<< HEAD
-      title: "Organization Roles (Manager, Member, Billing, etc.)",
-=======
       title: t("environments.settings.enterprise.organization_roles"),
->>>>>>> b3e6e8d5
       comingSoon: false,
       onRequest: false,
     },
