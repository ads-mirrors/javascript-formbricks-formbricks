"use client";

import { updateOrganizationNameAction } from "@/app/(app)/environments/[environmentId]/settings/(organization)/general/actions";
import { zodResolver } from "@hookform/resolvers/zod";
import { useTranslations } from "next-intl";
import { SubmitHandler, useForm } from "react-hook-form";
import toast from "react-hot-toast";
import { z } from "zod";
import { getFormattedErrorMessage } from "@formbricks/lib/actionClient/helper";
import { getAccessFlags } from "@formbricks/lib/membership/utils";
import { TOrganizationRole } from "@formbricks/types/memberships";
import { TOrganization, ZOrganization } from "@formbricks/types/organizations";
import { Button } from "@formbricks/ui/components/Button";
import {
  FormControl,
  FormError,
  FormField,
  FormItem,
  FormLabel,
  FormProvider,
} from "@formbricks/ui/components/Form";
import { Input } from "@formbricks/ui/components/Input";

interface EditOrganizationNameProps {
  environmentId: string;
  organization: TOrganization;
  membershipRole?: TOrganizationRole;
}

const ZEditOrganizationNameFormSchema = ZOrganization.pick({ name: true });
type EditOrganizationNameForm = z.infer<typeof ZEditOrganizationNameFormSchema>;

export const EditOrganizationNameForm = ({ organization, membershipRole }: EditOrganizationNameProps) => {
  const t = useTranslations();
  const form = useForm<EditOrganizationNameForm>({
    defaultValues: {
      name: organization.name,
    },
    mode: "onChange",
    resolver: zodResolver(ZEditOrganizationNameFormSchema),
  });

  const { isMember, isBilling } = getAccessFlags(membershipRole);

  const { isSubmitting, isDirty } = form.formState;

  const handleUpdateOrganizationName: SubmitHandler<EditOrganizationNameForm> = async (data) => {
    try {
      const name = data.name.trim();
      const updatedOrganizationResponse = await updateOrganizationNameAction({
        organizationId: organization.id,
        data: { name },
      });

      if (updatedOrganizationResponse?.data) {
        toast.success(t("environments.settings.general.organization_name_updated_successfully"));
        form.reset({ name: updatedOrganizationResponse.data.name });
      } else {
        const errorMessage = getFormattedErrorMessage(updatedOrganizationResponse);
        toast.error(errorMessage);
      }
    } catch (err) {
      toast.error(`Error: ${err.message}`);
    }
  };

<<<<<<< HEAD
  const isMemberOrBilling = isMember || isBilling;

  return isMemberOrBilling ? (
    <p className="text-sm text-red-700">You are not authorized to perform this action.</p>
=======
  return isViewer ? (
    <p className="text-sm text-red-700">{t("common.not_authorized")}</p>
>>>>>>> b3e6e8d5
  ) : (
    <FormProvider {...form}>
      <form
        className="w-full max-w-sm items-center"
        onSubmit={form.handleSubmit(handleUpdateOrganizationName)}>
        <FormField
          control={form.control}
          name="name"
          render={({ field, fieldState }) => (
            <FormItem>
              <FormLabel>{t("environments.settings.general.organization_name")}</FormLabel>
              <FormControl>
                <Input
                  {...field}
                  type="text"
                  isInvalid={!!fieldState.error?.message}
                  placeholder={t("environments.settings.general.organization_name_placeholder")}
                  required
                />
              </FormControl>

              <FormError />
            </FormItem>
          )}
        />

        <Button
          type="submit"
          className="mt-4"
          size="sm"
          loading={isSubmitting}
          disabled={isSubmitting || !isDirty}>
          {t("common.update")}
        </Button>
      </form>
    </FormProvider>
  );
};<|MERGE_RESOLUTION|>--- conflicted
+++ resolved
@@ -64,15 +64,10 @@
     }
   };
 
-<<<<<<< HEAD
   const isMemberOrBilling = isMember || isBilling;
 
   return isMemberOrBilling ? (
-    <p className="text-sm text-red-700">You are not authorized to perform this action.</p>
-=======
-  return isViewer ? (
     <p className="text-sm text-red-700">{t("common.not_authorized")}</p>
->>>>>>> b3e6e8d5
   ) : (
     <FormProvider {...form}>
       <form
