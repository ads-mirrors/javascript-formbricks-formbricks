import { EditLogo } from "@/app/(app)/environments/[environmentId]/settings/lookandfeel/components/EditLogo";
import { getServerSession } from "next-auth";

import {
  getRemoveInAppBrandingPermission,
  getRemoveLinkBrandingPermission,
} from "@formbricks/ee/lib/service";
import { authOptions } from "@formbricks/lib/authOptions";
import { SURVEY_BG_COLORS } from "@formbricks/lib/constants";
import { getMembershipByUserIdTeamId } from "@formbricks/lib/membership/service";
import { getAccessFlags } from "@formbricks/lib/membership/utils";
import { getProductByEnvironmentId } from "@formbricks/lib/product/service";
import { getTeamByEnvironmentId } from "@formbricks/lib/team/service";
import { ErrorComponent } from "@formbricks/ui/ErrorComponent";

import SettingsCard from "../components/SettingsCard";
import SettingsTitle from "../components/SettingsTitle";
import { EditFormbricksBranding } from "./components/EditBranding";
import { EditPlacement } from "./components/EditPlacement";
import { ThemeStyling } from "./components/ThemeStyling";

export default async function ProfileSettingsPage({ params }: { params: { environmentId: string } }) {
  const [session, team, product] = await Promise.all([
    getServerSession(authOptions),
    getTeamByEnvironmentId(params.environmentId),
    getProductByEnvironmentId(params.environmentId),
  ]);

  if (!product) {
    throw new Error("Product not found");
  }
  if (!session) {
    throw new Error("Unauthorized");
  }
  if (!team) {
    throw new Error("Team not found");
  }

  const canRemoveInAppBranding = getRemoveInAppBrandingPermission(team);
  const canRemoveLinkBranding = getRemoveLinkBrandingPermission(team);

  const currentUserMembership = await getMembershipByUserIdTeamId(session?.user.id, team.id);
<<<<<<< HEAD
  const { isDeveloper, isViewer } = getAccessFlags(currentUserMembership?.role);
  const isBrandColorEditDisabled = isDeveloper ? true : isViewer;
  const isLogoEditDisabled = isViewer ? true : false;
=======
  const { isViewer } = getAccessFlags(currentUserMembership?.role);
>>>>>>> b99b499c

  if (isViewer) {
    return <ErrorComponent />;
  }

  return (
    <div>
      <SettingsTitle title="Look & Feel" />
<<<<<<< HEAD
      <SettingsCard title="Brand Color" description="Match the surveys with your user interface.">
        <EditBrandColor
          product={product}
          isBrandColorDisabled={isBrandColorEditDisabled}
          environmentId={params.environmentId}
        />
      </SettingsCard>{" "}
      <SettingsCard title="Logo" description="Upload your company logo to brand surveys and link previews.">
        <EditLogo
          product={product}
          environmentId={params.environmentId}
          isLogoEditDisabled={isLogoEditDisabled}
        />
=======
      <SettingsCard
        title="Theme"
        className="max-w-7xl"
        description="Create a style theme for all surveys. You can enable custom styling for each survey.">
        <ThemeStyling environmentId={params.environmentId} product={product} colors={SURVEY_BG_COLORS} />
>>>>>>> b99b499c
      </SettingsCard>
      <SettingsCard
        title="In-app Survey Placement"
        description="Change where surveys will be shown in your web app.">
        <EditPlacement product={product} environmentId={params.environmentId} />
      </SettingsCard>
      <SettingsCard
        title="Formbricks Branding"
        description="We love your support but understand if you toggle it off.">
        <EditFormbricksBranding
          type="linkSurvey"
          product={product}
          canRemoveBranding={canRemoveLinkBranding}
          environmentId={params.environmentId}
        />
        <EditFormbricksBranding
          type="inAppSurvey"
          product={product}
          canRemoveBranding={canRemoveInAppBranding}
          environmentId={params.environmentId}
        />
      </SettingsCard>
    </div>
  );
}<|MERGE_RESOLUTION|>--- conflicted
+++ resolved
@@ -40,13 +40,8 @@
   const canRemoveLinkBranding = getRemoveLinkBrandingPermission(team);
 
   const currentUserMembership = await getMembershipByUserIdTeamId(session?.user.id, team.id);
-<<<<<<< HEAD
-  const { isDeveloper, isViewer } = getAccessFlags(currentUserMembership?.role);
-  const isBrandColorEditDisabled = isDeveloper ? true : isViewer;
+  const { isViewer } = getAccessFlags(currentUserMembership?.role);
   const isLogoEditDisabled = isViewer ? true : false;
-=======
-  const { isViewer } = getAccessFlags(currentUserMembership?.role);
->>>>>>> b99b499c
 
   if (isViewer) {
     return <ErrorComponent />;
@@ -55,13 +50,11 @@
   return (
     <div>
       <SettingsTitle title="Look & Feel" />
-<<<<<<< HEAD
-      <SettingsCard title="Brand Color" description="Match the surveys with your user interface.">
-        <EditBrandColor
-          product={product}
-          isBrandColorDisabled={isBrandColorEditDisabled}
-          environmentId={params.environmentId}
-        />
+      <SettingsCard
+        title="Theme"
+        className="max-w-7xl"
+        description="Create a style theme for all surveys. You can enable custom styling for each survey.">
+        <ThemeStyling environmentId={params.environmentId} product={product} colors={SURVEY_BG_COLORS} />
       </SettingsCard>{" "}
       <SettingsCard title="Logo" description="Upload your company logo to brand surveys and link previews.">
         <EditLogo
@@ -69,13 +62,6 @@
           environmentId={params.environmentId}
           isLogoEditDisabled={isLogoEditDisabled}
         />
-=======
-      <SettingsCard
-        title="Theme"
-        className="max-w-7xl"
-        description="Create a style theme for all surveys. You can enable custom styling for each survey.">
-        <ThemeStyling environmentId={params.environmentId} product={product} colors={SURVEY_BG_COLORS} />
->>>>>>> b99b499c
       </SettingsCard>
       <SettingsCard
         title="In-app Survey Placement"
