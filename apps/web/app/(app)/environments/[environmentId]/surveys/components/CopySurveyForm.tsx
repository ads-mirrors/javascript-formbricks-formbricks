--- conflicted
+++ resolved
@@ -14,15 +14,7 @@
 import { useTranslations } from "next-intl";
 import { useFieldArray, useForm } from "react-hook-form";
 import toast from "react-hot-toast";
-<<<<<<< HEAD
 import { TProject } from "@formbricks/types/project";
-import { Button } from "@formbricks/ui/components/Button";
-import { Checkbox } from "@formbricks/ui/components/Checkbox";
-import { FormControl, FormField, FormItem, FormProvider } from "@formbricks/ui/components/Form";
-import { Label } from "@formbricks/ui/components/Label";
-=======
-import { TProduct } from "@formbricks/types/product";
->>>>>>> 44980d21
 
 export const CopySurveyForm = ({
   defaultProjects,
