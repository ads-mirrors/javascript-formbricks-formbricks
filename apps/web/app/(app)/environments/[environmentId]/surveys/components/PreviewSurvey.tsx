"use client";

import Modal from "@/app/(app)/environments/[environmentId]/surveys/components/Modal";
import TabOption from "@/app/(app)/environments/[environmentId]/surveys/components/TabOption";
import { MediaBackground } from "@/app/s/[surveyId]/components/MediaBackground";
import { Variants, motion } from "framer-motion";
import { ExpandIcon, MonitorIcon, ShrinkIcon, SmartphoneIcon } from "lucide-react";
import { RefreshCcwIcon } from "lucide-react";
import { useEffect, useMemo, useRef, useState } from "react";

import type { TEnvironment } from "@formbricks/types/environment";
import { TMembershipRole } from "@formbricks/types/memberships";
import type { TProduct } from "@formbricks/types/product";
import { TProductStyling } from "@formbricks/types/product";
import { TUploadFileConfig } from "@formbricks/types/storage";
<<<<<<< HEAD
import { TSurvey } from "@formbricks/types/surveys";
import { AddLogoButton } from "@formbricks/ui/AddLogoButton";
=======
import { TSurvey, TSurveyStyling } from "@formbricks/types/surveys";
>>>>>>> b99b499c
import { Button } from "@formbricks/ui/Button";
import { SurveyInline } from "@formbricks/ui/Survey";

type TPreviewType = "modal" | "fullwidth" | "email";

interface PreviewSurveyProps {
  survey: TSurvey;
  setActiveQuestionId: (id: string | null) => void;
  activeQuestionId?: string | null;
  previewType?: TPreviewType;
  product: TProduct;
  environment: TEnvironment;
  languageCode: string;
  onFileUpload: (file: File, config?: TUploadFileConfig) => Promise<string>;
  membershipRole?: TMembershipRole;
  setLocalProduct?: React.Dispatch<React.SetStateAction<TProduct>>;
  setIsImageAddedFromAddLogoButton?: React.Dispatch<React.SetStateAction<boolean>>;
}

let surveyNameTemp;

const previewParentContainerVariant: Variants = {
  expanded: {
    position: "fixed",
    height: "100%",
    width: "100%",
    backgroundColor: "rgba(0, 0, 0, 0.4)",
    backdropFilter: "blur(15px)",
    left: 0,
    top: 0,
    zIndex: 1040,
    transition: {
      ease: "easeIn",
      duration: 0.001,
    },
  },
  shrink: {
    display: "none",
    position: "fixed",
    backgroundColor: "rgba(0, 0, 0, 0.0)",
    backdropFilter: "blur(0px)",
    transition: {
      duration: 0,
    },
    zIndex: -1,
  },
};

export default function PreviewSurvey({
  setActiveQuestionId,
  activeQuestionId,
  survey,
  previewType,
  product,
  environment,
  languageCode,
  onFileUpload,
  membershipRole,
  setLocalProduct,
  setIsImageAddedFromAddLogoButton,
}: PreviewSurveyProps) {
  const [isModalOpen, setIsModalOpen] = useState(true);
  const [isFullScreenPreview, setIsFullScreenPreview] = useState(false);
  const [widgetSetupCompleted, setWidgetSetupCompleted] = useState(false);
  const [previewMode, setPreviewMode] = useState("desktop");
  const [previewPosition, setPreviewPosition] = useState("relative");
  const ContentRef = useRef<HTMLDivElement | null>(null);
  const [shrink, setShrink] = useState(false);
  const { productOverwrites } = survey || {};

  const previewScreenVariants: Variants = {
    expanded: {
      right: "5%",
      bottom: "10%",
      top: "12%",
      width: "40%",
      position: "fixed",
      height: "80%",
      zIndex: 1050,
      boxShadow: "0px 4px 5px 4px rgba(169, 169, 169, 0.25)",
      transition: {
        ease: "easeInOut",
        duration: shrink ? 0.3 : 0,
      },
    },
    expanded_with_fixed_positioning: {
      zIndex: 1050,
      position: "fixed",
      top: "5%",
      right: "5%",
      bottom: "10%",
      width: "90%",
      height: "90%",
      transition: {
        ease: "easeOut",
        duration: 0.4,
      },
    },
    shrink: {
      display: "relative",
      width: ["83.33%"],
      height: ["95%"],
    },
  };

  const { placement: surveyPlacement } = productOverwrites || {};

  const placement = surveyPlacement || product.placement;

  const styling: TSurveyStyling | TProductStyling = useMemo(() => {
    // allow style overwrite is disabled from the product
    if (!product.styling.allowStyleOverwrite) {
      return product.styling;
    }

    // allow style overwrite is enabled from the product
    if (product.styling.allowStyleOverwrite) {
      // survey style overwrite is disabled
      if (!survey.styling?.overwriteThemeStyling) {
        return product.styling;
      }

      // survey style overwrite is enabled
      return survey.styling;
    }

    return product.styling;
  }, [product.styling, survey.styling]);

  useEffect(() => {
    // close modal if there are no questions left
    if (survey.type === "web" && !survey.thankYouCard.enabled) {
      if (activeQuestionId === "end") {
        setIsModalOpen(false);
        setTimeout(() => {
          setActiveQuestionId(survey.questions[0]?.id);
          setIsModalOpen(true);
        }, 500);
      }
    }
  }, [activeQuestionId, survey.type, survey, setActiveQuestionId]);

  // this useEffect is fo refreshing the survey preview only if user is switching between templates on survey templates page and hence we are checking for survey.id === "someUniqeId1" which is a common Id for all templates
  useEffect(() => {
    if (survey.name !== surveyNameTemp && survey.id === "someUniqueId1") {
      resetQuestionProgress();
      surveyNameTemp = survey.name;
    }
    // eslint-disable-next-line react-hooks/exhaustive-deps
  }, [survey]);

  const resetQuestionProgress = () => {
    let storePreviewMode = previewMode;
    setPreviewMode("null");
    setTimeout(() => {
      setPreviewMode(storePreviewMode);
    }, 10);

    setActiveQuestionId(survey.welcomeCard.enabled ? "start" : survey?.questions[0]?.id);
  };

  useEffect(() => {
    if (environment && environment.widgetSetupCompleted) {
      setWidgetSetupCompleted(true);
    } else {
      setWidgetSetupCompleted(false);
    }
  }, [environment]);

  const handlePreviewModalClose = () => {
    setIsModalOpen(false);
    setTimeout(() => {
      setIsModalOpen(true);
    }, 1000);
  };

  if (!previewType) {
    previewType = widgetSetupCompleted ? "modal" : "fullwidth";

    if (!activeQuestionId) {
      return <></>;
    }
  }

  return (
    <div className="flex h-full w-full flex-col items-center justify-items-center">
      <motion.div
        variants={previewParentContainerVariant}
        className="fixed hidden h-[95%] w-5/6"
        animate={isFullScreenPreview ? "expanded" : "shrink"}
      />
      <motion.div
        layout
        variants={previewScreenVariants}
        animate={
          isFullScreenPreview
            ? previewPosition === "relative"
              ? "expanded"
              : "expanded_with_fixed_positioning"
            : "shrink"
        }
        className="relative flex h-[95] max-h-[95%] w-5/6 items-center justify-center rounded-lg border border-slate-300 bg-slate-200">
        {previewMode === "mobile" && (
          <>
            <p className="absolute left-0 top-0 m-2 rounded bg-slate-100 px-2 py-1 text-xs text-slate-400">
              Preview
            </p>
            <div className="absolute right-0 top-0 m-2">
              <ResetProgressButton resetQuestionProgress={resetQuestionProgress} />
            </div>
            <MediaBackground survey={survey} product={product} ContentRef={ContentRef} isMobilePreview>
              {previewType === "modal" ? (
                <Modal
                  isOpen={isModalOpen}
                  placement={placement}
                  highlightBorderColor={styling.highlightBorderColor?.light}
                  previewMode="mobile"
                  borderRadius={styling?.roundness ?? 8}
                  background={styling?.cardBackgroundColor?.light}>
                  <SurveyInline
                    survey={survey}
                    activeQuestionId={activeQuestionId || undefined}
                    isBrandingEnabled={product.inAppSurveyBranding}
                    onActiveQuestionChange={setActiveQuestionId}
                    isRedirectDisabled={true}
                    languageCode={languageCode}
                    onFileUpload={onFileUpload}
                    styling={styling}
                    isCardBorderVisible={!styling.highlightBorderColor?.light}
                    onClose={handlePreviewModalClose}
                  />
                </Modal>
              ) : (
                <div className="w-full px-3">
                  <div className="absolute left-5 top-[2.3rem]  ">
                    <AddLogoButton
                      environmentId={environment.id}
                      product={product}
                      type="mobile"
                      membershipRole={membershipRole}
                      setLocalProduct={setLocalProduct}
                      survey={survey}
                      setIsImageAddedFromAddLogoButton={setIsImageAddedFromAddLogoButton}
                    />
                  </div>
                  <div className="no-scrollbar z-10 mt-[7rem] w-full max-w-md overflow-y-auto rounded-lg border border-transparent">
                    <SurveyInline
                      survey={survey}
                      activeQuestionId={activeQuestionId || undefined}
                      isBrandingEnabled={product.linkSurveyBranding}
                      onActiveQuestionChange={setActiveQuestionId}
                      onFileUpload={onFileUpload}
                      languageCode={languageCode}
                      responseCount={42}
                      styling={styling}
                    />
                  </div>
                </div>
              )}
            </MediaBackground>
          </>
        )}
        {previewMode === "desktop" && (
          <div className="flex h-full w-5/6 flex-1 flex-col">
            <div className="flex h-8 w-full items-center rounded-t-lg bg-slate-100">
              <div className="ml-6 flex space-x-2">
                <div className="h-3 w-3 rounded-full bg-red-500"></div>
                <div className="h-3 w-3 rounded-full bg-amber-500"></div>
                <div className="h-3 w-3 rounded-full bg-emerald-500"></div>
              </div>
              <div className="ml-4 flex w-full justify-between font-mono text-sm text-slate-400">
                <p>{previewType === "modal" ? "Your web app" : "Preview"}</p>

                <div className="flex items-center">
                  {isFullScreenPreview ? (
                    <ShrinkIcon
                      className="mr-2 h-4 w-4 cursor-pointer"
                      onClick={() => {
                        setShrink(true);
                        setPreviewPosition("relative");
                        setTimeout(() => setIsFullScreenPreview(false), 300);
                      }}
                    />
                  ) : (
                    <ExpandIcon
                      className="mr-2 h-4 w-4 cursor-pointer"
                      onClick={() => {
                        setShrink(false);
                        setIsFullScreenPreview(true);
                        setTimeout(() => setPreviewPosition("fixed"), 300);
                      }}
                    />
                  )}
                  <ResetProgressButton resetQuestionProgress={resetQuestionProgress} />
                </div>
              </div>
            </div>

            {previewType === "modal" ? (
              <Modal
                isOpen={isModalOpen}
                placement={placement}
                highlightBorderColor={styling.highlightBorderColor?.light}
                previewMode="desktop"
                borderRadius={styling.roundness ?? 8}
                background={styling.cardBackgroundColor?.light}>
                <SurveyInline
                  survey={survey}
                  activeQuestionId={activeQuestionId || undefined}
                  isBrandingEnabled={product.inAppSurveyBranding}
                  onActiveQuestionChange={setActiveQuestionId}
                  isRedirectDisabled={true}
                  languageCode={languageCode}
                  onFileUpload={onFileUpload}
                  styling={styling}
                  isCardBorderVisible={!styling.highlightBorderColor?.light}
                  onClose={handlePreviewModalClose}
                />
              </Modal>
            ) : (
<<<<<<< HEAD
              <MediaBackground survey={survey} ContentRef={ContentRef} isEditorView>
                <div className="absolute left-6 top-[1.9rem]">
                  <AddLogoButton
                    environmentId={environment.id}
                    product={product}
                    membershipRole={membershipRole}
                    setLocalProduct={setLocalProduct}
                    survey={survey}
                    setIsImageAddedFromAddLogoButton={setIsImageAddedFromAddLogoButton}
                  />
                </div>

                <div className="z-0 mt-[3rem] w-full max-w-md rounded-lg  p-4">
=======
              <MediaBackground survey={survey} product={product} ContentRef={ContentRef} isEditorView>
                <div className="z-0 w-full max-w-md rounded-lg p-4">
>>>>>>> b99b499c
                  <SurveyInline
                    survey={survey}
                    activeQuestionId={activeQuestionId || undefined}
                    isBrandingEnabled={product.linkSurveyBranding}
                    onActiveQuestionChange={setActiveQuestionId}
                    isRedirectDisabled={true}
                    onFileUpload={onFileUpload}
                    languageCode={languageCode}
                    responseCount={42}
                    styling={styling}
                  />
                </div>
              </MediaBackground>
            )}
          </div>
        )}
      </motion.div>

      {/* for toggling between mobile and desktop mode  */}
      <div className="mt-2 flex rounded-full border-2 border-slate-300 p-1">
        <TabOption
          active={previewMode === "mobile"}
          icon={<SmartphoneIcon className="mx-4 my-2 h-4 w-4 text-slate-700" />}
          onClick={() => setPreviewMode("mobile")}
        />
        <TabOption
          active={previewMode === "desktop"}
          icon={<MonitorIcon className="mx-4 my-2 h-4 w-4 text-slate-700" />}
          onClick={() => setPreviewMode("desktop")}
        />
      </div>
    </div>
  );
}

function ResetProgressButton({ resetQuestionProgress }) {
  return (
    <Button
      variant="minimal"
      className="py-0.2 mr-2 bg-white px-2 font-sans text-sm text-slate-500"
      onClick={resetQuestionProgress}>
      Restart
      <RefreshCcwIcon className="ml-2 h-4 w-4" />
    </Button>
  );
}<|MERGE_RESOLUTION|>--- conflicted
+++ resolved
@@ -13,12 +13,8 @@
 import type { TProduct } from "@formbricks/types/product";
 import { TProductStyling } from "@formbricks/types/product";
 import { TUploadFileConfig } from "@formbricks/types/storage";
-<<<<<<< HEAD
-import { TSurvey } from "@formbricks/types/surveys";
+import { TSurvey, TSurveyStyling } from "@formbricks/types/surveys";
 import { AddLogoButton } from "@formbricks/ui/AddLogoButton";
-=======
-import { TSurvey, TSurveyStyling } from "@formbricks/types/surveys";
->>>>>>> b99b499c
 import { Button } from "@formbricks/ui/Button";
 import { SurveyInline } from "@formbricks/ui/Survey";
 
@@ -339,8 +335,7 @@
                 />
               </Modal>
             ) : (
-<<<<<<< HEAD
-              <MediaBackground survey={survey} ContentRef={ContentRef} isEditorView>
+              <MediaBackground survey={survey} product={product} ContentRef={ContentRef} isEditorView>
                 <div className="absolute left-6 top-[1.9rem]">
                   <AddLogoButton
                     environmentId={environment.id}
@@ -353,10 +348,6 @@
                 </div>
 
                 <div className="z-0 mt-[3rem] w-full max-w-md rounded-lg  p-4">
-=======
-              <MediaBackground survey={survey} product={product} ContentRef={ContentRef} isEditorView>
-                <div className="z-0 w-full max-w-md rounded-lg p-4">
->>>>>>> b99b499c
                   <SurveyInline
                     survey={survey}
                     activeQuestionId={activeQuestionId || undefined}
