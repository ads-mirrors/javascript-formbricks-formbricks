--- conflicted
+++ resolved
@@ -35,13 +35,8 @@
   duplicateSurvey,
   locale,
 }: SurveyCardProps) => {
-<<<<<<< HEAD
   const isSurveyCreationDeletionDisabled = isMember;
-
-=======
-  const isSurveyCreationDeletionDisabled = isViewer;
   const t = useTranslations();
->>>>>>> b3e6e8d5
   const surveyStatusLabel = useMemo(() => {
     if (survey.status === "inProgress") return t("common.in_progress");
     else if (survey.status === "scheduled") return t("common.scheduled");
