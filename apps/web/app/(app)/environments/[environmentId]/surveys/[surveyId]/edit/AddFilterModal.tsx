"use client";

<<<<<<< HEAD
import { TBaseFilterGroupItem } from "@formbricks/types/v1/userSegment";
import React, { useMemo, useState } from "react";
import { Dialog, DialogContent, Input, TabBar } from "@formbricks/ui";
import { MonitorSmartphoneIcon, MousePointerClick, TagIcon, Users2Icon } from "lucide-react";
=======
>>>>>>> bfb423bb
import { useAttributeClasses } from "@/lib/attributeClasses/attributeClasses";
import { useEventClasses } from "@/lib/eventClasses/eventClasses";
import { useUserSegments } from "@/lib/userSegments/userSegments";
import { TBaseFilterGroupItem } from "@formbricks/types/v1/userSegment";
import { Dialog, DialogContent, DialogTrigger, Input, TabBar } from "@formbricks/ui";
import { createId } from "@paralleldrive/cuid2";
import { MonitorSmartphoneIcon, MousePointerClick, PlusCircleIcon, TagIcon, Users2Icon } from "lucide-react";
import React, { useMemo, useState } from "react";

type TAddFilterModalProps = {
  open: boolean;
  setOpen: (open: boolean) => void;
  onAddFilter: (filter: TBaseFilterGroupItem) => void;
  environmentId: string;
};

type TFilterType = "action" | "attribute" | "segment" | "device";

const AddFilterModal = ({ environmentId, onAddFilter, open, setOpen }: TAddFilterModalProps) => {
  const [activeTabId, setActiveTabId] = useState("actions");

  const { attributeClasses, isLoadingAttributeClasses } = useAttributeClasses(environmentId);
  const { eventClasses, isLoadingEventClasses } = useEventClasses(environmentId);
  const { userSegments, isLoadingUserSegments } = useUserSegments(environmentId);

  const [searchValue, setSearchValue] = useState("");

  const tabs: {
    id: string;
    label: string;
    icon?: React.ReactNode;
  }[] = [
    { id: "all", label: "All" },
    { id: "actions", label: "Actions", icon: <MousePointerClick className="h-4 w-4" /> },
    { id: "attributes", label: "Attributes", icon: <TagIcon className="h-4 w-4" /> },
    { id: "segments", label: "Segments", icon: <Users2Icon className="h-4 w-4" /> },
    { id: "devices", label: "Devices", icon: <MonitorSmartphoneIcon className="h-4 w-4" /> },
  ];

  // eslint-disable-next-line react-hooks/exhaustive-deps
  const devices = [
    { id: "phone", name: "Phone" },
    { id: "desktop", name: "Desktop" },
  ];

  const actionClassesFiltered = useMemo(() => {
    if (!eventClasses) return [];

    if (!searchValue) return eventClasses;

    return eventClasses.filter((eventClass) =>
      eventClass.name.toLowerCase().includes(searchValue.toLowerCase())
    );
  }, [eventClasses, searchValue]);

  const attributeClassesFiltered = useMemo(() => {
    if (!attributeClasses) return [];

    if (!searchValue) return attributeClasses;

    return attributeClasses.filter((attributeClass) =>
      attributeClass.name.toLowerCase().includes(searchValue.toLowerCase())
    );
  }, [attributeClasses, searchValue]);

  const userSegmentsFiltered = useMemo(() => {
    if (!userSegments) return [];

    if (!searchValue) return userSegments.filter((userSegment) => !userSegment.isPrivate);

    return userSegments
      .filter((userSegment) => !userSegment.isPrivate)
      .filter((userSegment) => userSegment.title.toLowerCase().includes(searchValue.toLowerCase()));
  }, [userSegments, searchValue]);

  const deviceTypesFiltered = useMemo(() => {
    if (!searchValue) return devices;

    return devices.filter((deviceType) => deviceType.name.toLowerCase().includes(searchValue.toLowerCase()));
  }, [devices, searchValue]);

  const allFiltersFiltered = useMemo(
    () => [
      {
        attributes: attributeClassesFiltered,
        actions: actionClassesFiltered,
        segments: userSegmentsFiltered,
        devices: deviceTypesFiltered,
      },
    ],
    [actionClassesFiltered, attributeClassesFiltered, deviceTypesFiltered, userSegmentsFiltered]
  );

  const handleAddFilter = ({
    type,
    attributeClassId,
    deviceType,
    eventClassId,
    userSegmentId,
  }: {
    type: TFilterType;
    eventClassId?: string;
    attributeClassId?: string;
    userSegmentId?: string;
    deviceType?: string;
  }) => {
    if (type === "action") {
      if (!eventClassId) return;

      const newFilter: TBaseFilterGroupItem = {
        id: createId(),
        connector: "and",
        resource: {
          id: createId(),
          root: {
            type: type,
            actionClassId: eventClassId,
          },
          qualifier: {
            metric: "occuranceCount",
            operator: "equals",
          },
          value: "",
        },
      };

      onAddFilter(newFilter);
      setOpen(false);
    }

    if (type === "attribute") {
      if (!attributeClassId) return;

      const newFilter: TBaseFilterGroupItem = {
        id: createId(),
        connector: "and",
        resource: {
          id: createId(),
          root: {
            type: type,
            attributeClassId,
          },
          qualifier: {
            operator: "equals",
          },
          value: "",
        },
      };

      onAddFilter(newFilter);
      setOpen(false);
    }

    if (type === "segment") {
      if (!userSegmentId) return;

      const newFilter: TBaseFilterGroupItem = {
        id: createId(),
        connector: "and",
        resource: {
          id: createId(),
          root: {
            type: type,
            userSegmentId,
          },
          qualifier: {
            operator: "userIsIn",
          },
          value: userSegmentId,
        },
      };

      onAddFilter(newFilter);
      setOpen(false);
    }

    if (type === "device") {
      if (!deviceType) return;

      const newFilter: TBaseFilterGroupItem = {
        id: createId(),
        connector: "and",
        resource: {
          id: createId(),
          root: {
            type: type,
            deviceType,
          },
          qualifier: {
            operator: "equals",
          },
          value: deviceType,
        },
      };

      onAddFilter(newFilter);
      setOpen(false);
    }
  };

  return (
    <Dialog open={open} onOpenChange={(open) => setOpen(open)}>
<<<<<<< HEAD
      <DialogContent className="w-[600px] bg-slate-100 sm:max-w-2xl" hideCloseButton>
=======
      <DialogTrigger className="max-w-[160px]">
        <button className="mt-4 flex items-center gap-2 text-sm">
          <PlusCircleIcon className="h-4 w-4" />
          <p>Add filter</p>
        </button>
      </DialogTrigger>

      <DialogContent className="w-[600px] bg-white sm:max-w-2xl" hideCloseButton>
>>>>>>> bfb423bb
        <div className="flex w-auto flex-col">
          <Input placeholder="Browse filters..." autoFocus onChange={(e) => setSearchValue(e.target.value)} />

          <TabBar className="bg-white" tabs={tabs} activeId={activeTabId} setActiveId={setActiveTabId} />
        </div>

        <div className="flex max-h-80 flex-col gap-1 overflow-y-auto">
          {activeTabId === "all" && (
            <>
              {allFiltersFiltered.map((filterGroup) => {
                return (
                  <>
                    {filterGroup.actions.map((eventClass) => {
                      return (
                        <div
                          onClick={() => {
                            handleAddFilter({
                              type: "action",
                              eventClassId: eventClass.id,
                            });
                          }}
                          className="flex cursor-pointer items-center gap-4 rounded-lg px-2 py-1 text-sm hover:bg-slate-50">
                          <MousePointerClick className="h-4 w-4" />
                          <p>{eventClass.name}</p>
                        </div>
                      );
                    })}

                    {filterGroup.attributes.map((attributeClass) => {
                      return (
                        <div
                          onClick={() => {
                            handleAddFilter({
                              type: "attribute",
                              attributeClassId: attributeClass.id,
                            });
                          }}
                          className="flex cursor-pointer items-center gap-4 rounded-lg px-2 py-1 text-sm hover:bg-slate-50">
                          <TagIcon className="h-4 w-4" />
                          <p>{attributeClass.name}</p>
                        </div>
                      );
                    })}

                    {filterGroup.segments.map((userSegment) => {
                      return (
                        <div
                          onClick={() => {
                            handleAddFilter({
                              type: "segment",
                              userSegmentId: userSegment.id,
                            });
                          }}
                          className="flex cursor-pointer items-center gap-4 rounded-lg px-2 py-1 text-sm hover:bg-slate-50">
                          <Users2Icon className="h-4 w-4" />
                          <p>{userSegment.title}</p>
                        </div>
                      );
                    })}

                    {filterGroup.devices.map((deviceType) => (
                      <div
                        key={deviceType.id}
                        className="flex cursor-pointer items-center gap-4 rounded-lg px-2 py-1 text-sm hover:bg-slate-50"
                        onClick={() => {
                          handleAddFilter({
                            type: "device",
                            deviceType: deviceType.id,
                          });
                        }}>
                        <MonitorSmartphoneIcon className="h-4 w-4" />
                        <span>{deviceType.name}</span>
                      </div>
                    ))}
                  </>
                );
              })}
            </>
          )}

          {activeTabId === "actions" && (
            <>
              {isLoadingEventClasses && <div>Loading...</div>}
              {actionClassesFiltered.map((eventClass) => {
                return (
                  <div
                    onClick={() => {
                      handleAddFilter({
                        type: "action",
                        eventClassId: eventClass.id,
                      });
                    }}
                    className="flex cursor-pointer items-center gap-4 rounded-lg px-2 py-1 text-sm hover:bg-slate-50">
                    <MousePointerClick className="h-4 w-4" />
                    <p>{eventClass.name}</p>
                  </div>
                );
              })}
            </>
          )}

          {activeTabId === "attributes" && (
            <>
              {isLoadingAttributeClasses && <div>Loading...</div>}
              {attributeClassesFiltered.map((attributeClass) => {
                return (
                  <div
                    onClick={() => {
                      handleAddFilter({
                        type: "attribute",
                        attributeClassId: attributeClass.id,
                      });
                    }}
                    className="flex cursor-pointer items-center gap-4 rounded-lg px-2 py-1 text-sm hover:bg-slate-50">
                    <TagIcon className="h-4 w-4" />
                    <p>{attributeClass.name}</p>
                  </div>
                );
              })}
            </>
          )}

          {activeTabId === "segments" && (
            <>
              {isLoadingUserSegments && <div>Loading...</div>}
              {userSegmentsFiltered
                ?.filter((segment) => !segment.isPrivate)
                ?.map((userSegment) => {
                  return (
                    <div
                      onClick={() => {
                        handleAddFilter({
                          type: "segment",
                          userSegmentId: userSegment.id,
                        });
                      }}
                      className="flex cursor-pointer items-center gap-4 rounded-lg px-2 py-1 text-sm hover:bg-slate-50">
                      <Users2Icon className="h-4 w-4" />
                      <p>{userSegment.title}</p>
                    </div>
                  );
                })}
            </>
          )}

          {activeTabId === "devices" && (
            <div className="flex flex-col">
              {deviceTypesFiltered.map((deviceType) => (
                <div
                  key={deviceType.id}
                  className="flex cursor-pointer items-center gap-4 rounded-lg px-2 py-1 text-sm hover:bg-slate-50"
                  onClick={() => {
                    handleAddFilter({
                      type: "device",
                      deviceType: deviceType.id,
                    });
                  }}>
                  <MonitorSmartphoneIcon className="h-4 w-4" />
                  <span>{deviceType.name}</span>
                </div>
              ))}
            </div>
          )}
        </div>
      </DialogContent>
    </Dialog>
  );
};

export default AddFilterModal;<|MERGE_RESOLUTION|>--- conflicted
+++ resolved
@@ -1,19 +1,12 @@
 "use client";
 
-<<<<<<< HEAD
-import { TBaseFilterGroupItem } from "@formbricks/types/v1/userSegment";
-import React, { useMemo, useState } from "react";
-import { Dialog, DialogContent, Input, TabBar } from "@formbricks/ui";
-import { MonitorSmartphoneIcon, MousePointerClick, TagIcon, Users2Icon } from "lucide-react";
-=======
->>>>>>> bfb423bb
 import { useAttributeClasses } from "@/lib/attributeClasses/attributeClasses";
 import { useEventClasses } from "@/lib/eventClasses/eventClasses";
 import { useUserSegments } from "@/lib/userSegments/userSegments";
 import { TBaseFilterGroupItem } from "@formbricks/types/v1/userSegment";
-import { Dialog, DialogContent, DialogTrigger, Input, TabBar } from "@formbricks/ui";
+import { Dialog, DialogContent, Input, TabBar } from "@formbricks/ui";
 import { createId } from "@paralleldrive/cuid2";
-import { MonitorSmartphoneIcon, MousePointerClick, PlusCircleIcon, TagIcon, Users2Icon } from "lucide-react";
+import { MonitorSmartphoneIcon, MousePointerClick, TagIcon, Users2Icon } from "lucide-react";
 import React, { useMemo, useState } from "react";
 
 type TAddFilterModalProps = {
@@ -209,18 +202,7 @@
 
   return (
     <Dialog open={open} onOpenChange={(open) => setOpen(open)}>
-<<<<<<< HEAD
-      <DialogContent className="w-[600px] bg-slate-100 sm:max-w-2xl" hideCloseButton>
-=======
-      <DialogTrigger className="max-w-[160px]">
-        <button className="mt-4 flex items-center gap-2 text-sm">
-          <PlusCircleIcon className="h-4 w-4" />
-          <p>Add filter</p>
-        </button>
-      </DialogTrigger>
-
       <DialogContent className="w-[600px] bg-white sm:max-w-2xl" hideCloseButton>
->>>>>>> bfb423bb
         <div className="flex w-auto flex-col">
           <Input placeholder="Browse filters..." autoFocus onChange={(e) => setSearchValue(e.target.value)} />
 
