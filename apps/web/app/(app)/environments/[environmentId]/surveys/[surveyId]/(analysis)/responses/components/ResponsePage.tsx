--- conflicted
+++ resolved
@@ -79,15 +79,8 @@
     setResponses((prev) => prev.filter((r) => !responseIds.includes(r.id)));
   };
 
-<<<<<<< HEAD
   const updateResponse = (responseId: string, updatedResponse: TResponseWithQuotas) => {
-    if (responses) {
-      setResponses(responses.map((response) => (response.id === responseId ? updatedResponse : response)));
-    }
-=======
-  const updateResponse = (responseId: string, updatedResponse: TResponse) => {
     setResponses((prev) => prev.map((r) => (r.id === responseId ? updatedResponse : r)));
->>>>>>> f1398300
   };
 
   const surveyMemoized = useMemo(() => {
