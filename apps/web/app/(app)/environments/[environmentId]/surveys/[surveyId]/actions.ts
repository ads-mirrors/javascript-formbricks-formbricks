"use server";

import { authenticatedActionClient } from "@/lib/utils/action-client";
import { checkAuthorizationUpdated } from "@/lib/utils/action-client-middleware";
<<<<<<< HEAD
import { getOrganizationIdFromSurveyId, getProjectIdFromSurveyId } from "@/lib/utils/helper";
=======
import { getOrganizationIdFromSurveyId, getProductIdFromSurveyId } from "@/lib/utils/helper";
import { getSurveyFollowUpsPermission } from "@/modules/ee/license-check/lib/utils";
>>>>>>> 44980d21
import { z } from "zod";
import { getOrganization } from "@formbricks/lib/organization/service";
import { getResponseDownloadUrl, getResponseFilteringValues } from "@formbricks/lib/response/service";
import { getSurvey, updateSurvey } from "@formbricks/lib/survey/service";
import { getTagsByEnvironmentId } from "@formbricks/lib/tag/service";
import { ZId } from "@formbricks/types/common";
import { OperationNotAllowedError, ResourceNotFoundError } from "@formbricks/types/errors";
import { ZResponseFilterCriteria } from "@formbricks/types/responses";
import { ZSurvey } from "@formbricks/types/surveys/types";

const ZGetResponsesDownloadUrlAction = z.object({
  surveyId: ZId,
  format: z.union([z.literal("csv"), z.literal("xlsx")]),
  filterCriteria: ZResponseFilterCriteria,
});

export const getResponsesDownloadUrlAction = authenticatedActionClient
  .schema(ZGetResponsesDownloadUrlAction)
  .action(async ({ ctx, parsedInput }) => {
    await checkAuthorizationUpdated({
      userId: ctx.user.id,
      organizationId: await getOrganizationIdFromSurveyId(parsedInput.surveyId),
      access: [
        {
          type: "organization",
          roles: ["owner", "manager"],
        },
        {
          type: "projectTeam",
          minPermission: "read",
          projectId: await getProjectIdFromSurveyId(parsedInput.surveyId),
        },
      ],
    });

    return getResponseDownloadUrl(parsedInput.surveyId, parsedInput.format, parsedInput.filterCriteria);
  });

const ZGetSurveyFilterDataAction = z.object({
  surveyId: ZId,
});

export const getSurveyFilterDataAction = authenticatedActionClient
  .schema(ZGetSurveyFilterDataAction)
  .action(async ({ ctx, parsedInput }) => {
    const survey = await getSurvey(parsedInput.surveyId);

    if (!survey) {
      throw new ResourceNotFoundError("Survey", parsedInput.surveyId);
    }

    await checkAuthorizationUpdated({
      userId: ctx.user.id,
      organizationId: await getOrganizationIdFromSurveyId(parsedInput.surveyId),
      access: [
        {
          type: "organization",
          roles: ["owner", "manager"],
        },
        {
          type: "projectTeam",
          minPermission: "read",
          projectId: await getProjectIdFromSurveyId(parsedInput.surveyId),
        },
      ],
    });

    const [tags, { personAttributes: attributes, meta, hiddenFields }] = await Promise.all([
      getTagsByEnvironmentId(survey.environmentId),
      getResponseFilteringValues(parsedInput.surveyId),
    ]);

    return { environmentTags: tags, attributes, meta, hiddenFields };
  });

/**
 * Checks if survey follow-ups are enabled for the given organization.
 *
 * @param {string} organizationId  The ID of the organization to check.
 * @returns {Promise<void>}  A promise that resolves if the permission is granted.
 * @throws {ResourceNotFoundError}  If the organization is not found.
 * @throws {OperationNotAllowedError}  If survey follow-ups are not enabled for the organization.
 */
const checkSurveyFollowUpsPermission = async (organizationId: string): Promise<void> => {
  const organization = await getOrganization(organizationId);

  if (!organization) {
    throw new ResourceNotFoundError("Organization not found", organizationId);
  }

  const isSurveyFollowUpsEnabled = getSurveyFollowUpsPermission(organization);
  if (!isSurveyFollowUpsEnabled) {
    throw new OperationNotAllowedError("Survey follow ups are not enabled for this organization");
  }
};

export const updateSurveyAction = authenticatedActionClient
  .schema(ZSurvey)
  .action(async ({ ctx, parsedInput }) => {
    const organizationId = await getOrganizationIdFromSurveyId(parsedInput.id);
    await checkAuthorizationUpdated({
      userId: ctx.user.id,
      organizationId,
      access: [
        {
          type: "organization",
          roles: ["owner", "manager"],
        },
        {
<<<<<<< HEAD
          type: "projectTeam",
          projectId: await getProjectIdFromSurveyId(parsedInput.survey.id),
=======
          type: "productTeam",
          productId: await getProductIdFromSurveyId(parsedInput.id),
>>>>>>> 44980d21
          minPermission: "readWrite",
        },
      ],
    });

    const { followUps } = parsedInput;

    if (followUps?.length) {
      await checkSurveyFollowUpsPermission(organizationId);
    }

    return await updateSurvey(parsedInput);
  });<|MERGE_RESOLUTION|>--- conflicted
+++ resolved
@@ -2,12 +2,8 @@
 
 import { authenticatedActionClient } from "@/lib/utils/action-client";
 import { checkAuthorizationUpdated } from "@/lib/utils/action-client-middleware";
-<<<<<<< HEAD
 import { getOrganizationIdFromSurveyId, getProjectIdFromSurveyId } from "@/lib/utils/helper";
-=======
-import { getOrganizationIdFromSurveyId, getProductIdFromSurveyId } from "@/lib/utils/helper";
 import { getSurveyFollowUpsPermission } from "@/modules/ee/license-check/lib/utils";
->>>>>>> 44980d21
 import { z } from "zod";
 import { getOrganization } from "@formbricks/lib/organization/service";
 import { getResponseDownloadUrl, getResponseFilteringValues } from "@formbricks/lib/response/service";
@@ -117,13 +113,8 @@
           roles: ["owner", "manager"],
         },
         {
-<<<<<<< HEAD
           type: "projectTeam",
-          projectId: await getProjectIdFromSurveyId(parsedInput.survey.id),
-=======
-          type: "productTeam",
-          productId: await getProductIdFromSurveyId(parsedInput.id),
->>>>>>> 44980d21
+          projectId: await getProjectIdFromSurveyId(parsedInput.id),
           minPermission: "readWrite",
         },
       ],
