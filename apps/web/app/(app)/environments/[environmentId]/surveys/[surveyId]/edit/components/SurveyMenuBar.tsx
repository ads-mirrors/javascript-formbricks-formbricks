"use client";

import SurveyStatusDropdown from "@/app/(app)/environments/[environmentId]/surveys/[surveyId]/components/SurveyStatusDropdown";
import {
  isCardValid,
  validateQuestion,
} from "@/app/(app)/environments/[environmentId]/surveys/[surveyId]/edit/lib/validation";
import { isEqual } from "lodash";
import { AlertTriangleIcon, ArrowLeftIcon, SettingsIcon } from "lucide-react";
import { useRouter } from "next/navigation";
import { useEffect, useMemo, useState } from "react";
import toast from "react-hot-toast";

import { checkForEmptyFallBackValue } from "@formbricks/lib/utils/recall";
import { TEnvironment } from "@formbricks/types/environment";
import { TProduct, TProductUpdateInput } from "@formbricks/types/product";
import { ZSegmentFilters } from "@formbricks/types/segment";
import {
  TSurvey,
  TSurveyEditorTabs,
  TSurveyQuestionType,
  ZSurveyInlineTriggers,
  surveyHasBothTriggers,
} from "@formbricks/types/surveys";
import AlertDialog from "@formbricks/ui/AlertDialog";
import { Button } from "@formbricks/ui/Button";
import { Input } from "@formbricks/ui/Input";
import { Tooltip, TooltipContent, TooltipProvider, TooltipTrigger } from "@formbricks/ui/Tooltip";

<<<<<<< HEAD
import {  updateSurveyAction } from "../actions";
import { updateProductAction } from "@formbricks/ui/LogoSettingModal/actions";
import { isCardValid, validateQuestion } from "../lib/validation";
=======
import { updateSurveyAction } from "../actions";
>>>>>>> b99b499c

interface SurveyMenuBarProps {
  localSurvey: TSurvey;
  survey: TSurvey;
  setLocalSurvey: (survey: TSurvey) => void;
  environment: TEnvironment;
  activeId: TSurveyEditorTabs;
  setActiveId: React.Dispatch<React.SetStateAction<TSurveyEditorTabs>>;
  setInvalidQuestions: (invalidQuestions: string[]) => void;
  product: TProduct;
  responseCount: number;
  selectedLanguageCode: string;
  setSelectedLanguageCode: (selectedLanguage: string) => void;
  isImageAddedFromAddLogoButton: boolean;
  setIsImageAddedFromAddLogoButton: React.Dispatch<React.SetStateAction<boolean>>;
}

export default function SurveyMenuBar({
  localSurvey,
  survey,
  environment,
  setLocalSurvey,
  activeId,
  setActiveId,
  setInvalidQuestions,
  product,
  responseCount,
  selectedLanguageCode,
  setSelectedLanguageCode,
  isImageAddedFromAddLogoButton,
  setIsImageAddedFromAddLogoButton,
}: SurveyMenuBarProps) {
  const router = useRouter();
  const [audiencePrompt, setAudiencePrompt] = useState(true);
  const [isConfirmDialogOpen, setConfirmDialogOpen] = useState(false);
  const [isSurveyPublishing, setIsSurveyPublishing] = useState(false);
  const [isSurveySaving, setIsSurveySaving] = useState(false);
  const cautionText = "This survey received responses, make changes with caution.";

  let faultyQuestions: string[] = [];

  useEffect(() => {
    if (audiencePrompt && activeId === "settings") {
      setAudiencePrompt(false);
    }
  }, [activeId, audiencePrompt]);

  useEffect(() => {
    const warningText = "You have unsaved changes - are you sure you wish to leave this page?";
    const handleWindowClose = (e: BeforeUnloadEvent) => {
      if (!isEqual(localSurvey, survey)) {
        e.preventDefault();
        return (e.returnValue = warningText);
      }
    };

    window.addEventListener("beforeunload", handleWindowClose);
    return () => {
      window.removeEventListener("beforeunload", handleWindowClose);
    };
  }, [localSurvey, survey]);

  const containsEmptyTriggers = useMemo(() => {
    if (localSurvey.type !== "web") return false;

    const noTriggers = !localSurvey.triggers || localSurvey.triggers.length === 0 || !localSurvey.triggers[0];
    const noInlineTriggers =
      !localSurvey.inlineTriggers ||
      (!localSurvey.inlineTriggers?.codeConfig && !localSurvey.inlineTriggers?.noCodeConfig);

    if (noTriggers && noInlineTriggers) {
      return true;
    }

    return false;
  }, [localSurvey]);

  const disableSave = useMemo(() => {
    if (isSurveySaving) return true;

    if (localSurvey.status !== "draft" && containsEmptyTriggers) return true;
  }, [containsEmptyTriggers, isSurveySaving, localSurvey.status]);

  // write a function which updates the local survey status
  const updateLocalSurveyStatus = (status: TSurvey["status"]) => {
    const updatedSurvey = { ...localSurvey };
    updatedSurvey.status = status;
    setLocalSurvey(updatedSurvey);
  };

  const handleBack = () => {
    const { updatedAt, ...localSurveyRest } = localSurvey;
    const { updatedAt: _, ...surveyRest } = survey;

    if (!isEqual(localSurveyRest, surveyRest)) {
      setConfirmDialogOpen(true);
    } else {
      router.back();
    }
  };

  const validateSurvey = (survey: TSurvey) => {
    const existingQuestionIds = new Set();
    faultyQuestions = [];
    if (survey.questions.length === 0) {
      toast.error("Please add at least one question");
      return;
    }

    if (survey.welcomeCard.enabled) {
      if (!isCardValid(survey.welcomeCard, "start", survey.languages)) {
        faultyQuestions.push("start");
      }
    }

    if (survey.thankYouCard.enabled) {
      if (!isCardValid(survey.thankYouCard, "end", survey.languages)) {
        faultyQuestions.push("end");
      }
    }

    let pin = survey?.pin;
    if (pin !== null && pin!.toString().length !== 4) {
      toast.error("PIN must be a four digit number.");
      return;
    }

    for (let index = 0; index < survey.questions.length; index++) {
      const question = survey.questions[index];
      const isValid = validateQuestion(question, survey.languages);

      if (!isValid) {
        faultyQuestions.push(question.id);
      }
    }

    // if there are any faulty questions, the user won't be allowed to save the survey
    if (faultyQuestions.length > 0) {
      setInvalidQuestions(faultyQuestions);
      setSelectedLanguageCode("default");
      toast.error("Please fill all required fields.");
      return false;
    }

    for (const question of survey.questions) {
      const existingLogicConditions = new Set();

      if (existingQuestionIds.has(question.id)) {
        toast.error("There are 2 identical question IDs. Please update one.");
        return false;
      }
      existingQuestionIds.add(question.id);

      if (
        question.type === TSurveyQuestionType.MultipleChoiceSingle ||
        question.type === TSurveyQuestionType.MultipleChoiceMulti
      ) {
        const haveSameChoices =
          question.choices.some((element) => element.label[selectedLanguageCode]?.trim() === "") ||
          question.choices.some((element, index) =>
            question.choices
              .slice(index + 1)
              .some(
                (nextElement) =>
                  nextElement.label[selectedLanguageCode]?.trim() ===
                  element.label[selectedLanguageCode].trim()
              )
          );

        if (haveSameChoices) {
          toast.error("You have two identical choices.");
          return false;
        }
      }

      for (const logic of question.logic || []) {
        const validFields = ["condition", "destination", "value"].filter(
          (field) => logic[field] !== undefined
        ).length;

        if (validFields < 2) {
          setInvalidQuestions([question.id]);
          toast.error("Incomplete logic jumps detected: Fill or remove them in the Questions tab.");
          return false;
        }

        if (question.required && logic.condition === "skipped") {
          toast.error("A logic condition is missing: Please update or delete it in the Questions tab.");
          return false;
        }

        const thisLogic = `${logic.condition}-${logic.value}`;
        if (existingLogicConditions.has(thisLogic)) {
          setInvalidQuestions([question.id]);
          toast.error(
            "There are two competing logic conditons: Please update or delete one in the Questions tab."
          );
          return false;
        }
        existingLogicConditions.add(thisLogic);
      }
    }

    if (
      survey.redirectUrl &&
      !survey.redirectUrl.includes("https://") &&
      !survey.redirectUrl.includes("http://")
    ) {
      toast.error("Please enter a valid URL for redirecting respondents.");
      return false;
    }

    return true;
  };

  const saveSurveyAction = async (shouldNavigateBack = false) => {
    if (localSurvey.questions.length === 0) {
      toast.error("Please add at least one question.");
      return;
    }
    const questionWithEmptyFallback = checkForEmptyFallBackValue(localSurvey, selectedLanguageCode);
    if (questionWithEmptyFallback) {
      toast.error("Fallback missing");
      return;
    }

    setIsSurveySaving(true);
    // Create a copy of localSurvey with isDraft removed from every question
    const strippedSurvey: TSurvey = {
      ...localSurvey,
      questions: localSurvey.questions.map((question) => {
        const { isDraft, ...rest } = question;
        return rest;
      }),
    };

    if (!validateSurvey(localSurvey)) {
      setIsSurveySaving(false);
      return;
    }

    // validate the user segment filters
    const localSurveySegment = {
      id: strippedSurvey.segment?.id,
      filters: strippedSurvey.segment?.filters,
      title: strippedSurvey.segment?.title,
      description: strippedSurvey.segment?.description,
    };

    const surveySegment = {
      id: survey.segment?.id,
      filters: survey.segment?.filters,
      title: survey.segment?.title,
      description: survey.segment?.description,
    };

    // if the non-private segment in the survey and the strippedSurvey are different, don't save
    if (!strippedSurvey.segment?.isPrivate && !isEqual(localSurveySegment, surveySegment)) {
      toast.error("Please save the audience filters before saving the survey");
      setIsSurveySaving(false);
      return;
    }

    if (!!strippedSurvey.segment?.filters?.length) {
      const parsedFilters = ZSegmentFilters.safeParse(strippedSurvey.segment.filters);
      if (!parsedFilters.success) {
        const errMsg =
          parsedFilters.error.issues.find((issue) => issue.code === "custom")?.message ||
          "Invalid targeting: Please check your audience filters";
        setIsSurveySaving(false);
        toast.error(errMsg);
        return;
      }
    }

    // if inlineTriggers are present validate with zod
    if (!!strippedSurvey.inlineTriggers) {
      const parsedInlineTriggers = ZSurveyInlineTriggers.safeParse(strippedSurvey.inlineTriggers);
      if (!parsedInlineTriggers.success) {
        toast.error("Invalid Custom Actions: Please check your custom actions");
        return;
      }
    }

    // validate that both triggers and inlineTriggers are not present
    if (surveyHasBothTriggers(strippedSurvey)) {
      setIsSurveySaving(false);
      toast.error("Survey cannot have both custom and saved actions, please remove one.");
      return;
    }

    try {
      await updateSurveyAction({ ...strippedSurvey });

      if (isImageAddedFromAddLogoButton) {
        let inputProduct: Partial<TProductUpdateInput> = {
          brand: { logoUrl: product.brand?.logoUrl, bgColor: product.brand?.bgColor },
        };
        await updateProductAction(product.id, inputProduct);
        setIsImageAddedFromAddLogoButton(false);
      }
      setIsSurveySaving(false);
      toast.success("Changes saved.");
      if (shouldNavigateBack) {
        router.back();
      }
    } catch (e) {
      console.error(e);
      setIsSurveySaving(false);
      toast.error(`Error saving changes`);
      return;
    }
  };

  const handleSurveyPublish = async () => {
    try {
      setIsSurveyPublishing(true);
      if (!validateSurvey(localSurvey)) {
        setIsSurveyPublishing(false);
        return;
      }
      if (isImageAddedFromAddLogoButton) {
        let inputProduct: Partial<TProductUpdateInput> = {
          brand: { logoUrl: product.brand?.logoUrl, bgColor: product.brand?.bgColor },
        };
        await updateProductAction(product.id, inputProduct);
        setIsImageAddedFromAddLogoButton(false);
      }
      await updateSurveyAction({ ...localSurvey, status: "inProgress" });
      router.push(`/environments/${environment.id}/surveys/${localSurvey.id}/summary?success=true`);
    } catch (error) {
      toast.error("An error occured while publishing the survey.");
      setIsSurveyPublishing(false);
    }
  };

  return (
    <>
      {environment?.type === "development" && (
        <nav className="top-0 z-10 w-full border-b border-slate-200 bg-white">
          <div className="h-6 w-full bg-[#A33700] p-0.5 text-center text-sm text-white">
            You&apos;re in development mode. Use it to test surveys, actions and attributes.
          </div>
        </nav>
      )}
      <div className="border-b border-slate-200 bg-white px-5 py-3 sm:flex sm:items-center sm:justify-between">
        <div className="flex items-center space-x-2 whitespace-nowrap">
          <Button
            variant="secondary"
            StartIcon={ArrowLeftIcon}
            onClick={() => {
              handleBack();
            }}>
            Back
          </Button>
          <p className="hidden pl-4 font-semibold md:block">{product.name} / </p>
          <Input
            defaultValue={localSurvey.name}
            onChange={(e) => {
              const updatedSurvey = { ...localSurvey, name: e.target.value };
              setLocalSurvey(updatedSurvey);
            }}
            className="w-72 border-white hover:border-slate-200 "
          />
        </div>
        {responseCount > 0 && (
          <div className="ju flex items-center rounded-lg border border-amber-200 bg-amber-100 p-2 text-amber-700 shadow-sm lg:mx-auto">
            <TooltipProvider delayDuration={50}>
              <Tooltip>
                <TooltipTrigger>
                  <AlertTriangleIcon className=" h-5 w-5 text-amber-400" />
                </TooltipTrigger>
                <TooltipContent side={"top"} className="lg:hidden">
                  <p className="py-2 text-center text-xs text-slate-500 dark:text-slate-400 ">
                    {cautionText}
                  </p>
                </TooltipContent>
              </Tooltip>
            </TooltipProvider>
            <p className=" hidden pl-1 text-xs md:text-sm lg:block">{cautionText}</p>
          </div>
        )}
        <div className="mt-3 flex sm:ml-4 sm:mt-0">
          <div className="mr-4 flex items-center">
            <SurveyStatusDropdown
              survey={survey}
              environment={environment}
              updateLocalSurveyStatus={updateLocalSurveyStatus}
            />
          </div>
          <Button
            disabled={disableSave}
            variant={localSurvey.status === "draft" ? "secondary" : "darkCTA"}
            className="mr-3"
            loading={isSurveySaving}
            onClick={() => saveSurveyAction()}>
            Save
          </Button>
          {localSurvey.status === "draft" && audiencePrompt && (
            <Button
              variant="darkCTA"
              onClick={() => {
                setAudiencePrompt(false);
                setActiveId("settings");
              }}
              EndIcon={SettingsIcon}>
              Continue to Settings
            </Button>
          )}
          {localSurvey.status === "draft" && !audiencePrompt && (
            <Button
              disabled={isSurveySaving || containsEmptyTriggers}
              variant="darkCTA"
              loading={isSurveyPublishing}
              onClick={handleSurveyPublish}>
              Publish
            </Button>
          )}
        </div>
        <AlertDialog
          headerText="Confirm Survey Changes"
          open={isConfirmDialogOpen}
          setOpen={setConfirmDialogOpen}
          mainText="You have unsaved changes in your survey. Would you like to save them before leaving?"
          confirmBtnLabel="Save"
          declineBtnLabel="Discard"
          declineBtnVariant="warn"
          onDecline={() => {
            setConfirmDialogOpen(false);
            router.back();
          }}
          onConfirm={() => saveSurveyAction(true)}
        />
      </div>
    </>
  );
}<|MERGE_RESOLUTION|>--- conflicted
+++ resolved
@@ -25,15 +25,10 @@
 import AlertDialog from "@formbricks/ui/AlertDialog";
 import { Button } from "@formbricks/ui/Button";
 import { Input } from "@formbricks/ui/Input";
+import { updateProductAction } from "@formbricks/ui/LogoSettingModal/actions";
 import { Tooltip, TooltipContent, TooltipProvider, TooltipTrigger } from "@formbricks/ui/Tooltip";
 
-<<<<<<< HEAD
-import {  updateSurveyAction } from "../actions";
-import { updateProductAction } from "@formbricks/ui/LogoSettingModal/actions";
-import { isCardValid, validateQuestion } from "../lib/validation";
-=======
 import { updateSurveyAction } from "../actions";
->>>>>>> b99b499c
 
 interface SurveyMenuBarProps {
   localSurvey: TSurvey;
