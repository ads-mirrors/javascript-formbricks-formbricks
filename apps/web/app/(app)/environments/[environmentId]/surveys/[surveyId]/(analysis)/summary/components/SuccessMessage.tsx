--- conflicted
+++ resolved
@@ -5,13 +5,9 @@
 import { useSearchParams } from "next/navigation";
 import { useEffect, useState } from "react";
 import toast from "react-hot-toast";
-<<<<<<< HEAD
 import ShareEmbedSurvey from "./ShareEmbedSurvey";
 import { TProduct } from "@formbricks/types/v1/product";
-=======
-import LinkSurveyModal from "./LinkSurveyModal";
 import { TEnvironment } from "@formbricks/types/v1/environment";
->>>>>>> 6af13c7a
 
 interface SummaryMetadataProps {
   environment: TEnvironment;
@@ -20,17 +16,12 @@
   product: TProduct;
 }
 
-<<<<<<< HEAD
 export default function SuccessMessage({
-  environmentId,
+  environment,
   survey,
   surveyBaseUrl,
   product,
 }: SummaryMetadataProps) {
-  const { environment } = useEnvironment(environmentId);
-=======
-export default function SuccessMessage({ environment, survey, surveyBaseUrl }: SummaryMetadataProps) {
->>>>>>> 6af13c7a
   const searchParams = useSearchParams();
   const [showLinkModal, setShowLinkModal] = useState(false);
   const [confetti, setConfetti] = useState(false);
