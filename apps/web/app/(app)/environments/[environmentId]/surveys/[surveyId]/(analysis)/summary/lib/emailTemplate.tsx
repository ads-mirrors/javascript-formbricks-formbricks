--- conflicted
+++ resolved
@@ -346,7 +346,6 @@
           <EmailFooter />
         </EmailTemplateWrapper>
       );
-<<<<<<< HEAD
     case TSurveyQuestionType.address:
       return (
         <EmailTemplateWrapper surveyUrl={url} brandColor={brandColor}>
@@ -362,67 +361,6 @@
           <Section className="mt-4 block h-10 w-full rounded-lg border border-solid border-slate-200 bg-slate-50" />
           <Section className="mt-4 block h-10 w-full rounded-lg border border-solid border-slate-200 bg-slate-50" />
           <Section className="mt-4 block h-10 w-full rounded-lg border border-solid border-slate-200 bg-slate-50" />
-=======
-    case TSurveyQuestionType.FileUpload:
-      return (
-        <EmailTemplateWrapper surveyUrl={url} brandColor={brandColor}>
-          <Text className="m-0 mr-8 block p-0 text-base font-semibold leading-6 text-slate-800">
-            {getLocalizedValue(firstQuestion.headline, defaultLanguageCode)}
-          </Text>
-          <Text className="m-0 block p-0 text-sm font-normal leading-6 text-slate-500">
-            {getLocalizedValue(firstQuestion.subheader, defaultLanguageCode)}
-          </Text>
-          <Section className="mt-4 flex w-full items-center justify-center rounded-lg border-2 border-dashed border-slate-300 bg-slate-50 p-5">
-            <UploadIcon className="mx-auto mb-1 block h-5 w-5" />
-            <Section>
-              <Text className="inline text-sm font-medium text-slate-500 ">Click to upload files</Text>
-            </Section>
-          </Section>
-          <EmailFooter />
-        </EmailTemplateWrapper>
-      );
-    case TSurveyQuestionType.Matrix:
-      return (
-        <EmailTemplateWrapper surveyUrl={url} brandColor={brandColor}>
-          <Text className="m-0 mr-8 block p-0 text-base font-semibold leading-6 text-slate-800">
-            {getLocalizedValue(firstQuestion.headline, "default")}
-          </Text>
-          <Text className="m-0 mb-2 block p-0 text-sm font-normal leading-6 text-slate-500">
-            {getLocalizedValue(firstQuestion.subheader, "default")}
-          </Text>
-          <Container className="mx-0">
-            <table className="w-full table-auto border-collapse border border-gray-200">
-              <thead>
-                <tr>
-                  <th className="px-4 py-2 text-gray-800"></th>
-                  {firstQuestion.columns.map((column, columnIndex) => {
-                    return (
-                      <th key={columnIndex} className="max-w-40 break-words px-4 py-2 text-gray-800">
-                        {getLocalizedValue(column, "default")}
-                      </th>
-                    );
-                  })}
-                </tr>
-              </thead>
-              <tbody className="overflow-auto">
-                {firstQuestion.rows.map((row, rowIndex) => {
-                  return (
-                    <tr key={rowIndex} className={`${rowIndex % 2 === 0 ? "bg-gray-100" : ""}`}>
-                      <td className="max-w-40 break-words px-4 py-2">{getLocalizedValue(row, "default")}</td>
-                      {firstQuestion.columns.map(() => {
-                        return (
-                          <th className="px-4 py-2 text-gray-800">
-                            <Section className="h-4 w-4 rounded-full bg-white p-2 outline"></Section>
-                          </th>
-                        );
-                      })}
-                    </tr>
-                  );
-                })}
-              </tbody>
-            </table>
-          </Container>
->>>>>>> d94e0032
           <EmailFooter />
         </EmailTemplateWrapper>
       );
