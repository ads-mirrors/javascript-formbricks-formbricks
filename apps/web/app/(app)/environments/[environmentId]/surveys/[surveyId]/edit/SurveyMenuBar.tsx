"use client";

import AlertDialog from "@/components/shared/AlertDialog";
import DeleteDialog from "@/components/shared/DeleteDialog";
import SurveyStatusDropdown from "@/components/shared/SurveyStatusDropdown";
import { QuestionType } from "@formbricks/types/questions";
import type { Survey } from "@formbricks/types/surveys";
import { TEnvironment } from "@formbricks/types/v1/environment";
import { TProduct } from "@formbricks/types/v1/product";
import { TSurvey, TSurveyWithAnalytics } from "@formbricks/types/v1/surveys";
import { Button, Input } from "@formbricks/ui";
import { ArrowLeftIcon, Cog8ToothIcon, ExclamationTriangleIcon } from "@heroicons/react/24/solid";
import { isEqual } from "lodash";
import { useRouter } from "next/navigation";
import { useEffect, useState } from "react";
import toast from "react-hot-toast";
import { validateQuestion } from "./Validation";
<<<<<<< HEAD
import { TSurvey, TSurveyWithAnalytics } from "@formbricks/types/v1/surveys";
import { deleteSurveyAction, surveyMutateAction } from "./actions";
import { TProduct } from "@formbricks/types/v1/product";
import { TEnvironment } from "@formbricks/types/v1/environment";
import { QuestionType } from "@formbricks/types/questions";
=======
import { deleteSurveyAction, updateSurveyAction } from "./actions";
>>>>>>> b13dbc7f

interface SurveyMenuBarProps {
  localSurvey: TSurveyWithAnalytics;
  survey: TSurveyWithAnalytics;
  setLocalSurvey: (survey: TSurveyWithAnalytics) => void;
  environment: TEnvironment;
  activeId: "questions" | "settings";
  setActiveId: (id: "questions" | "settings") => void;
  setInvalidQuestions: (invalidQuestions: String[]) => void;
  product: TProduct;
}

export default function SurveyMenuBar({
  localSurvey,
  survey,
  environment,
  setLocalSurvey,
  activeId,
  setActiveId,
  setInvalidQuestions,
  product,
}: SurveyMenuBarProps) {
  const router = useRouter();
  const [audiencePrompt, setAudiencePrompt] = useState(true);
  const [isDeleteDialogOpen, setDeleteDialogOpen] = useState(false);
  const [isConfirmDialogOpen, setConfirmDialogOpen] = useState(false);
  const [isMutatingSurvey, setIsMutatingSurvey] = useState(false);
  let faultyQuestions: String[] = [];

  useEffect(() => {
    if (audiencePrompt && activeId === "settings") {
      setAudiencePrompt(false);
    }
  }, [activeId, audiencePrompt]);

  useEffect(() => {
    const warningText = "You have unsaved changes - are you sure you wish to leave this page?";
    const handleWindowClose = (e: BeforeUnloadEvent) => {
      if (!isEqual(localSurvey, survey)) {
        e.preventDefault();
        return (e.returnValue = warningText);
      }
    };

    window.addEventListener("beforeunload", handleWindowClose);
    return () => {
      window.removeEventListener("beforeunload", handleWindowClose);
    };
  }, [localSurvey, survey]);

  // write a function which updates the local survey status
  const updateLocalSurveyStatus = (status: Survey["status"]) => {
    const updatedSurvey = JSON.parse(JSON.stringify(localSurvey));
    updatedSurvey.status = status;
    setLocalSurvey(updatedSurvey);
  };

  const deleteSurvey = async (surveyId) => {
    try {
      await deleteSurveyAction(surveyId);
      router.refresh();
      setDeleteDialogOpen(false);
      router.back();
    } catch (error) {
      console.log("An error occurred deleting the survey");
    }
  };

  const handleBack = () => {
    const createdAt = new Date(localSurvey.createdAt).getTime();
    const updatedAt = new Date(localSurvey.updatedAt).getTime();

    if (createdAt === updatedAt && localSurvey.status === "draft") {
      setDeleteDialogOpen(true);
    } else if (!isEqual(localSurvey, survey)) {
      setConfirmDialogOpen(true);
    } else {
      router.back();
    }
  };

  const validateSurvey = (survey) => {
    const existingLogicConditions = new Set();
    const existingQuestionIds = new Set();

    if (localSurvey.questions.length === 0) {
      toast.error("Please add at least one question");
      return;
    }

    faultyQuestions = [];
    for (let index = 0; index < survey.questions.length; index++) {
      const question = survey.questions[index];
      const isValid = validateQuestion(question);

      if (!isValid) {
        faultyQuestions.push(question.id);
      }
    }
    // if there are any faulty questions, the user won't be allowed to save the survey
    if (faultyQuestions.length > 0) {
      setInvalidQuestions(faultyQuestions);
      toast.error("Please fill all required fields.");
      return false;
    }

    for (const question of survey.questions) {
      if (existingQuestionIds.has(question.id)) {
        toast.error("There are 2 identical question IDs. Please update one.");
        return false;
      }
      existingQuestionIds.add(question.id);

      if (
        question.type === QuestionType.MultipleChoiceSingle ||
        question.type === QuestionType.MultipleChoiceMulti
      ) {
        const haveSameChoices =
          question.choices.some((element) => element.label.trim() === "") ||
          question.choices.some((element, index) =>
            question.choices
              .slice(index + 1)
              .some((nextElement) => nextElement.label.trim() === element.label.trim())
          );

        if (haveSameChoices) {
<<<<<<< HEAD
          toast.error("You have 2 same choices. Please update or delete one.");
=======
          toast.error("You have two identical choices.");
>>>>>>> b13dbc7f
          return false;
        }
      }

      for (const logic of question.logic || []) {
        const validFields = ["condition", "destination", "value"].filter(
          (field) => logic[field] !== undefined
        ).length;

        if (validFields < 2) {
          setInvalidQuestions([question.id]);
          toast.error("Incomplete logic jumps detected: Please fill or delete them.");
          return false;
        }

        if (question.required && logic.condition === "skipped") {
          toast.error("You have a missing logic condition. Please update or delete it.");
          return false;
        }

        const thisLogic = `${logic.condition}-${logic.value}`;
        if (existingLogicConditions.has(thisLogic)) {
          setInvalidQuestions([question.id]);
          toast.error("You have 2 competing logic conditons. Please update or delete one.");
          return false;
        }
        existingLogicConditions.add(thisLogic);
      }
    }

    if (
      survey.redirectUrl &&
      !survey.redirectUrl.includes("https://") &&
      !survey.redirectUrl.includes("http://")
    ) {
      toast.error("Please enter a valid URL for redirecting respondents.");
      return false;
    }

    /*
     Check whether the count for autocomplete responses is not less 
     than the current count of accepted response and also it is not set to 0
    */
    if (
      (survey.autoComplete && survey._count?.responses && survey._count.responses >= survey.autoComplete) ||
      survey?.autoComplete === 0
    ) {
      return false;
    }

    return true;
  };

  const saveSurveyAction = async (shouldNavigateBack = false) => {
    if (localSurvey.questions.length === 0) {
      toast.error("Please add at least one question.");
      return;
    }
    setIsMutatingSurvey(true);
    // Create a copy of localSurvey with isDraft removed from every question
    const strippedSurvey: TSurvey = {
      ...localSurvey,
      questions: localSurvey.questions.map((question) => {
        const { isDraft, ...rest } = question;
        return rest;
      }),
    };

    if (!validateSurvey(localSurvey)) {
      setIsMutatingSurvey(false);
      return;
    }

    try {
      await updateSurveyAction({ ...strippedSurvey });
      router.refresh();
      setIsMutatingSurvey(false);
      toast.success("Changes saved.");
      if (shouldNavigateBack) {
        router.back();
      } else {
        if (localSurvey.status !== "draft") {
          router.push(`/environments/${environment.id}/surveys/${localSurvey.id}/summary`);
        } else {
          router.push(`/environments/${environment.id}/surveys`);
        }
        router.refresh();
      }
    } catch (e) {
      console.error(e);
      setIsMutatingSurvey(false);
      toast.error(`Error saving changes`);
      return;
    }
  };

  return (
    <>
      {environment?.type === "development" && (
        <nav className="top-0 z-10 w-full border-b border-slate-200 bg-white">
          <div className="h-6 w-full bg-[#A33700] p-0.5 text-center text-sm text-white">
            You&apos;re in development mode. Use it to test surveys, actions and attributes.
          </div>
        </nav>
      )}
      <div className="border-b border-slate-200 bg-white px-5 py-3 sm:flex sm:items-center sm:justify-between">
        <div className="flex items-center space-x-2 whitespace-nowrap">
          <Button
            variant="secondary"
            StartIcon={ArrowLeftIcon}
            onClick={() => {
              handleBack();
            }}>
            Back
          </Button>
          <p className="hidden pl-4 font-semibold md:block">{product.name} / </p>
          <Input
            defaultValue={localSurvey.name}
            onChange={(e) => {
              const updatedSurvey = { ...localSurvey, name: e.target.value };
              setLocalSurvey(updatedSurvey);
            }}
            className="w-72 border-white hover:border-slate-200 "
          />
        </div>
        {!!localSurvey.analytics.responseRate && (
          <div className="mx-auto flex items-center rounded-full border border-amber-200 bg-amber-100 p-2 text-amber-700 shadow-sm">
            <ExclamationTriangleIcon className=" h-5 w-5 text-amber-400" />
            <p className=" pl-1 text-xs lg:text-sm">
              This survey received responses, make changes with caution.
            </p>
          </div>
        )}
        <div className="mt-3 flex sm:ml-4 sm:mt-0">
          <div className="mr-4 flex items-center">
            <SurveyStatusDropdown
              survey={survey}
              environment={environment}
              updateLocalSurveyStatus={updateLocalSurveyStatus}
            />
          </div>
          <Button
            variant={localSurvey.status === "draft" ? "secondary" : "darkCTA"}
            className="mr-3"
            loading={isMutatingSurvey}
            onClick={() => saveSurveyAction()}>
            Save
          </Button>
          {localSurvey.status === "draft" && audiencePrompt && (
            <Button
              variant="darkCTA"
              onClick={() => {
                setAudiencePrompt(false);
                setActiveId("settings");
              }}
              EndIcon={Cog8ToothIcon}>
              Continue to Settings
            </Button>
          )}
          {localSurvey.status === "draft" && !audiencePrompt && (
            <Button
              disabled={
                localSurvey.type === "web" &&
                localSurvey.triggers &&
                (localSurvey.triggers[0]?.id === "" || localSurvey.triggers.length === 0)
              }
              variant="darkCTA"
              loading={isMutatingSurvey}
              onClick={async () => {
                setIsMutatingSurvey(true);
                if (!validateSurvey(localSurvey)) {
                  return;
                }
                await updateSurveyAction({ ...localSurvey, status: "inProgress" });
                router.refresh();
                setIsMutatingSurvey(false);
                router.push(`/environments/${environment.id}/surveys/${localSurvey.id}/summary?success=true`);
              }}>
              Publish
            </Button>
          )}
        </div>
        <DeleteDialog
          deleteWhat="Draft"
          open={isDeleteDialogOpen}
          setOpen={setDeleteDialogOpen}
          onDelete={() => deleteSurvey(localSurvey.id)}
          text="Do you want to delete this draft?"
          useSaveInsteadOfCancel={true}
          onSave={() => saveSurveyAction(true)}
        />
        <AlertDialog
          confirmWhat="Survey changes"
          open={isConfirmDialogOpen}
          setOpen={setConfirmDialogOpen}
          onDiscard={() => {
            setConfirmDialogOpen(false);
            router.back();
          }}
          text="You have unsaved changes in your survey. Would you like to save them before leaving?"
          useSaveInsteadOfCancel={true}
          onSave={() => saveSurveyAction(true)}
        />
      </div>
    </>
  );
}<|MERGE_RESOLUTION|>--- conflicted
+++ resolved
@@ -15,15 +15,7 @@
 import { useEffect, useState } from "react";
 import toast from "react-hot-toast";
 import { validateQuestion } from "./Validation";
-<<<<<<< HEAD
-import { TSurvey, TSurveyWithAnalytics } from "@formbricks/types/v1/surveys";
-import { deleteSurveyAction, surveyMutateAction } from "./actions";
-import { TProduct } from "@formbricks/types/v1/product";
-import { TEnvironment } from "@formbricks/types/v1/environment";
-import { QuestionType } from "@formbricks/types/questions";
-=======
 import { deleteSurveyAction, updateSurveyAction } from "./actions";
->>>>>>> b13dbc7f
 
 interface SurveyMenuBarProps {
   localSurvey: TSurveyWithAnalytics;
@@ -150,11 +142,7 @@
           );
 
         if (haveSameChoices) {
-<<<<<<< HEAD
-          toast.error("You have 2 same choices. Please update or delete one.");
-=======
           toast.error("You have two identical choices.");
->>>>>>> b13dbc7f
           return false;
         }
       }
