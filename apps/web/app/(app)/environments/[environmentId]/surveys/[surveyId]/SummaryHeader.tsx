"use client";

import { TSurvey } from "@formbricks/types/v1/surveys";
import {
  Button,
  DropdownMenu,
  DropdownMenuContent,
  DropdownMenuPortal,
  DropdownMenuRadioGroup,
  DropdownMenuRadioItem,
  DropdownMenuSeparator,
  DropdownMenuSub,
  DropdownMenuSubContent,
  DropdownMenuSubTrigger,
  DropdownMenuTrigger,
} from "@formbricks/ui";
import { PencilSquareIcon, EllipsisHorizontalIcon } from "@heroicons/react/24/solid";
import SurveyStatusIndicator from "@/components/shared/SurveyStatusIndicator";
import toast from "react-hot-toast";
import { useRouter } from "next/navigation";
import SuccessMessage from "@/app/(app)/environments/[environmentId]/surveys/[surveyId]/(analysis)/summary/components/SuccessMessage";
import LinkSurveyShareButton from "@/app/(app)/environments/[environmentId]/surveys/[surveyId]/(analysis)/summary/components/LinkModalButton";
import SurveyStatusDropdown from "@/components/shared/SurveyStatusDropdown";
import { TEnvironment } from "@formbricks/types/v1/environment";
import { TProduct } from "@formbricks/types/v1/product";
import { surveyMutateAction } from "@/app/(app)/environments/[environmentId]/surveys/[surveyId]/edit/actions";

interface SummaryHeaderProps {
  surveyId: string;
  environment: TEnvironment;
  survey: TSurvey;
  surveyBaseUrl: string;
  product: TProduct;
  singleUseIds?: string[];
}
const SummaryHeader = ({
  surveyId,
  environment,
  survey,
  surveyBaseUrl,
  product,
  singleUseIds,
}: SummaryHeaderProps) => {
  const router = useRouter();

  const isCloseOnDateEnabled = survey.closeOnDate !== null;
  const closeOnDate = survey.closeOnDate ? new Date(survey.closeOnDate) : null;
  const isStatusChangeDisabled = (isCloseOnDateEnabled && closeOnDate && closeOnDate < new Date()) ?? false;

  return (
    <div className="mb-11 mt-6 flex flex-wrap items-center justify-between">
      <div>
        <p className="text-3xl font-bold text-slate-800">{survey.name}</p>
        <span className="text-base font-extralight text-slate-600">{product.name}</span>
      </div>
      <div className="hidden justify-end gap-x-1.5 sm:flex">
        {survey.type === "link" && (
<<<<<<< HEAD
          <LinkSurveyShareButton survey={survey} surveyBaseUrl={surveyBaseUrl} product={product} />
=======
          <LinkSurveyShareButton survey={survey} surveyBaseUrl={surveyBaseUrl} singleUseIds={singleUseIds} />
>>>>>>> a35d5738
        )}
        {(environment?.widgetSetupCompleted || survey.type === "link") && survey?.status !== "draft" ? (
          <SurveyStatusDropdown environment={environment} survey={survey} />
        ) : null}
        <Button
          variant="darkCTA"
          className="h-full w-full px-3 lg:px-6"
          href={`/environments/${environment.id}/surveys/${surveyId}/edit`}>
          Edit
          <PencilSquareIcon className="ml-1 h-4" />
        </Button>
      </div>
      <div className="block sm:hidden">
        <DropdownMenu>
          <DropdownMenuTrigger asChild>
            <Button size="sm" variant="secondary" className="h-full w-full rounded-md p-2">
              <EllipsisHorizontalIcon className="h-6" />
            </Button>
          </DropdownMenuTrigger>
          <DropdownMenuContent align="end" className="p-2">
            {survey.type === "link" && (
              <>
                <LinkSurveyShareButton
                  className="flex w-full justify-center p-1"
                  survey={survey}
                  surveyBaseUrl={surveyBaseUrl}
<<<<<<< HEAD
                  product={product}
=======
                  singleUseIds={singleUseIds}
>>>>>>> a35d5738
                />
                <DropdownMenuSeparator />
              </>
            )}
            {(environment?.widgetSetupCompleted || survey.type === "link") && survey?.status !== "draft" ? (
              <>
                <DropdownMenuSub>
                  <DropdownMenuSubTrigger
                    disabled={isStatusChangeDisabled}
                    style={isStatusChangeDisabled ? { pointerEvents: "none", opacity: 0.5 } : {}}>
                    <div className="flex items-center">
                      <SurveyStatusIndicator status={survey.status} environment={environment} />
                      <span className="ml-1 text-sm text-slate-700">
                        {survey.status === "inProgress" && "In-progress"}
                        {survey.status === "paused" && "Paused"}
                        {survey.status === "completed" && "Completed"}
                      </span>
                    </div>
                  </DropdownMenuSubTrigger>
                  <DropdownMenuPortal>
                    <DropdownMenuSubContent>
                      <DropdownMenuRadioGroup
                        value={survey.status}
                        onValueChange={(value) => {
                          const castedValue = value as "draft" | "inProgress" | "paused" | "completed";
                          surveyMutateAction({ ...survey, status: castedValue })
                            .then(() => {
                              toast.success(
                                value === "inProgress"
                                  ? "Survey live"
                                  : value === "paused"
                                  ? "Survey paused"
                                  : value === "completed"
                                  ? "Survey completed"
                                  : ""
                              );
                              router.refresh();
                            })
                            .catch((error) => {
                              toast.error(`Error: ${error.message}`);
                            });
                        }}>
                        <DropdownMenuRadioItem
                          value="inProgress"
                          className="cursor-pointer break-all text-slate-600">
                          In-progress
                        </DropdownMenuRadioItem>
                        <DropdownMenuSeparator />
                        <DropdownMenuRadioItem
                          value="paused"
                          className="cursor-pointer break-all text-slate-600">
                          Paused
                        </DropdownMenuRadioItem>
                        <DropdownMenuSeparator />
                        <DropdownMenuRadioItem
                          value="completed"
                          className="cursor-pointer break-all text-slate-600">
                          Completed
                        </DropdownMenuRadioItem>
                      </DropdownMenuRadioGroup>
                    </DropdownMenuSubContent>
                  </DropdownMenuPortal>
                </DropdownMenuSub>
                <DropdownMenuSeparator />
              </>
            ) : null}
            <Button
              variant="darkCTA"
              size="sm"
              className="flex h-full w-full justify-center px-3 lg:px-6"
              href={`/environments/${environment.id}/surveys/${surveyId}/edit`}>
              Edit
              <PencilSquareIcon className="ml-1 h-4" />
            </Button>
          </DropdownMenuContent>
        </DropdownMenu>
      </div>
      <SuccessMessage
        environment={environment}
        survey={survey}
        surveyBaseUrl={surveyBaseUrl}
<<<<<<< HEAD
        product={product}
=======
        singleUseIds={singleUseIds}
>>>>>>> a35d5738
      />
    </div>
  );
};

export default SummaryHeader;<|MERGE_RESOLUTION|>--- conflicted
+++ resolved
@@ -55,11 +55,12 @@
       </div>
       <div className="hidden justify-end gap-x-1.5 sm:flex">
         {survey.type === "link" && (
-<<<<<<< HEAD
-          <LinkSurveyShareButton survey={survey} surveyBaseUrl={surveyBaseUrl} product={product} />
-=======
-          <LinkSurveyShareButton survey={survey} surveyBaseUrl={surveyBaseUrl} singleUseIds={singleUseIds} />
->>>>>>> a35d5738
+          <LinkSurveyShareButton
+            survey={survey}
+            surveyBaseUrl={surveyBaseUrl}
+            singleUseIds={singleUseIds}
+            product={product}
+          />
         )}
         {(environment?.widgetSetupCompleted || survey.type === "link") && survey?.status !== "draft" ? (
           <SurveyStatusDropdown environment={environment} survey={survey} />
@@ -86,11 +87,8 @@
                   className="flex w-full justify-center p-1"
                   survey={survey}
                   surveyBaseUrl={surveyBaseUrl}
-<<<<<<< HEAD
                   product={product}
-=======
                   singleUseIds={singleUseIds}
->>>>>>> a35d5738
                 />
                 <DropdownMenuSeparator />
               </>
@@ -172,11 +170,8 @@
         environment={environment}
         survey={survey}
         surveyBaseUrl={surveyBaseUrl}
-<<<<<<< HEAD
         product={product}
-=======
         singleUseIds={singleUseIds}
->>>>>>> a35d5738
       />
     </div>
   );
