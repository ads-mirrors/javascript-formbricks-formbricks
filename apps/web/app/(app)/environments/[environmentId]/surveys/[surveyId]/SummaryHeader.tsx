"use client";

import { TSurvey } from "@formbricks/types/v1/surveys";
import {
  Button,
  DropdownMenu,
  DropdownMenuContent,
  DropdownMenuPortal,
  DropdownMenuRadioGroup,
  DropdownMenuRadioItem,
  DropdownMenuSeparator,
  DropdownMenuSub,
  DropdownMenuSubContent,
  DropdownMenuSubTrigger,
  DropdownMenuTrigger,
} from "@formbricks/ui";
import { PencilSquareIcon, EllipsisHorizontalIcon } from "@heroicons/react/24/solid";
import SurveyStatusIndicator from "@/components/shared/SurveyStatusIndicator";
import toast from "react-hot-toast";
import { useRouter } from "next/navigation";
import SuccessMessage from "@/app/(app)/environments/[environmentId]/surveys/[surveyId]/(analysis)/summary/components/SuccessMessage";
import LinkSurveyShareButton from "@/app/(app)/environments/[environmentId]/surveys/[surveyId]/(analysis)/summary/components/LinkModalButton";
import SurveyStatusDropdown from "@/components/shared/SurveyStatusDropdown";
import { TEnvironment } from "@formbricks/types/v1/environment";
import { TProduct } from "@formbricks/types/v1/product";
import { surveyMutateAction } from "@/app/(app)/environments/[environmentId]/surveys/[surveyId]/edit/actions";

interface SummaryHeaderProps {
  surveyId: string;
  environment: TEnvironment;
  survey: TSurvey;
  surveyBaseUrl: string;
  product: TProduct;
}
const SummaryHeader = ({ surveyId, environment, survey, surveyBaseUrl, product }: SummaryHeaderProps) => {
  const router = useRouter();

  const isCloseOnDateEnabled = survey.closeOnDate !== null;
  const closeOnDate = survey.closeOnDate ? new Date(survey.closeOnDate) : null;
  const isStatusChangeDisabled = (isCloseOnDateEnabled && closeOnDate && closeOnDate < new Date()) ?? false;

  return (
    <div className="mb-11 mt-6 flex flex-wrap items-center justify-between">
      <div>
        <p className="text-3xl font-bold text-slate-800">{survey.name}</p>
        <span className="text-base font-extralight text-slate-600">{product.name}</span>
      </div>
      <div className="hidden justify-end gap-x-1.5 sm:flex">
        {survey.type === "link" && (
          <LinkSurveyShareButton survey={survey} surveyBaseUrl={surveyBaseUrl} product={product} />
        )}
        {(environment?.widgetSetupCompleted || survey.type === "link") && survey?.status !== "draft" ? (
          <SurveyStatusDropdown environment={environment} survey={survey} />
        ) : null}
        <Button
          variant="darkCTA"
          className="h-full w-full px-3 lg:px-6"
          href={`/environments/${environment.id}/surveys/${surveyId}/edit`}>
          Edit
          <PencilSquareIcon className="ml-1 h-4" />
        </Button>
      </div>
      <div className="block sm:hidden">
        <DropdownMenu>
          <DropdownMenuTrigger asChild>
            <Button size="sm" variant="secondary" className="h-full w-full rounded-md p-2">
              <EllipsisHorizontalIcon className="h-6" />
            </Button>
          </DropdownMenuTrigger>
          <DropdownMenuContent align="end" className="p-2">
            {survey.type === "link" && (
              <>
                <LinkSurveyShareButton
                  className="flex w-full justify-center p-1"
                  survey={survey}
                  surveyBaseUrl={surveyBaseUrl}
                  product={product}
                />
                <DropdownMenuSeparator />
              </>
            )}
            {(environment?.widgetSetupCompleted || survey.type === "link") && survey?.status !== "draft" ? (
              <>
                <DropdownMenuSub>
                  <DropdownMenuSubTrigger
                    disabled={isStatusChangeDisabled}
                    style={isStatusChangeDisabled ? { pointerEvents: "none", opacity: 0.5 } : {}}>
                    <div className="flex items-center">
                      <SurveyStatusIndicator status={survey.status} environment={environment} />
                      <span className="ml-1 text-sm text-slate-700">
                        {survey.status === "inProgress" && "In-progress"}
                        {survey.status === "paused" && "Paused"}
                        {survey.status === "completed" && "Completed"}
                      </span>
                    </div>
                  </DropdownMenuSubTrigger>
                  <DropdownMenuPortal>
                    <DropdownMenuSubContent>
                      <DropdownMenuRadioGroup
                        value={survey.status}
                        onValueChange={(value) => {
                          const castedValue = value as "draft" | "inProgress" | "paused" | "completed";
                          surveyMutateAction({ ...survey, status: castedValue })
                            .then(() => {
                              toast.success(
                                value === "inProgress"
                                  ? "Survey live"
                                  : value === "paused"
                                  ? "Survey paused"
                                  : value === "completed"
                                  ? "Survey completed"
                                  : ""
                              );
                              router.refresh();
                            })
                            .catch((error) => {
                              toast.error(`Error: ${error.message}`);
                            });
                        }}>
                        <DropdownMenuRadioItem
                          value="inProgress"
                          className="cursor-pointer break-all text-slate-600">
                          In-progress
                        </DropdownMenuRadioItem>
                        <DropdownMenuSeparator />
                        <DropdownMenuRadioItem
                          value="paused"
                          className="cursor-pointer break-all text-slate-600">
                          Paused
                        </DropdownMenuRadioItem>
                        <DropdownMenuSeparator />
                        <DropdownMenuRadioItem
                          value="completed"
                          className="cursor-pointer break-all text-slate-600">
                          Completed
                        </DropdownMenuRadioItem>
                      </DropdownMenuRadioGroup>
                    </DropdownMenuSubContent>
                  </DropdownMenuPortal>
                </DropdownMenuSub>
                <DropdownMenuSeparator />
              </>
            ) : null}
            <Button
              variant="darkCTA"
              size="sm"
              className="flex h-full w-full justify-center px-3 lg:px-6"
              href={`/environments/${environment.id}/surveys/${surveyId}/edit`}>
              Edit
              <PencilSquareIcon className="ml-1 h-4" />
            </Button>
          </DropdownMenuContent>
        </DropdownMenu>
      </div>
<<<<<<< HEAD
      <SuccessMessage
        environmentId={environmentId}
        survey={survey}
        surveyBaseUrl={surveyBaseUrl}
        product={product}
      />
=======
      <SuccessMessage environment={environment} survey={survey} surveyBaseUrl={surveyBaseUrl} />
>>>>>>> 6af13c7a
    </div>
  );
};

export default SummaryHeader;<|MERGE_RESOLUTION|>--- conflicted
+++ resolved
@@ -152,16 +152,12 @@
           </DropdownMenuContent>
         </DropdownMenu>
       </div>
-<<<<<<< HEAD
       <SuccessMessage
-        environmentId={environmentId}
+        environment={environment}
         survey={survey}
         surveyBaseUrl={surveyBaseUrl}
         product={product}
       />
-=======
-      <SuccessMessage environment={environment} survey={survey} surveyBaseUrl={surveyBaseUrl} />
->>>>>>> 6af13c7a
     </div>
   );
 };
