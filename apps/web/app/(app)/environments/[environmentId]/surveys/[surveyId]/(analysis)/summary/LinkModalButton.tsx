"use client";

import LinkSurveyModal from "@/app/(app)/environments/[environmentId]/surveys/[surveyId]/(analysis)/summary/LinkSurveyModal";
import { TSurvey } from "@formbricks/types/v1/surveys";
import { Button } from "@formbricks/ui";
import { ShareIcon } from "@heroicons/react/24/outline";
import { useState } from "react";
import clsx from "clsx";
import EmbedSurveyModal from "@/app/(app)/environments/[environmentId]/surveys/[surveyId]/(analysis)/summary/EmbedSurveyModal";

interface LinkSurveyShareButtonProps {
  survey: TSurvey;
  className?: string;
  surveyBaseUrl: string;
}

export default function LinkSurveyShareButton({
  survey,
  className,
  surveyBaseUrl,
}: LinkSurveyShareButtonProps) {
  const [showLinkModal, setShowLinkModal] = useState(false);

  return (
    <>
      <Button
        variant="secondary"
        className={clsx(
          "border border-slate-300 bg-white px-2 hover:bg-slate-100 focus:bg-slate-100 lg:px-6",
          className
        )}
        onClick={() => setShowLinkModal(true)}>
        <ShareIcon className="h-5 w-5" />
      </Button>
<<<<<<< HEAD
      {/* {showLinkModal && <LinkSurveyModal survey={survey} open={showLinkModal} setOpen={setShowLinkModal} />} */}
      {showLinkModal && <EmbedSurveyModal survey={survey} open={showLinkModal} setOpen={setShowLinkModal} />}
=======
>>>>>>> ff51f2f2
      {showLinkModal && (
        <LinkSurveyModal
          survey={survey}
          open={showLinkModal}
          setOpen={setShowLinkModal}
          surveyBaseUrl={surveyBaseUrl}
        />
      )}
    </>
  );
}<|MERGE_RESOLUTION|>--- conflicted
+++ resolved
@@ -32,11 +32,8 @@
         onClick={() => setShowLinkModal(true)}>
         <ShareIcon className="h-5 w-5" />
       </Button>
-<<<<<<< HEAD
       {/* {showLinkModal && <LinkSurveyModal survey={survey} open={showLinkModal} setOpen={setShowLinkModal} />} */}
-      {showLinkModal && <EmbedSurveyModal survey={survey} open={showLinkModal} setOpen={setShowLinkModal} />}
-=======
->>>>>>> ff51f2f2
+      {/* {showLinkModal && <EmbedSurveyModal survey={survey} open={showLinkModal} setOpen={setShowLinkModal} />} */}
       {showLinkModal && (
         <LinkSurveyModal
           survey={survey}
