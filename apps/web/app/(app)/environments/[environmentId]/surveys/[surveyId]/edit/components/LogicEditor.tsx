--- conflicted
+++ resolved
@@ -90,11 +90,8 @@
     pictureSelection: ["submitted", "skipped"],
     fileUpload: ["uploaded", "notUploaded"],
     cal: ["skipped", "booked"],
-<<<<<<< HEAD
+    matrix: ["isCompletelySubmitted", "isPartiallySubmitted", "skipped"],
     address: ["submitted", "skipped"],
-=======
-    matrix: ["isCompletelySubmitted", "isPartiallySubmitted", "skipped"],
->>>>>>> d94e0032
   };
 
   const logicConditions: LogicConditions = {
