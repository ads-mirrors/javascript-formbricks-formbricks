"use client";

import { PersonAvatar } from "@/modules/ui/components/avatars";
import { Button } from "@/modules/ui/components/button";
import { useTranslate } from "@tolgee/react";
import Link from "next/link";
import { useState } from "react";
import { timeSince } from "@formbricks/lib/time";
import { getContactIdentifier } from "@formbricks/lib/utils/contact";
import { formatDateWithOrdinal } from "@formbricks/lib/utils/datetime";
import { TSurvey, TSurveyQuestionSummaryDate } from "@formbricks/types/surveys/types";
import { TUserLocale } from "@formbricks/types/user";
import { QuestionSummaryHeader } from "./QuestionSummaryHeader";

interface DateQuestionSummary {
  questionSummary: TSurveyQuestionSummaryDate;
  environmentId: string;
  survey: TSurvey;
  locale: TUserLocale;
}

export const DateQuestionSummary = ({
  questionSummary,
  environmentId,
  survey,
  locale,
}: DateQuestionSummary) => {
  const { t } = useTranslate();
  const [visibleResponses, setVisibleResponses] = useState(10);

  const handleLoadMore = () => {
    // Increase the number of visible responses by 10, not exceeding the total number of responses
    setVisibleResponses((prevVisibleResponses) =>
      Math.min(prevVisibleResponses + 10, questionSummary.samples.length)
    );
  };

  const renderResponseValue = (value: string) => {
    const parsedDate = new Date(value);

    const formattedDate = isNaN(parsedDate.getTime())
      ? `${t("common.invalid_date")}(${value})`
      : formatDateWithOrdinal(parsedDate);

    return formattedDate;
  };

  return (
    <div className="rounded-xl border border-slate-200 bg-white shadow-xs">
      <QuestionSummaryHeader questionSummary={questionSummary} survey={survey} />
      <div className="">
        <div className="grid h-10 grid-cols-4 items-center border-y border-slate-200 bg-slate-100 text-sm font-bold text-slate-600">
          <div className="pl-4 md:pl-6">{t("common.user")}</div>
          <div className="col-span-2 pl-4 md:pl-6">{t("common.response")}</div>
          <div className="px-4 md:px-6">{t("common.time")}</div>
        </div>
        <div className="max-h-[62vh] w-full overflow-y-auto">
          {questionSummary.samples.slice(0, visibleResponses).map((response) => (
            <div
              key={response.id}
              className="grid grid-cols-4 items-center border-b border-slate-100 py-2 text-sm text-slate-800 last:border-transparent md:text-base">
              <div className="pl-4 md:pl-6">
                {response.contact ? (
                  <Link
                    className="ph-no-capture group flex items-center"
                    href={`/environments/${environmentId}/contacts/${response.contact.id}`}>
                    <div className="hidden md:flex">
                      <PersonAvatar personId={response.contact.id} />
                    </div>
                    <p className="ph-no-capture break-all text-slate-600 group-hover:underline md:ml-2">
                      {getContactIdentifier(response.contact, response.contactAttributes)}
                    </p>
                  </Link>
                ) : (
                  <div className="group flex items-center">
                    <div className="hidden md:flex">
                      <PersonAvatar personId="anonymous" />
                    </div>
                    <p className="break-all text-slate-600 md:ml-2">{t("common.anonymous")}</p>
                  </div>
                )}
              </div>
              <div className="ph-no-capture col-span-2 pl-6 font-semibold whitespace-pre-wrap">
<<<<<<< HEAD
                {formatDateWithOrdinal(new Date(response.value as string))}
=======
                {renderResponseValue(response.value)}
>>>>>>> 2173cb26
              </div>
              <div className="px-4 text-slate-500 md:px-6">
                {timeSince(new Date(response.updatedAt).toISOString(), locale)}
              </div>
            </div>
          ))}
        </div>
        {visibleResponses < questionSummary.samples.length && (
          <div className="flex justify-center py-4">
            <Button onClick={handleLoadMore} variant="secondary" size="sm">
              {t("common.load_more")}
            </Button>
          </div>
        )}
      </div>
    </div>
  );
};<|MERGE_RESOLUTION|>--- conflicted
+++ resolved
@@ -81,11 +81,7 @@
                 )}
               </div>
               <div className="ph-no-capture col-span-2 pl-6 font-semibold whitespace-pre-wrap">
-<<<<<<< HEAD
-                {formatDateWithOrdinal(new Date(response.value as string))}
-=======
                 {renderResponseValue(response.value)}
->>>>>>> 2173cb26
               </div>
               <div className="px-4 text-slate-500 md:px-6">
                 {timeSince(new Date(response.updatedAt).toISOString(), locale)}
