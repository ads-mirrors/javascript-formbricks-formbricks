--- conflicted
+++ resolved
@@ -29,19 +29,12 @@
     getAnalysisData(params.surveyId, params.environmentId),
     getEnvironment(params.environmentId),
   ]);
+
   const isSingleUseSurvey = survey.singleUse?.enabled ?? false;
-<<<<<<< HEAD
   const singleUseIds = survey.singleUse?.enabled
     ? generateSingleUseIds(survey.singleUse?.isEncrypted ?? false)
     : undefined;
-=======
 
-  let singleUseIds: string[] | undefined = undefined;
-  if (isSingleUseSurvey) {
-    singleUseIds = generateSingleUseIds(survey.singleUse?.isEncrypted ?? false);
-  }
-
->>>>>>> a78c1938
   if (!environment) {
     throw new Error("Environment not found");
   }
