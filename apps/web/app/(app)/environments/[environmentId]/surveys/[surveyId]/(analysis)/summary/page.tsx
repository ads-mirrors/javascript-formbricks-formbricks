export const revalidate = REVALIDATION_INTERVAL;

import ResponsesLimitReachedBanner from "@/app/(app)/environments/[environmentId]/surveys/[surveyId]/(analysis)/components/ResponsesLimitReachedBanner";
import { getAnalysisData } from "@/app/(app)/environments/[environmentId]/surveys/[surveyId]/(analysis)/data";
import SummaryPage from "@/app/(app)/environments/[environmentId]/surveys/[surveyId]/(analysis)/summary/components/SummaryPage";
import { authOptions } from "@/app/api/auth/[...nextauth]/authOptions";
import { REVALIDATION_INTERVAL, SURVEY_BASE_URL } from "@formbricks/lib/constants";
import { getEnvironment } from "@formbricks/lib/environment/service";
import { getProductByEnvironmentId } from "@formbricks/lib/product/service";
import { getTagsByEnvironmentId } from "@formbricks/lib/tag/service";
import { getServerSession } from "next-auth";
<<<<<<< HEAD
=======
import { generateSurveySingleUseId } from "@/lib/singleUseSurveys";
import { getProfile } from "@formbricks/lib/profile/service";

const generateSingleUseIds = (isEncrypted: boolean) => {
  return Array(5)
    .fill(null)
    .map(() => {
      return generateSurveySingleUseId(isEncrypted);
    });
};
>>>>>>> 5f19ffab

export default async function Page({ params }) {
  const session = await getServerSession(authOptions);
  if (!session) {
    throw new Error("Unauthorized");
  }

  const [{ responses, survey }, environment] = await Promise.all([
    getAnalysisData(params.surveyId, params.environmentId),
    getEnvironment(params.environmentId),
  ]);
  const isSingleUseSurvey = survey.singleUse?.enabled ?? false;

<<<<<<< HEAD
=======
  let singleUseIds: string[] | undefined = undefined;
  if (isSingleUseSurvey) {
    singleUseIds = generateSingleUseIds(survey.singleUse?.isEncrypted ?? false);
  }

>>>>>>> 5f19ffab
  if (!environment) {
    throw new Error("Environment not found");
  }

  const product = await getProductByEnvironmentId(environment.id);
  if (!product) {
    throw new Error("Product not found");
  }

  const profile = await getProfile(session.user.id);
  if (!profile) {
    throw new Error("Profile not found");
  }

  const tags = await getTagsByEnvironmentId(params.environmentId);

  return (
    <>
      <ResponsesLimitReachedBanner environmentId={params.environmentId} surveyId={params.surveyId} />
      <SummaryPage
        environment={environment}
        responses={responses}
        survey={survey}
        surveyId={params.surveyId}
        surveyBaseUrl={SURVEY_BASE_URL}
        singleUseIds={isSingleUseSurvey ? [] : undefined}
        product={product}
        profile={profile}
        environmentTags={tags}
      />
    </>
  );
}<|MERGE_RESOLUTION|>--- conflicted
+++ resolved
@@ -9,19 +9,7 @@
 import { getProductByEnvironmentId } from "@formbricks/lib/product/service";
 import { getTagsByEnvironmentId } from "@formbricks/lib/tag/service";
 import { getServerSession } from "next-auth";
-<<<<<<< HEAD
-=======
-import { generateSurveySingleUseId } from "@/lib/singleUseSurveys";
 import { getProfile } from "@formbricks/lib/profile/service";
-
-const generateSingleUseIds = (isEncrypted: boolean) => {
-  return Array(5)
-    .fill(null)
-    .map(() => {
-      return generateSurveySingleUseId(isEncrypted);
-    });
-};
->>>>>>> 5f19ffab
 
 export default async function Page({ params }) {
   const session = await getServerSession(authOptions);
@@ -33,16 +21,7 @@
     getAnalysisData(params.surveyId, params.environmentId),
     getEnvironment(params.environmentId),
   ]);
-  const isSingleUseSurvey = survey.singleUse?.enabled ?? false;
 
-<<<<<<< HEAD
-=======
-  let singleUseIds: string[] | undefined = undefined;
-  if (isSingleUseSurvey) {
-    singleUseIds = generateSingleUseIds(survey.singleUse?.isEncrypted ?? false);
-  }
-
->>>>>>> 5f19ffab
   if (!environment) {
     throw new Error("Environment not found");
   }
@@ -68,7 +47,6 @@
         survey={survey}
         surveyId={params.surveyId}
         surveyBaseUrl={SURVEY_BASE_URL}
-        singleUseIds={isSingleUseSurvey ? [] : undefined}
         product={product}
         profile={profile}
         environmentTags={tags}
