import SurveyPlacementCard from "@/app/(app)/environments/[environmentId]/surveys/[surveyId]/edit/components/SurveyPlacementCard";

import { AdvancedTargetingCard } from "@formbricks/ee/advancedTargeting/components/AdvancedTargetingCard";
import { TActionClass } from "@formbricks/types/actionClasses";
import { TAttributeClass } from "@formbricks/types/attributeClasses";
import { TEnvironment } from "@formbricks/types/environment";
import { TMembershipRole } from "@formbricks/types/memberships";
import { TProduct } from "@formbricks/types/product";
import { TSegment } from "@formbricks/types/segment";
import { TSurvey } from "@formbricks/types/surveys";

import HowToSendCard from "./HowToSendCard";
import RecontactOptionsCard from "./RecontactOptionsCard";
import ResponseOptionsCard from "./ResponseOptionsCard";
import TargetingCard from "./TargetingCard";
import WhenToSendCard from "./WhenToSendCard";

interface SettingsViewProps {
  environment: TEnvironment;
  localSurvey: TSurvey;
  setLocalSurvey: (survey: TSurvey) => void;
  actionClasses: TActionClass[];
  attributeClasses: TAttributeClass[];
  segments: TSegment[];
  responseCount: number;
  membershipRole?: TMembershipRole;
  isUserTargetingAllowed?: boolean;
  isFormbricksCloud: boolean;
  localProduct: TProduct;
}

export default function SettingsView({
  environment,
  localSurvey,
  setLocalSurvey,
  actionClasses,
  attributeClasses,
  segments,
  responseCount,
  membershipRole,
  isUserTargetingAllowed = false,
  isFormbricksCloud,
  localProduct,
}: SettingsViewProps) {
  return (
    <div className="mt-12 space-y-3 p-5">
      <HowToSendCard localSurvey={localSurvey} setLocalSurvey={setLocalSurvey} environment={environment} />

      {localSurvey.type === "web" ? (
        !isUserTargetingAllowed ? (
          <TargetingCard
            key={localSurvey.segment?.id}
            localSurvey={localSurvey}
            setLocalSurvey={setLocalSurvey}
            environmentId={environment.id}
            attributeClasses={attributeClasses}
            segments={segments}
            initialSegment={segments.find((segment) => segment.id === localSurvey.segment?.id)}
            isFormbricksCloud={isFormbricksCloud}
          />
        ) : (
          <AdvancedTargetingCard
            key={localSurvey.segment?.id}
            localSurvey={localSurvey}
            setLocalSurvey={setLocalSurvey}
            environmentId={environment.id}
            attributeClasses={attributeClasses}
            actionClasses={actionClasses}
            segments={segments}
            initialSegment={segments.find((segment) => segment.id === localSurvey.segment?.id)}
          />
        )
      ) : null}

      <WhenToSendCard
        localSurvey={localSurvey}
        setLocalSurvey={setLocalSurvey}
        environmentId={environment.id}
        propActionClasses={actionClasses}
        membershipRole={membershipRole}
      />

      <ResponseOptionsCard
        localSurvey={localSurvey}
        setLocalSurvey={setLocalSurvey}
        responseCount={responseCount}
      />

      <RecontactOptionsCard
        localSurvey={localSurvey}
        setLocalSurvey={setLocalSurvey}
        environmentId={environment.id}
      />

<<<<<<< HEAD
      <StylingCard
        localSurvey={localSurvey}
        setLocalSurvey={setLocalSurvey}
        colours={colours}
        environmentId={environment.id}
        localProduct={localProduct}
      />
=======
      {localSurvey.type === "web" && (
        <SurveyPlacementCard
          localSurvey={localSurvey}
          setLocalSurvey={setLocalSurvey}
          environmentId={environment.id}
        />
      )}
>>>>>>> b99b499c
    </div>
  );
}<|MERGE_RESOLUTION|>--- conflicted
+++ resolved
@@ -92,15 +92,6 @@
         environmentId={environment.id}
       />
 
-<<<<<<< HEAD
-      <StylingCard
-        localSurvey={localSurvey}
-        setLocalSurvey={setLocalSurvey}
-        colours={colours}
-        environmentId={environment.id}
-        localProduct={localProduct}
-      />
-=======
       {localSurvey.type === "web" && (
         <SurveyPlacementCard
           localSurvey={localSurvey}
@@ -108,7 +99,6 @@
           environmentId={environment.id}
         />
       )}
->>>>>>> b99b499c
     </div>
   );
 }