import "@testing-library/jest-dom/vitest";
import { cleanup, fireEvent, render, screen, waitFor } from "@testing-library/react";
import toast from "react-hot-toast";
import { afterEach, describe, expect, it, vi } from "vitest";
import { TEnvironment } from "@formbricks/types/environment";
import { TSurvey } from "@formbricks/types/surveys/types";
import { TUser } from "@formbricks/types/user";
import { SurveyAnalysisCTA } from "../SurveyAnalysisCTA";

// Mock constants
vi.mock("@formbricks/lib/constants", () => ({
  IS_FORMBRICKS_CLOUD: false,
  ENCRYPTION_KEY: "test",
  ENTERPRISE_LICENSE_KEY: "test",
  GITHUB_ID: "test",
  GITHUB_SECRET: "test",
  GOOGLE_CLIENT_ID: "test",
  GOOGLE_CLIENT_SECRET: "test",
  AZUREAD_CLIENT_ID: "mock-azuread-client-id",
  AZUREAD_CLIENT_SECRET: "mock-azure-client-secret",
  AZUREAD_TENANT_ID: "mock-azuread-tenant-id",
  OIDC_CLIENT_ID: "mock-oidc-client-id",
  OIDC_CLIENT_SECRET: "mock-oidc-client-secret",
  OIDC_ISSUER: "mock-oidc-issuer",
  OIDC_DISPLAY_NAME: "mock-oidc-display-name",
  OIDC_SIGNING_ALGORITHM: "mock-oidc-signing-algorithm",
  WEBAPP_URL: "mock-webapp-url",
  AI_AZURE_LLM_RESSOURCE_NAME: "mock-azure-llm-resource-name",
  AI_AZURE_LLM_API_KEY: "mock-azure-llm-api-key",
  AI_AZURE_LLM_DEPLOYMENT_ID: "mock-azure-llm-deployment-id",
  AI_AZURE_EMBEDDINGS_RESSOURCE_NAME: "mock-azure-embeddings-resource-name",
  AI_AZURE_EMBEDDINGS_API_KEY: "mock-azure-embeddings-api-key",
  AI_AZURE_EMBEDDINGS_DEPLOYMENT_ID: "mock-azure-embeddings-deployment-id",
  IS_PRODUCTION: true,
  FB_LOGO_URL: "https://example.com/mock-logo.png",
  SMTP_HOST: "mock-smtp-host",
  SMTP_PORT: "mock-smtp-port",
<<<<<<< HEAD
=======
  IS_POSTHOG_CONFIGURED: true,
>>>>>>> 709917eb
}));

// Create a spy for refreshSingleUseId so we can override it in tests
const refreshSingleUseIdSpy = vi.fn(() => Promise.resolve("newSingleUseId"));

// Mock useSingleUseId hook
vi.mock("@/modules/survey/hooks/useSingleUseId", () => ({
  useSingleUseId: () => ({
    refreshSingleUseId: refreshSingleUseIdSpy,
  }),
}));

const mockSearchParams = new URLSearchParams();

vi.mock("next/navigation", () => ({
  useRouter: () => ({ push: vi.fn() }),
  useSearchParams: () => mockSearchParams, // Reuse the same object
  usePathname: () => "/current",
}));

// Mock copySurveyLink to return a predictable string
vi.mock("@/modules/survey/lib/client-utils", () => ({
  copySurveyLink: vi.fn((url: string, id: string) => `${url}?id=${id}`),
}));

vi.spyOn(toast, "success");
vi.spyOn(toast, "error");

// Set up a fake clipboard
const writeTextMock = vi.fn(() => Promise.resolve());
Object.assign(navigator, {
  clipboard: { writeText: writeTextMock },
});

const dummySurvey = {
  id: "survey123",
  type: "link",
  environmentId: "env123",
  status: "active",
} as unknown as TSurvey;
const dummyEnvironment = { id: "env123", appSetupCompleted: true } as TEnvironment;
const dummyUser = { id: "user123", name: "Test User" } as TUser;
const webAppUrl = "http://example.com";

describe("SurveyAnalysisCTA - handleCopyLink", () => {
  afterEach(() => {
    cleanup();
  });

  it("calls copySurveyLink and clipboard.writeText on success", async () => {
    render(
      <SurveyAnalysisCTA
        survey={dummySurvey}
        environment={dummyEnvironment}
        isReadOnly={false}
        webAppUrl={webAppUrl}
        user={dummyUser}
      />
    );

    const copyButton = screen.getByRole("button", { name: "common.copy_link" });
    fireEvent.click(copyButton);

    await waitFor(() => {
      expect(refreshSingleUseIdSpy).toHaveBeenCalled();
      expect(writeTextMock).toHaveBeenCalledWith("http://example.com/s/survey123?id=newSingleUseId");
      expect(toast.success).toHaveBeenCalledWith("common.copied_to_clipboard");
    });
  });

  it("shows error toast on failure", async () => {
    refreshSingleUseIdSpy.mockImplementationOnce(() => Promise.reject(new Error("fail")));
    render(
      <SurveyAnalysisCTA
        survey={dummySurvey}
        environment={dummyEnvironment}
        isReadOnly={false}
        webAppUrl={webAppUrl}
        user={dummyUser}
      />
    );

    const copyButton = screen.getByRole("button", { name: "common.copy_link" });
    fireEvent.click(copyButton);

    await waitFor(() => {
      expect(refreshSingleUseIdSpy).toHaveBeenCalled();
      expect(writeTextMock).not.toHaveBeenCalled();
      expect(toast.error).toHaveBeenCalledWith("environments.surveys.summary.failed_to_copy_link");
    });
  });
});<|MERGE_RESOLUTION|>--- conflicted
+++ resolved
@@ -35,10 +35,7 @@
   FB_LOGO_URL: "https://example.com/mock-logo.png",
   SMTP_HOST: "mock-smtp-host",
   SMTP_PORT: "mock-smtp-port",
-<<<<<<< HEAD
-=======
   IS_POSTHOG_CONFIGURED: true,
->>>>>>> 709917eb
 }));
 
 // Create a spy for refreshSingleUseId so we can override it in tests
