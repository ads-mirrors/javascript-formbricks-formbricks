import "@testing-library/jest-dom/vitest";
import { cleanup, fireEvent, render, screen, waitFor } from "@testing-library/react";
import toast from "react-hot-toast";
<<<<<<< HEAD
import { afterEach, beforeEach, describe, expect, it, test, vi } from "vitest";
=======
import { afterEach, describe, expect, test, vi } from "vitest";
>>>>>>> 18e597d8
import { TEnvironment } from "@formbricks/types/environment";
import { TSurvey } from "@formbricks/types/surveys/types";
import { TUser } from "@formbricks/types/user";
import { SurveyAnalysisCTA } from "../SurveyAnalysisCTA";

// Mock constants
vi.mock("@formbricks/lib/constants", () => ({
  IS_FORMBRICKS_CLOUD: false,
  ENCRYPTION_KEY: "test",
  ENTERPRISE_LICENSE_KEY: "test",
  GITHUB_ID: "test",
  GITHUB_SECRET: "test",
  GOOGLE_CLIENT_ID: "test",
  GOOGLE_CLIENT_SECRET: "test",
  AZUREAD_CLIENT_ID: "mock-azuread-client-id",
  AZUREAD_CLIENT_SECRET: "mock-azure-client-secret",
  AZUREAD_TENANT_ID: "mock-azuread-tenant-id",
  OIDC_CLIENT_ID: "mock-oidc-client-id",
  OIDC_CLIENT_SECRET: "mock-oidc-client-secret",
  OIDC_ISSUER: "mock-oidc-issuer",
  OIDC_DISPLAY_NAME: "mock-oidc-display-name",
  OIDC_SIGNING_ALGORITHM: "mock-oidc-signing-algorithm",
  WEBAPP_URL: "mock-webapp-url",
  AI_AZURE_LLM_RESSOURCE_NAME: "mock-azure-llm-resource-name",
  AI_AZURE_LLM_API_KEY: "mock-azure-llm-api-key",
  AI_AZURE_LLM_DEPLOYMENT_ID: "mock-azure-llm-deployment-id",
  AI_AZURE_EMBEDDINGS_RESSOURCE_NAME: "mock-azure-embeddings-resource-name",
  AI_AZURE_EMBEDDINGS_API_KEY: "mock-azure-embeddings-api-key",
  AI_AZURE_EMBEDDINGS_DEPLOYMENT_ID: "mock-azure-embeddings-deployment-id",
  IS_PRODUCTION: true,
  FB_LOGO_URL: "https://example.com/mock-logo.png",
  SMTP_HOST: "mock-smtp-host",
  SMTP_PORT: "mock-smtp-port",
  IS_POSTHOG_CONFIGURED: true,
}));

// Create a spy for refreshSingleUseId so we can override it in tests
const refreshSingleUseIdSpy = vi.fn(() => Promise.resolve("newSingleUseId"));

// Mock useSingleUseId hook
vi.mock("@/modules/survey/hooks/useSingleUseId", () => ({
  useSingleUseId: () => ({
    refreshSingleUseId: refreshSingleUseIdSpy,
  }),
}));

const mockSearchParams = new URLSearchParams();
const mockPush = vi.fn();

// Mock next/navigation
vi.mock("next/navigation", () => ({
  useRouter: () => ({ push: mockPush }),
  useSearchParams: () => mockSearchParams,
  usePathname: () => "/current",
}));

// Mock copySurveyLink to return a predictable string
vi.mock("@/modules/survey/lib/client-utils", () => ({
  copySurveyLink: vi.fn((url: string, id: string) => `${url}?id=${id}`),
}));

// Mock the copy survey action
const mockCopySurveyToOtherEnvironmentAction = vi.fn();
vi.mock("@/modules/survey/list/actions", () => ({
  copySurveyToOtherEnvironmentAction: (args: any) => mockCopySurveyToOtherEnvironmentAction(args),
}));

// Mock getFormattedErrorMessage function
vi.mock("@/lib/utils/helper", () => ({
  getFormattedErrorMessage: vi.fn((response) => response?.error || "Unknown error"),
}));

vi.spyOn(toast, "success");
vi.spyOn(toast, "error");

// Mock clipboard API
const writeTextMock = vi.fn().mockImplementation(() => Promise.resolve());

// Define it at the global level
Object.defineProperty(navigator, "clipboard", {
  value: { writeText: writeTextMock },
  configurable: true,
});

const dummySurvey = {
  id: "survey123",
  type: "link",
  environmentId: "env123",
  status: "active",
} as unknown as TSurvey;
const dummyEnvironment = { id: "env123", appSetupCompleted: true } as TEnvironment;
const dummyUser = { id: "user123", name: "Test User" } as TUser;
const surveyDomain = "https://surveys.test.formbricks.com";

describe("SurveyAnalysisCTA - handleCopyLink", () => {
  afterEach(() => {
    cleanup();
  });

  test("calls copySurveyLink and clipboard.writeText on success", async () => {
    render(
      <SurveyAnalysisCTA
        survey={dummySurvey}
        environment={dummyEnvironment}
        isReadOnly={false}
        surveyDomain={surveyDomain}
        user={dummyUser}
        responseCount={5}
      />
    );

    const copyButton = screen.getByRole("button", { name: "common.copy_link" });
    fireEvent.click(copyButton);

    await waitFor(() => {
      expect(refreshSingleUseIdSpy).toHaveBeenCalled();
      expect(writeTextMock).toHaveBeenCalledWith(
        "https://surveys.test.formbricks.com/s/survey123?id=newSingleUseId"
      );
      expect(toast.success).toHaveBeenCalledWith("common.copied_to_clipboard");
    });
  });

  test("shows error toast on failure", async () => {
    refreshSingleUseIdSpy.mockImplementationOnce(() => Promise.reject(new Error("fail")));
    render(
      <SurveyAnalysisCTA
        survey={dummySurvey}
        environment={dummyEnvironment}
        isReadOnly={false}
        surveyDomain={surveyDomain}
        user={dummyUser}
        responseCount={5}
      />
    );

    const copyButton = screen.getByRole("button", { name: "common.copy_link" });
    fireEvent.click(copyButton);

    await waitFor(() => {
      expect(refreshSingleUseIdSpy).toHaveBeenCalled();
      expect(writeTextMock).not.toHaveBeenCalled();
      expect(toast.error).toHaveBeenCalledWith("environments.surveys.summary.failed_to_copy_link");
    });
  });
});

// New tests for squarePenIcon and edit functionality
describe("SurveyAnalysisCTA - Edit functionality", () => {
  beforeEach(() => {
    vi.resetAllMocks();
  });

  afterEach(() => {
    cleanup();
  });

  test("opens CustomDialog when edit icon is clicked and response count > 0", async () => {
    render(
      <SurveyAnalysisCTA
        survey={dummySurvey}
        environment={dummyEnvironment}
        isReadOnly={false}
        surveyDomain={surveyDomain}
        user={dummyUser}
        responseCount={5}
      />
    );

    // Find the edit button
    const editButton = screen.getByRole("button", { name: "common.edit" });
    await fireEvent.click(editButton);

    // Check if dialog is shown
    const dialogTitle = screen.getByText("environments.surveys.edit.caution_edit_published_survey");
    expect(dialogTitle).toBeInTheDocument();
  });

  test("navigates directly to edit page when response count = 0", async () => {
    render(
      <SurveyAnalysisCTA
        survey={dummySurvey}
        environment={dummyEnvironment}
        isReadOnly={false}
        surveyDomain={surveyDomain}
        user={dummyUser}
        responseCount={0}
      />
    );

    // Find the edit button
    const editButton = screen.getByRole("button", { name: "common.edit" });
    await fireEvent.click(editButton);

    // Should navigate directly to edit page
    expect(mockPush).toHaveBeenCalledWith(
      `/environments/${dummyEnvironment.id}/surveys/${dummySurvey.id}/edit`
    );
  });

  test("doesn't show edit button when isReadOnly is true", () => {
    render(
      <SurveyAnalysisCTA
        survey={dummySurvey}
        environment={dummyEnvironment}
        isReadOnly={true}
        surveyDomain={surveyDomain}
        user={dummyUser}
        responseCount={5}
      />
    );

    // Try to find the edit button (it shouldn't exist)
    const editButton = screen.queryByRole("button", { name: "common.edit" });
    expect(editButton).not.toBeInTheDocument();
  });
});

// // New tests for duplicateSurveyAndRoute function and CustomDialog
describe("SurveyAnalysisCTA - duplicateSurveyAndRoute and CustomDialog", () => {
  afterEach(() => {
    cleanup();
  });

  test("duplicates survey successfully and navigates to edit page", async () => {
    // Mock the API response
    mockCopySurveyToOtherEnvironmentAction.mockResolvedValueOnce({
      data: { id: "duplicated-survey-456" },
    });

    render(
      <SurveyAnalysisCTA
        survey={dummySurvey}
        environment={dummyEnvironment}
        isReadOnly={false}
        surveyDomain={surveyDomain}
        user={dummyUser}
        responseCount={5}
      />
    );

    // Find and click the edit button to show dialog
    const editButton = screen.getByRole("button", { name: "common.edit" });
    await fireEvent.click(editButton);

    // Find and click the duplicate button in dialog
    const duplicateButton = screen.getByRole("button", {
      name: "environments.surveys.edit.caution_edit_duplicate",
    });
    await fireEvent.click(duplicateButton);

    // Verify the API was called with correct parameters
    expect(mockCopySurveyToOtherEnvironmentAction).toHaveBeenCalledWith({
      environmentId: dummyEnvironment.id,
      surveyId: dummySurvey.id,
      targetEnvironmentId: dummyEnvironment.id,
    });

    // Verify success toast was shown
    expect(toast.success).toHaveBeenCalledWith("environments.surveys.survey_duplicated_successfully");

    // Verify navigation to edit page
    expect(mockPush).toHaveBeenCalledWith(
      `/environments/${dummyEnvironment.id}/surveys/duplicated-survey-456/edit`
    );
  });

  test("shows error toast when duplication fails with error object", async () => {
    // Mock API failure with error object
    mockCopySurveyToOtherEnvironmentAction.mockResolvedValueOnce({
      error: "Test error message",
    });

    render(
      <SurveyAnalysisCTA
        survey={dummySurvey}
        environment={dummyEnvironment}
        isReadOnly={false}
        surveyDomain={surveyDomain}
        user={dummyUser}
        responseCount={5}
      />
    );

    // Open dialog
    const editButton = screen.getByRole("button", { name: "common.edit" });
    await fireEvent.click(editButton);

    // Click duplicate
    const duplicateButton = screen.getByRole("button", {
      name: "environments.surveys.edit.caution_edit_duplicate",
    });
    await fireEvent.click(duplicateButton);

    // Verify error toast
    expect(toast.error).toHaveBeenCalledWith("Test error message");
  });

  test("shows generic error toast when duplication throws exception", async () => {
    // Mock API failure with exception
    mockCopySurveyToOtherEnvironmentAction.mockRejectedValueOnce(new Error("Network failure"));

    render(
      <SurveyAnalysisCTA
        survey={dummySurvey}
        environment={dummyEnvironment}
        isReadOnly={false}
        surveyDomain={surveyDomain}
        user={dummyUser}
        responseCount={5}
      />
    );

    // Open dialog
    const editButton = screen.getByRole("button", { name: "common.edit" });
    await fireEvent.click(editButton);

    // Click duplicate
    const duplicateButton = screen.getByRole("button", {
      name: "environments.surveys.edit.caution_edit_duplicate",
    });
    await fireEvent.click(duplicateButton);

    // Verify error toast
    expect(toast.error).toHaveBeenCalledWith("environments.surveys.survey_duplication_error");
  });

  test("navigates to edit page when cancel button is clicked in dialog", async () => {
    render(
      <SurveyAnalysisCTA
        survey={dummySurvey}
        environment={dummyEnvironment}
        isReadOnly={false}
        surveyDomain={surveyDomain}
        user={dummyUser}
        responseCount={5}
      />
    );

    // Open dialog
    const editButton = screen.getByRole("button", { name: "common.edit" });
    await fireEvent.click(editButton);

    // Click edit (cancel) button
    const editButtonInDialog = screen.getByRole("button", { name: "common.edit" });
    await fireEvent.click(editButtonInDialog);

    // Verify navigation
    expect(mockPush).toHaveBeenCalledWith(
      `/environments/${dummyEnvironment.id}/surveys/${dummySurvey.id}/edit`
    );
  });

  test("shows loading state when duplicating survey", async () => {
    // Create a promise that we can resolve manually
    let resolvePromise: (value: any) => void;
    const promise = new Promise((resolve) => {
      resolvePromise = resolve;
    });

    mockCopySurveyToOtherEnvironmentAction.mockImplementation(() => promise);

    render(
      <SurveyAnalysisCTA
        survey={dummySurvey}
        environment={dummyEnvironment}
        isReadOnly={false}
        surveyDomain={surveyDomain}
        user={dummyUser}
        responseCount={5}
      />
    );

    // Open dialog
    const editButton = screen.getByRole("button", { name: "common.edit" });
    await fireEvent.click(editButton);

    // Click duplicate
    const duplicateButton = screen.getByRole("button", {
      name: "environments.surveys.edit.caution_edit_duplicate",
    });
    await fireEvent.click(duplicateButton);

    // Button should now be in loading state
    // expect(duplicateButton).toHaveAttribute("data-state", "loading");

    // Resolve the promise
    resolvePromise!({
      data: { id: "duplicated-survey-456" },
    });

    // Wait for the promise to resolve
    await waitFor(() => {
      expect(mockPush).toHaveBeenCalled();
    });
  });
});<|MERGE_RESOLUTION|>--- conflicted
+++ resolved
@@ -1,11 +1,7 @@
 import "@testing-library/jest-dom/vitest";
 import { cleanup, fireEvent, render, screen, waitFor } from "@testing-library/react";
 import toast from "react-hot-toast";
-<<<<<<< HEAD
-import { afterEach, beforeEach, describe, expect, it, test, vi } from "vitest";
-=======
-import { afterEach, describe, expect, test, vi } from "vitest";
->>>>>>> 18e597d8
+import { afterEach, beforeEach, describe, expect, test, vi } from "vitest";
 import { TEnvironment } from "@formbricks/types/environment";
 import { TSurvey } from "@formbricks/types/surveys/types";
 import { TUser } from "@formbricks/types/user";
