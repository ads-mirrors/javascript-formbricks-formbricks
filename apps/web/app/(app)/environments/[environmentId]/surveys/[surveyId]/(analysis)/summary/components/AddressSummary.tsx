import { useTranslations } from "next-intl";
import Link from "next/link";
import { timeSince } from "@formbricks/lib/time";
import { getContactIdentifier } from "@formbricks/lib/utils/contact";
import { TContactAttributeKey } from "@formbricks/types/contact-attribute-key";
import { TSurvey, TSurveyQuestionSummaryAddress } from "@formbricks/types/surveys/types";
import { TUserLocale } from "@formbricks/types/user";
import { ArrayResponse } from "@formbricks/ui/components/ArrayResponse";
import { PersonAvatar } from "@formbricks/ui/components/Avatars";
import { QuestionSummaryHeader } from "./QuestionSummaryHeader";

interface AddressSummaryProps {
  questionSummary: TSurveyQuestionSummaryAddress;
  environmentId: string;
  survey: TSurvey;
<<<<<<< HEAD
  contactAttributeKeys: TContactAttributeKey[];
=======
  attributeClasses: TAttributeClass[];
  locale: TUserLocale;
>>>>>>> ab3ef630
}

export const AddressSummary = ({
  questionSummary,
  environmentId,
  survey,
<<<<<<< HEAD
  contactAttributeKeys,
=======
  attributeClasses,
  locale,
>>>>>>> ab3ef630
}: AddressSummaryProps) => {
  const t = useTranslations();
  return (
    <div className="rounded-xl border border-slate-200 bg-white shadow-sm">
      <QuestionSummaryHeader
        questionSummary={questionSummary}
        survey={survey}
<<<<<<< HEAD
        contactAttributeKeys={contactAttributeKeys}
=======
        attributeClasses={attributeClasses}
        locale={locale}
>>>>>>> ab3ef630
      />
      <div>
        <div className="grid h-10 grid-cols-4 items-center border-y border-slate-200 bg-slate-100 text-sm font-bold text-slate-600">
          <div className="pl-4 md:pl-6">{t("common.user")}</div>
          <div className="col-span-2 pl-4 md:pl-6">{t("common.response")}</div>
          <div className="px-4 md:px-6">{t("common.time")}</div>
        </div>
        <div className="max-h-[62vh] w-full overflow-y-auto">
          {questionSummary.samples.map((response) => {
            return (
              <div
                key={response.id}
                className="grid grid-cols-4 items-center border-b border-slate-100 py-2 text-sm text-slate-800 last:border-transparent md:text-base">
                <div className="pl-4 md:pl-6">
                  {response.contact ? (
                    <Link
                      className="ph-no-capture group flex items-center"
                      href={`/environments/${environmentId}/people/${response.contact.id}`}>
                      <div className="hidden md:flex">
                        <PersonAvatar personId={response.contact.id} />
                      </div>
                      <p className="ph-no-capture break-all text-slate-600 group-hover:underline md:ml-2">
                        {getContactIdentifier(response.contact, response.contactAttributes)}
                      </p>
                    </Link>
                  ) : (
                    <div className="group flex items-center">
                      <div className="hidden md:flex">
                        <PersonAvatar personId="anonymous" />
                      </div>
                      <p className="break-all text-slate-600 md:ml-2">{t("common.anonymous")}</p>
                    </div>
                  )}
                </div>
                <div className="ph-no-capture col-span-2 pl-6 font-semibold">
                  <ArrayResponse value={response.value} />
                </div>

                <div className="px-4 text-slate-500 md:px-6">
                  {timeSince(new Date(response.updatedAt).toISOString(), locale)}
                </div>
              </div>
            );
          })}
        </div>
      </div>
    </div>
  );
};<|MERGE_RESOLUTION|>--- conflicted
+++ resolved
@@ -13,24 +13,16 @@
   questionSummary: TSurveyQuestionSummaryAddress;
   environmentId: string;
   survey: TSurvey;
-<<<<<<< HEAD
   contactAttributeKeys: TContactAttributeKey[];
-=======
-  attributeClasses: TAttributeClass[];
   locale: TUserLocale;
->>>>>>> ab3ef630
 }
 
 export const AddressSummary = ({
   questionSummary,
   environmentId,
   survey,
-<<<<<<< HEAD
   contactAttributeKeys,
-=======
-  attributeClasses,
   locale,
->>>>>>> ab3ef630
 }: AddressSummaryProps) => {
   const t = useTranslations();
   return (
@@ -38,12 +30,8 @@
       <QuestionSummaryHeader
         questionSummary={questionSummary}
         survey={survey}
-<<<<<<< HEAD
         contactAttributeKeys={contactAttributeKeys}
-=======
-        attributeClasses={attributeClasses}
         locale={locale}
->>>>>>> ab3ef630
       />
       <div>
         <div className="grid h-10 grid-cols-4 items-center border-y border-slate-200 bg-slate-100 text-sm font-bold text-slate-600">
