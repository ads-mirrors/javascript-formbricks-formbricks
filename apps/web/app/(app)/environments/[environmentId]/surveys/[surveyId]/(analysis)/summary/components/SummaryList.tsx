import { EmptyInAppSurveys } from "@/app/(app)/environments/[environmentId]/surveys/[surveyId]/(analysis)/components/EmptyInAppSurveys";
import { CTASummary } from "@/app/(app)/environments/[environmentId]/surveys/[surveyId]/(analysis)/summary/components/CTASummary";
import { CalSummary } from "@/app/(app)/environments/[environmentId]/surveys/[surveyId]/(analysis)/summary/components/CalSummary";
import { ConsentSummary } from "@/app/(app)/environments/[environmentId]/surveys/[surveyId]/(analysis)/summary/components/ConsentSummary";
import { DateQuestionSummary } from "@/app/(app)/environments/[environmentId]/surveys/[surveyId]/(analysis)/summary/components/DateQuestionSummary";
import { FileUploadSummary } from "@/app/(app)/environments/[environmentId]/surveys/[surveyId]/(analysis)/summary/components/FileUploadSummary";
import { HiddenFieldsSummary } from "@/app/(app)/environments/[environmentId]/surveys/[surveyId]/(analysis)/summary/components/HiddenFieldsSummary";
import { MatrixQuestionSummary } from "@/app/(app)/environments/[environmentId]/surveys/[surveyId]/(analysis)/summary/components/MatrixQuestionSummary";
import { MultipleChoiceSummary } from "@/app/(app)/environments/[environmentId]/surveys/[surveyId]/(analysis)/summary/components/MultipleChoiceSummary";
import { NPSSummary } from "@/app/(app)/environments/[environmentId]/surveys/[surveyId]/(analysis)/summary/components/NPSSummary";
import { OpenTextSummary } from "@/app/(app)/environments/[environmentId]/surveys/[surveyId]/(analysis)/summary/components/OpenTextSummary";
import { PictureChoiceSummary } from "@/app/(app)/environments/[environmentId]/surveys/[surveyId]/(analysis)/summary/components/PictureChoiceSummary";
import { RatingSummary } from "@/app/(app)/environments/[environmentId]/surveys/[surveyId]/(analysis)/summary/components/RatingSummary";

import { TEnvironment } from "@formbricks/types/environment";
import { TSurveySummary } from "@formbricks/types/responses";
import { TSurveyQuestionType } from "@formbricks/types/surveys";
import { TSurvey } from "@formbricks/types/surveys";
import EmptySpaceFiller from "@formbricks/ui/EmptySpaceFiller";
<<<<<<< HEAD

import AddressSummary from "./AddressSummary";
import CTASummary from "./CTASummary";
import DateQuestionSummary from "./DateQuestionSummary";
import FileUploadSummary from "./FileUploadSummary";
import MultipleChoiceSummary from "./MultipleChoiceSummary";
import NPSSummary from "./NPSSummary";
import OpenTextSummary from "./OpenTextSummary";
import RatingSummary from "./RatingSummary";
=======
import { SkeletonLoader } from "@formbricks/ui/SkeletonLoader";
>>>>>>> d94e0032

interface SummaryListProps {
  summary: TSurveySummary["summary"];
  responseCount: number | null;
  environment: TEnvironment;
  survey: TSurvey;
  fetchingSummary: boolean;
  totalResponseCount: number;
}

export default function SummaryList({
  summary,
  environment,
  responseCount,
  survey,
  fetchingSummary,
  totalResponseCount,
}: SummaryListProps) {
  return (
    <div className="mt-10 space-y-8">
      {survey.type === "web" && responseCount === 0 && !environment.widgetSetupCompleted ? (
        <EmptyInAppSurveys environment={environment} />
      ) : fetchingSummary ? (
        <SkeletonLoader type="summary" />
      ) : responseCount === 0 ? (
        <EmptySpaceFiller
          type="response"
          environment={environment}
          noWidgetRequired={survey.type === "link"}
          emptyMessage={totalResponseCount === 0 ? undefined : "No response matches your filter"}
        />
      ) : (
        summary.map((questionSummary) => {
          if (questionSummary.type === TSurveyQuestionType.OpenText) {
            return (
              <OpenTextSummary
                key={questionSummary.question.id}
                questionSummary={questionSummary}
                environmentId={environment.id}
              />
            );
          }
          if (
            questionSummary.type === TSurveyQuestionType.MultipleChoiceSingle ||
            questionSummary.type === TSurveyQuestionType.MultipleChoiceMulti
          ) {
            return (
              <MultipleChoiceSummary
                key={questionSummary.question.id}
                questionSummary={questionSummary}
                environmentId={environment.id}
                surveyType={survey.type}
              />
            );
          }
          if (questionSummary.type === TSurveyQuestionType.NPS) {
            return <NPSSummary key={questionSummary.question.id} questionSummary={questionSummary} />;
          }
          if (questionSummary.type === TSurveyQuestionType.CTA) {
            return <CTASummary key={questionSummary.question.id} questionSummary={questionSummary} />;
          }
          if (questionSummary.type === TSurveyQuestionType.Rating) {
            return <RatingSummary key={questionSummary.question.id} questionSummary={questionSummary} />;
          }
          if (questionSummary.type === TSurveyQuestionType.Consent) {
            return <ConsentSummary key={questionSummary.question.id} questionSummary={questionSummary} />;
          }
          if (questionSummary.type === TSurveyQuestionType.PictureSelection) {
            return (
              <PictureChoiceSummary key={questionSummary.question.id} questionSummary={questionSummary} />
            );
          }
          if (questionSummary.type === TSurveyQuestionType.Date) {
            return (
              <DateQuestionSummary
                key={questionSummary.question.id}
                questionSummary={questionSummary}
                environmentId={environment.id}
              />
            );
          }
          if (questionSummary.type === TSurveyQuestionType.FileUpload) {
            return (
              <FileUploadSummary
                key={questionSummary.question.id}
                questionSummary={questionSummary}
                environmentId={environment.id}
              />
            );
          }
          if (questionSummary.type === TSurveyQuestionType.Cal) {
            return (
              <CalSummary
                key={questionSummary.question.id}
                questionSummary={questionSummary}
                environmentId={environment.id}
              />
            );
          }
<<<<<<< HEAD
          if (questionSummary.type === TSurveyQuestionType.address) {
            return (
              <AddressSummary
                key={questionSummary.question.id}
                questionSummary={questionSummary}
                environmentId={environment.id}
              />
=======
          if (questionSummary.type === TSurveyQuestionType.Matrix) {
            return (
              <MatrixQuestionSummary key={questionSummary.question.id} questionSummary={questionSummary} />
>>>>>>> d94e0032
            );
          }
          if (questionSummary.type === "hiddenField") {
            return (
              <HiddenFieldsSummary
                key={questionSummary.question}
                questionSummary={questionSummary}
                environment={environment}
              />
            );
          }

          return null;
        })
      )}
    </div>
  );
}<|MERGE_RESOLUTION|>--- conflicted
+++ resolved
@@ -17,19 +17,9 @@
 import { TSurveyQuestionType } from "@formbricks/types/surveys";
 import { TSurvey } from "@formbricks/types/surveys";
 import EmptySpaceFiller from "@formbricks/ui/EmptySpaceFiller";
-<<<<<<< HEAD
+import { SkeletonLoader } from "@formbricks/ui/SkeletonLoader";
 
 import AddressSummary from "./AddressSummary";
-import CTASummary from "./CTASummary";
-import DateQuestionSummary from "./DateQuestionSummary";
-import FileUploadSummary from "./FileUploadSummary";
-import MultipleChoiceSummary from "./MultipleChoiceSummary";
-import NPSSummary from "./NPSSummary";
-import OpenTextSummary from "./OpenTextSummary";
-import RatingSummary from "./RatingSummary";
-=======
-import { SkeletonLoader } from "@formbricks/ui/SkeletonLoader";
->>>>>>> d94e0032
 
 interface SummaryListProps {
   summary: TSurveySummary["summary"];
@@ -129,7 +119,11 @@
               />
             );
           }
-<<<<<<< HEAD
+          if (questionSummary.type === TSurveyQuestionType.Matrix) {
+            return (
+              <MatrixQuestionSummary key={questionSummary.question.id} questionSummary={questionSummary} />
+            );
+          }
           if (questionSummary.type === TSurveyQuestionType.address) {
             return (
               <AddressSummary
@@ -137,11 +131,6 @@
                 questionSummary={questionSummary}
                 environmentId={environment.id}
               />
-=======
-          if (questionSummary.type === TSurveyQuestionType.Matrix) {
-            return (
-              <MatrixQuestionSummary key={questionSummary.question.id} questionSummary={questionSummary} />
->>>>>>> d94e0032
             );
           }
           if (questionSummary.type === "hiddenField") {
