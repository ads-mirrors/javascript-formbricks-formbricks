import EmptyInAppSurveys from "@/app/(app)/environments/[environmentId]/surveys/[surveyId]/(analysis)/components/EmptyInAppSurveys";
import AddressSummary from "@/app/(app)/environments/[environmentId]/surveys/[surveyId]/(analysis)/summary/components/AddressSummary";
import CalSummary from "@/app/(app)/environments/[environmentId]/surveys/[surveyId]/(analysis)/summary/components/CalSummary";
import ConsentSummary from "@/app/(app)/environments/[environmentId]/surveys/[surveyId]/(analysis)/summary/components/ConsentSummary";
import HiddenFieldsSummary from "@/app/(app)/environments/[environmentId]/surveys/[surveyId]/(analysis)/summary/components/HiddenFieldsSummary";

import { TEnvironment } from "@formbricks/types/environment";
import { TSurveySummary } from "@formbricks/types/responses";
import { TSurveyQuestionType } from "@formbricks/types/surveys";
import { TSurvey } from "@formbricks/types/surveys";
import EmptySpaceFiller from "@formbricks/ui/EmptySpaceFiller";

import CTASummary from "./CTASummary";
import DateQuestionSummary from "./DateQuestionSummary";
import FileUploadSummary from "./FileUploadSummary";
import MultipleChoiceSummary from "./MultipleChoiceSummary";
import NPSSummary from "./NPSSummary";
import OpenTextSummary from "./OpenTextSummary";
import PictureChoiceSummary from "./PictureChoiceSummary";
import RatingSummary from "./RatingSummary";

interface SummaryListProps {
  summary: TSurveySummary["summary"];
  responseCount: number | null;
  environment: TEnvironment;
  survey: TSurvey;
}

export default function SummaryList({ summary, environment, responseCount, survey }: SummaryListProps) {
  return (
    <div className="mt-10 space-y-8">
      {survey.type === "web" && responseCount === 0 && !environment.widgetSetupCompleted ? (
        <EmptyInAppSurveys environment={environment} />
      ) : !responseCount ? (
        <EmptySpaceFiller
          type="response"
          environment={environment}
          noWidgetRequired={survey.type === "link"}
        />
      ) : !summary.length ? (
        <EmptySpaceFiller type="summary" environment={environment} />
      ) : (
<<<<<<< HEAD
        <>
          {getSummaryData().map((questionSummary) => {
            if (questionSummary.question.type === TSurveyQuestionType.OpenText) {
              return (
                <OpenTextSummary
                  key={questionSummary.question.id}
                  questionSummary={questionSummary as TSurveyQuestionSummary<TSurveyOpenTextQuestion>}
                  environmentId={environment.id}
                  responsesPerPage={responsesPerPage}
                />
              );
            }
            if (
              questionSummary.question.type === TSurveyQuestionType.MultipleChoiceSingle ||
              questionSummary.question.type === TSurveyQuestionType.MultipleChoiceMulti
            ) {
              return (
                <MultipleChoiceSummary
                  key={questionSummary.question.id}
                  questionSummary={
                    questionSummary as TSurveyQuestionSummary<
                      TSurveyMultipleChoiceMultiQuestion | TSurveyMultipleChoiceSingleQuestion
                    >
                  }
                  environmentId={environment.id}
                  surveyType={survey.type}
                  responsesPerPage={responsesPerPage}
                />
              );
            }
            if (questionSummary.question.type === TSurveyQuestionType.NPS) {
              return (
                <NPSSummary
                  key={questionSummary.question.id}
                  questionSummary={questionSummary as TSurveyQuestionSummary<TSurveyNPSQuestion>}
                />
              );
            }
            if (questionSummary.question.type === TSurveyQuestionType.CTA) {
              return (
                <CTASummary
                  key={questionSummary.question.id}
                  questionSummary={questionSummary as TSurveyQuestionSummary<TSurveyCTAQuestion>}
                />
              );
            }
            if (questionSummary.question.type === TSurveyQuestionType.Rating) {
              return (
                <RatingSummary
                  key={questionSummary.question.id}
                  questionSummary={questionSummary as TSurveyQuestionSummary<TSurveyRatingQuestion>}
                />
              );
            }
            if (questionSummary.question.type === TSurveyQuestionType.Consent) {
              return (
                <ConsentSummary
                  key={questionSummary.question.id}
                  questionSummary={questionSummary as TSurveyQuestionSummary<TSurveyConsentQuestion>}
                />
              );
            }
            if (questionSummary.question.type === TSurveyQuestionType.PictureSelection) {
              return (
                <PictureChoiceSummary
                  key={questionSummary.question.id}
                  questionSummary={questionSummary as TSurveyQuestionSummary<TSurveyPictureSelectionQuestion>}
                />
              );
            }
            if (questionSummary.question.type === TSurveyQuestionType.Date) {
              return (
                <DateQuestionSummary
                  key={questionSummary.question.id}
                  questionSummary={questionSummary as TSurveyQuestionSummary<TSurveyDateQuestion>}
                  environmentId={environment.id}
                  responsesPerPage={responsesPerPage}
                />
              );
            }
            if (questionSummary.question.type === TSurveyQuestionType.FileUpload) {
              return (
                <FileUploadSummary
                  key={questionSummary.question.id}
                  questionSummary={questionSummary as TSurveyQuestionSummary<TSurveyFileUploadQuestion>}
                  environmentId={environment.id}
                />
              );
            }

            if (questionSummary.question.type === TSurveyQuestionType.Cal) {
              return (
                <CalSummary
                  key={questionSummary.question.id}
                  questionSummary={questionSummary as TSurveyQuestionSummary<TSurveyCalQuestion>}
                  environmentId={environment.id}
                />
              );
            }
            if (questionSummary.question.type === TSurveyQuestionType.address) {
              return (
                <AddressSummary
                  key={questionSummary.question.id}
                  questionSummary={questionSummary as TSurveyQuestionSummary<TSurveyOpenTextQuestion>}
                  environmentId={environment.id}
                  responsesPerPage={responsesPerPage}
                />
              );
            }

            return null;
          })}
=======
        summary.map((questionSummary) => {
          if (questionSummary.type === TSurveyQuestionType.OpenText) {
            return (
              <OpenTextSummary
                key={questionSummary.question.id}
                questionSummary={questionSummary}
                environmentId={environment.id}
              />
            );
          }
          if (
            questionSummary.type === TSurveyQuestionType.MultipleChoiceSingle ||
            questionSummary.type === TSurveyQuestionType.MultipleChoiceMulti
          ) {
            return (
              <MultipleChoiceSummary
                key={questionSummary.question.id}
                questionSummary={questionSummary}
                environmentId={environment.id}
                surveyType={survey.type}
              />
            );
          }
          if (questionSummary.type === TSurveyQuestionType.NPS) {
            return <NPSSummary key={questionSummary.question.id} questionSummary={questionSummary} />;
          }
          if (questionSummary.type === TSurveyQuestionType.CTA) {
            return <CTASummary key={questionSummary.question.id} questionSummary={questionSummary} />;
          }
          if (questionSummary.type === TSurveyQuestionType.Rating) {
            return <RatingSummary key={questionSummary.question.id} questionSummary={questionSummary} />;
          }
          if (questionSummary.type === TSurveyQuestionType.Consent) {
            return <ConsentSummary key={questionSummary.question.id} questionSummary={questionSummary} />;
          }
          if (questionSummary.type === TSurveyQuestionType.PictureSelection) {
            return (
              <PictureChoiceSummary key={questionSummary.question.id} questionSummary={questionSummary} />
            );
          }
          if (questionSummary.type === TSurveyQuestionType.Date) {
            return (
              <DateQuestionSummary
                key={questionSummary.question.id}
                questionSummary={questionSummary}
                environmentId={environment.id}
              />
            );
          }
          if (questionSummary.type === TSurveyQuestionType.FileUpload) {
            return (
              <FileUploadSummary
                key={questionSummary.question.id}
                questionSummary={questionSummary}
                environmentId={environment.id}
              />
            );
          }
          if (questionSummary.type === TSurveyQuestionType.Cal) {
            return (
              <CalSummary
                key={questionSummary.question.id}
                questionSummary={questionSummary}
                environmentId={environment.id}
              />
            );
          }
          if (questionSummary.type === "hiddenField") {
            return (
              <HiddenFieldsSummary
                key={questionSummary.question}
                questionSummary={questionSummary}
                environment={environment}
              />
            );
          }
>>>>>>> 92d0c6bc

          return null;
        })
      )}
    </div>
  );
}<|MERGE_RESOLUTION|>--- conflicted
+++ resolved
@@ -1,5 +1,4 @@
 import EmptyInAppSurveys from "@/app/(app)/environments/[environmentId]/surveys/[surveyId]/(analysis)/components/EmptyInAppSurveys";
-import AddressSummary from "@/app/(app)/environments/[environmentId]/surveys/[surveyId]/(analysis)/summary/components/AddressSummary";
 import CalSummary from "@/app/(app)/environments/[environmentId]/surveys/[surveyId]/(analysis)/summary/components/CalSummary";
 import ConsentSummary from "@/app/(app)/environments/[environmentId]/surveys/[surveyId]/(analysis)/summary/components/ConsentSummary";
 import HiddenFieldsSummary from "@/app/(app)/environments/[environmentId]/surveys/[surveyId]/(analysis)/summary/components/HiddenFieldsSummary";
@@ -40,120 +39,6 @@
       ) : !summary.length ? (
         <EmptySpaceFiller type="summary" environment={environment} />
       ) : (
-<<<<<<< HEAD
-        <>
-          {getSummaryData().map((questionSummary) => {
-            if (questionSummary.question.type === TSurveyQuestionType.OpenText) {
-              return (
-                <OpenTextSummary
-                  key={questionSummary.question.id}
-                  questionSummary={questionSummary as TSurveyQuestionSummary<TSurveyOpenTextQuestion>}
-                  environmentId={environment.id}
-                  responsesPerPage={responsesPerPage}
-                />
-              );
-            }
-            if (
-              questionSummary.question.type === TSurveyQuestionType.MultipleChoiceSingle ||
-              questionSummary.question.type === TSurveyQuestionType.MultipleChoiceMulti
-            ) {
-              return (
-                <MultipleChoiceSummary
-                  key={questionSummary.question.id}
-                  questionSummary={
-                    questionSummary as TSurveyQuestionSummary<
-                      TSurveyMultipleChoiceMultiQuestion | TSurveyMultipleChoiceSingleQuestion
-                    >
-                  }
-                  environmentId={environment.id}
-                  surveyType={survey.type}
-                  responsesPerPage={responsesPerPage}
-                />
-              );
-            }
-            if (questionSummary.question.type === TSurveyQuestionType.NPS) {
-              return (
-                <NPSSummary
-                  key={questionSummary.question.id}
-                  questionSummary={questionSummary as TSurveyQuestionSummary<TSurveyNPSQuestion>}
-                />
-              );
-            }
-            if (questionSummary.question.type === TSurveyQuestionType.CTA) {
-              return (
-                <CTASummary
-                  key={questionSummary.question.id}
-                  questionSummary={questionSummary as TSurveyQuestionSummary<TSurveyCTAQuestion>}
-                />
-              );
-            }
-            if (questionSummary.question.type === TSurveyQuestionType.Rating) {
-              return (
-                <RatingSummary
-                  key={questionSummary.question.id}
-                  questionSummary={questionSummary as TSurveyQuestionSummary<TSurveyRatingQuestion>}
-                />
-              );
-            }
-            if (questionSummary.question.type === TSurveyQuestionType.Consent) {
-              return (
-                <ConsentSummary
-                  key={questionSummary.question.id}
-                  questionSummary={questionSummary as TSurveyQuestionSummary<TSurveyConsentQuestion>}
-                />
-              );
-            }
-            if (questionSummary.question.type === TSurveyQuestionType.PictureSelection) {
-              return (
-                <PictureChoiceSummary
-                  key={questionSummary.question.id}
-                  questionSummary={questionSummary as TSurveyQuestionSummary<TSurveyPictureSelectionQuestion>}
-                />
-              );
-            }
-            if (questionSummary.question.type === TSurveyQuestionType.Date) {
-              return (
-                <DateQuestionSummary
-                  key={questionSummary.question.id}
-                  questionSummary={questionSummary as TSurveyQuestionSummary<TSurveyDateQuestion>}
-                  environmentId={environment.id}
-                  responsesPerPage={responsesPerPage}
-                />
-              );
-            }
-            if (questionSummary.question.type === TSurveyQuestionType.FileUpload) {
-              return (
-                <FileUploadSummary
-                  key={questionSummary.question.id}
-                  questionSummary={questionSummary as TSurveyQuestionSummary<TSurveyFileUploadQuestion>}
-                  environmentId={environment.id}
-                />
-              );
-            }
-
-            if (questionSummary.question.type === TSurveyQuestionType.Cal) {
-              return (
-                <CalSummary
-                  key={questionSummary.question.id}
-                  questionSummary={questionSummary as TSurveyQuestionSummary<TSurveyCalQuestion>}
-                  environmentId={environment.id}
-                />
-              );
-            }
-            if (questionSummary.question.type === TSurveyQuestionType.address) {
-              return (
-                <AddressSummary
-                  key={questionSummary.question.id}
-                  questionSummary={questionSummary as TSurveyQuestionSummary<TSurveyOpenTextQuestion>}
-                  environmentId={environment.id}
-                  responsesPerPage={responsesPerPage}
-                />
-              );
-            }
-
-            return null;
-          })}
-=======
         summary.map((questionSummary) => {
           if (questionSummary.type === TSurveyQuestionType.OpenText) {
             return (
@@ -221,6 +106,16 @@
               />
             );
           }
+          if (questionSummary.type === TSurveyQuestionType.address) {
+            return (
+              <AddressSummary
+                key={questionSummary.question.id}
+                questionSummary={questionSummary}
+                environmentId={environment.id}
+                responsesPerPage={responsesPerPage}
+              />
+            );
+          }
           if (questionSummary.type === "hiddenField") {
             return (
               <HiddenFieldsSummary
@@ -230,7 +125,6 @@
               />
             );
           }
->>>>>>> 92d0c6bc
 
           return null;
         })
