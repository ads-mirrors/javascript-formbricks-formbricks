import { InboxIcon } from "lucide-react";
import { useTranslations } from "next-intl";
import Image from "next/image";
import { TContactAttributeKey } from "@formbricks/types/contact-attribute-key";
import {
  TI18nString,
  TSurvey,
  TSurveyQuestionId,
  TSurveyQuestionSummaryPictureSelection,
  TSurveyQuestionTypeEnum,
} from "@formbricks/types/surveys/types";
import { TUserLocale } from "@formbricks/types/user";
import { ProgressBar } from "@formbricks/ui/components/ProgressBar";
import { convertFloatToNDecimal } from "../lib/utils";
import { QuestionSummaryHeader } from "./QuestionSummaryHeader";

interface PictureChoiceSummaryProps {
  questionSummary: TSurveyQuestionSummaryPictureSelection;
  survey: TSurvey;
  contactAttributeKeys: TContactAttributeKey[];
  setFilter: (
    questionId: TSurveyQuestionId,
    label: TI18nString,
    questionType: TSurveyQuestionTypeEnum,
    filterValue: string,
    filterComboBoxValue?: string | string[]
  ) => void;
  locale: TUserLocale;
}

export const PictureChoiceSummary = ({
  questionSummary,
  survey,
  contactAttributeKeys,
  setFilter,
  locale,
}: PictureChoiceSummaryProps) => {
  const results = questionSummary.choices;
  const t = useTranslations();
  return (
    <div className="rounded-xl border border-slate-200 bg-white shadow-sm">
      <QuestionSummaryHeader
        questionSummary={questionSummary}
        survey={survey}
<<<<<<< HEAD
        contactAttributeKeys={contactAttributeKeys}
=======
        attributeClasses={attributeClasses}
        locale={locale}
>>>>>>> ab3ef630
        additionalInfo={
          questionSummary.question.allowMulti ? (
            <div className="flex items-center rounded-lg bg-slate-100 p-2">
              <InboxIcon className="mr-2 h-4 w-4" />
              {`${questionSummary.selectionCount} ${t("common.selections")}`}
            </div>
          ) : undefined
        }
      />
      <div className="space-y-5 px-4 pb-6 pt-4 text-sm md:px-6 md:text-base">
        {results.map((result, index) => (
          <div
            className="cursor-pointer hover:opacity-80"
            key={result.id}
            onClick={() =>
              setFilter(
                questionSummary.question.id,
                questionSummary.question.headline,
                questionSummary.question.type,
                t("environments.surveys.summary.includes_all"),
                [`${t("environments.surveys.edit.picture_idx", { idx: index + 1 })}`]
              )
            }>
            <div className="text flex flex-col justify-between px-2 pb-2 sm:flex-row">
              <div className="mr-8 flex w-full justify-between space-x-1 sm:justify-normal">
                <div className="relative h-32 w-[220px]">
                  <Image
                    src={result.imageUrl}
                    alt="choice-image"
                    layout="fill"
                    objectFit="cover"
                    className="rounded-md"
                  />
                </div>
                <div className="self-end">
                  <p className="rounded-lg bg-slate-100 px-2 text-slate-700">
                    {convertFloatToNDecimal(result.percentage, 2)}%
                  </p>
                </div>
              </div>
              <p className="flex w-full pt-1 text-slate-600 sm:items-end sm:justify-end sm:pt-0">
                {result.count} {result.count === 1 ? t("common.selection") : t("common.selections")}
              </p>
            </div>
            <ProgressBar barColor="bg-brand-dark" progress={result.percentage / 100 || 0} />
          </div>
        ))}
      </div>
    </div>
  );
};<|MERGE_RESOLUTION|>--- conflicted
+++ resolved
@@ -42,12 +42,8 @@
       <QuestionSummaryHeader
         questionSummary={questionSummary}
         survey={survey}
-<<<<<<< HEAD
         contactAttributeKeys={contactAttributeKeys}
-=======
-        attributeClasses={attributeClasses}
         locale={locale}
->>>>>>> ab3ef630
         additionalInfo={
           questionSummary.question.allowMulti ? (
             <div className="flex items-center rounded-lg bg-slate-100 p-2">
