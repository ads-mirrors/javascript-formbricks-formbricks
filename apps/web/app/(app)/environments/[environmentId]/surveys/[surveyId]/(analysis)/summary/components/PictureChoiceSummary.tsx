--- conflicted
+++ resolved
@@ -1,8 +1,5 @@
-<<<<<<< HEAD
+import { InboxIcon } from "lucide-react";
 import { useTranslations } from "next-intl";
-=======
-import { InboxIcon } from "lucide-react";
->>>>>>> 33543f59
 import Image from "next/image";
 import { TAttributeClass } from "@formbricks/types/attribute-classes";
 import {
@@ -45,18 +42,15 @@
         questionSummary={questionSummary}
         survey={survey}
         attributeClasses={attributeClasses}
-<<<<<<< HEAD
         locale={locale}
-=======
         additionalInfo={
           questionSummary.question.allowMulti ? (
             <div className="flex items-center rounded-lg bg-slate-100 p-2">
               <InboxIcon className="mr-2 h-4 w-4" />
-              {`${questionSummary.selectionCount} Selections`}
+              {`${questionSummary.selectionCount} ${t("common.selections")}`}
             </div>
           ) : undefined
         }
->>>>>>> 33543f59
       />
       <div className="space-y-5 px-4 pb-6 pt-4 text-sm md:px-6 md:text-base">
         {results.map((result, index) => (
@@ -90,11 +84,7 @@
                 </div>
               </div>
               <p className="flex w-full pt-1 text-slate-600 sm:items-end sm:justify-end sm:pt-0">
-<<<<<<< HEAD
-                {result.count} {result.count === 1 ? t("common.response") : t("common.responses")}
-=======
-                {result.count} {result.count === 1 ? "Selection" : "Selections"}
->>>>>>> 33543f59
+                {result.count} {result.count === 1 ? t("common.selection") : t("common.selections")}
               </p>
             </div>
             <ProgressBar barColor="bg-brand-dark" progress={result.percentage / 100 || 0} />
