--- conflicted
+++ resolved
@@ -20,9 +20,9 @@
 export default function StylingCard({ localSurvey, setLocalSurvey, colours }: StylingCardProps) {
   const [open, setOpen] = useState(false);
 
-<<<<<<< HEAD
   const { type, productOverwrites, surveyBackground } = localSurvey;
-  const { brandColor, clickOutside, darkOverlay, placement, highlightBorderColor } = productOverwrites ?? {};
+  const { brandColor, clickOutsideClose, darkOverlay, placement, highlightBorderColor } =
+    productOverwrites ?? {};
   const { bg, bgType, brightness } = surveyBackground ?? {};
 
   const [inputValue, setInputValue] = useState(100);
@@ -31,11 +31,6 @@
     setInputValue(e.target.value);
     handleBrightnessChange(parseInt(e.target.value));
   };
-=======
-  const { type, productOverwrites } = localSurvey;
-  const { brandColor, clickOutsideClose, darkOverlay, placement, highlightBorderColor } =
-    productOverwrites ?? {};
->>>>>>> a376eb9b
 
   const togglePlacement = () => {
     setLocalSurvey({
