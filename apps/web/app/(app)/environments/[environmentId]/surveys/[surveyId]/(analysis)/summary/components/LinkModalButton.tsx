"use client";

import { TSurvey } from "@formbricks/types/v1/surveys";
import { Button } from "@formbricks/ui";
import { ShareIcon } from "@heroicons/react/24/outline";
import { useState } from "react";
import clsx from "clsx";
<<<<<<< HEAD
import { TProduct } from "@formbricks/types/v1/product";
import ShareEmbedSurvey from "./ShareEmbedSurvey";
=======
import LinkSingleUseSurveyModal from "@/app/(app)/environments/[environmentId]/surveys/[surveyId]/(analysis)/summary/components/LinkSingleUseSurveyModal";
>>>>>>> a35d5738

interface LinkSurveyShareButtonProps {
  survey: TSurvey;
  className?: string;
  surveyBaseUrl: string;
<<<<<<< HEAD
  product: TProduct;
=======
  singleUseIds?: string[];
>>>>>>> a35d5738
}

export default function LinkSurveyShareButton({
  survey,
  className,
  surveyBaseUrl,
<<<<<<< HEAD
  product,
=======
  singleUseIds,
>>>>>>> a35d5738
}: LinkSurveyShareButtonProps) {
  const [showLinkModal, setShowLinkModal] = useState(false);
  const isSingleUse = survey.singleUse?.enabled ?? false;

  return (
    <>
      <Button
        variant="secondary"
        className={clsx(
          "border border-slate-300 bg-white px-2 hover:bg-slate-100 focus:bg-slate-100 lg:px-6",
          className
        )}
        onClick={() => setShowLinkModal(true)}>
        <ShareIcon className="h-5 w-5" />
      </Button>
<<<<<<< HEAD

      {showLinkModal && (
        <ShareEmbedSurvey
=======
      {showLinkModal && isSingleUse && singleUseIds ? (
        <LinkSingleUseSurveyModal
          survey={survey}
          open={showLinkModal}
          setOpen={setShowLinkModal}
          singleUseIds={singleUseIds}
        />
      ) : (
        <LinkSurveyModal
>>>>>>> a35d5738
          survey={survey}
          open={showLinkModal}
          setOpen={setShowLinkModal}
          product={product}
          surveyBaseUrl={surveyBaseUrl}
        />
      )}
    </>
  );
}<|MERGE_RESOLUTION|>--- conflicted
+++ resolved
@@ -5,33 +5,24 @@
 import { ShareIcon } from "@heroicons/react/24/outline";
 import { useState } from "react";
 import clsx from "clsx";
-<<<<<<< HEAD
 import { TProduct } from "@formbricks/types/v1/product";
 import ShareEmbedSurvey from "./ShareEmbedSurvey";
-=======
 import LinkSingleUseSurveyModal from "@/app/(app)/environments/[environmentId]/surveys/[surveyId]/(analysis)/summary/components/LinkSingleUseSurveyModal";
->>>>>>> a35d5738
 
 interface LinkSurveyShareButtonProps {
   survey: TSurvey;
   className?: string;
   surveyBaseUrl: string;
-<<<<<<< HEAD
   product: TProduct;
-=======
   singleUseIds?: string[];
->>>>>>> a35d5738
 }
 
 export default function LinkSurveyShareButton({
   survey,
   className,
   surveyBaseUrl,
-<<<<<<< HEAD
   product,
-=======
   singleUseIds,
->>>>>>> a35d5738
 }: LinkSurveyShareButtonProps) {
   const [showLinkModal, setShowLinkModal] = useState(false);
   const isSingleUse = survey.singleUse?.enabled ?? false;
@@ -47,11 +38,6 @@
         onClick={() => setShowLinkModal(true)}>
         <ShareIcon className="h-5 w-5" />
       </Button>
-<<<<<<< HEAD
-
-      {showLinkModal && (
-        <ShareEmbedSurvey
-=======
       {showLinkModal && isSingleUse && singleUseIds ? (
         <LinkSingleUseSurveyModal
           survey={survey}
@@ -60,8 +46,7 @@
           singleUseIds={singleUseIds}
         />
       ) : (
-        <LinkSurveyModal
->>>>>>> a35d5738
+        <ShareEmbedSurvey
           survey={survey}
           open={showLinkModal}
           setOpen={setShowLinkModal}
