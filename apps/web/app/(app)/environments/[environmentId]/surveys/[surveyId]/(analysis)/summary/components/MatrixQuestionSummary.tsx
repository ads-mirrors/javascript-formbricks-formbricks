--- conflicted
+++ resolved
@@ -1,12 +1,7 @@
 "use client";
 
 import { TooltipRenderer } from "@/modules/ui/components/tooltip";
-<<<<<<< HEAD
 import { useTranslate } from "@tolgee/react";
-import { TContactAttributeKey } from "@formbricks/types/contact-attribute-key";
-=======
-import { useTranslations } from "next-intl";
->>>>>>> 458f135e
 import {
   TI18nString,
   TSurvey,
