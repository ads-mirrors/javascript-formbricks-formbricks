--- conflicted
+++ resolved
@@ -1,10 +1,6 @@
 import { convertFloatToNDecimal } from "@/app/(app)/environments/[environmentId]/surveys/[surveyId]/(analysis)/summary/lib/utils";
-<<<<<<< HEAD
+import { useTranslations } from "next-intl";
 import { TContactAttributeKey } from "@formbricks/types/contact-attribute-key";
-=======
-import { useTranslations } from "next-intl";
-import { TAttributeClass } from "@formbricks/types/attribute-classes";
->>>>>>> ab3ef630
 import { TSurvey, TSurveyQuestionSummaryCal } from "@formbricks/types/surveys/types";
 import { TUserLocale } from "@formbricks/types/user";
 import { ProgressBar } from "@formbricks/ui/components/ProgressBar";
@@ -14,30 +10,20 @@
   questionSummary: TSurveyQuestionSummaryCal;
   environmentId: string;
   survey: TSurvey;
-<<<<<<< HEAD
   contactAttributeKeys: TContactAttributeKey[];
-}
-
-export const CalSummary = ({ questionSummary, survey, contactAttributeKeys }: CalSummaryProps) => {
-=======
-  attributeClasses: TAttributeClass[];
   locale: TUserLocale;
 }
 
-export const CalSummary = ({ questionSummary, survey, attributeClasses, locale }: CalSummaryProps) => {
+export const CalSummary = ({ questionSummary, survey, contactAttributeKeys, locale }: CalSummaryProps) => {
   const t = useTranslations();
->>>>>>> ab3ef630
+
   return (
     <div className="rounded-xl border border-slate-200 bg-white shadow-sm">
       <QuestionSummaryHeader
         questionSummary={questionSummary}
         survey={survey}
-<<<<<<< HEAD
         contactAttributeKeys={contactAttributeKeys}
-=======
-        attributeClasses={attributeClasses}
         locale={locale}
->>>>>>> ab3ef630
       />
       <div className="space-y-5 px-4 pb-6 pt-4 text-sm md:px-6 md:text-base">
         <div>
