--- conflicted
+++ resolved
@@ -2,12 +2,7 @@
 
 import { convertFloatToNDecimal } from "@/app/(app)/environments/[environmentId]/surveys/[surveyId]/(analysis)/summary/lib/utils";
 import { ProgressBar } from "@/modules/ui/components/progress-bar";
-<<<<<<< HEAD
 import { useTranslate } from "@tolgee/react";
-import { TContactAttributeKey } from "@formbricks/types/contact-attribute-key";
-=======
-import { useTranslations } from "next-intl";
->>>>>>> 458f135e
 import { TSurvey, TSurveyQuestionSummaryCal } from "@formbricks/types/surveys/types";
 import { TUserLocale } from "@formbricks/types/user";
 import { QuestionSummaryHeader } from "./QuestionSummaryHeader";
@@ -19,13 +14,8 @@
   locale: TUserLocale;
 }
 
-<<<<<<< HEAD
-export const CalSummary = ({ questionSummary, survey, contactAttributeKeys, locale }: CalSummaryProps) => {
+export const CalSummary = ({ questionSummary, survey, locale }: CalSummaryProps) => {
   const { t } = useTranslate();
-=======
-export const CalSummary = ({ questionSummary, survey, locale }: CalSummaryProps) => {
-  const t = useTranslations();
->>>>>>> 458f135e
 
   return (
     <div className="rounded-xl border border-slate-200 bg-white shadow-sm">
