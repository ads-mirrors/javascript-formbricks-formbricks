--- conflicted
+++ resolved
@@ -126,11 +126,7 @@
                           <div className="hidden md:flex">
                             <PersonAvatar personId="anonymous" />
                           </div>
-<<<<<<< HEAD
-                          <p className="break-all text-slate-600 md:ml-2">{t("common.anonymous")}</p>
-=======
-                          <p className="break-normal text-slate-600 md:ml-2">Anonymous</p>
->>>>>>> 33543f59
+                          <p className="break-normal text-slate-600 md:ml-2">{t("common.anonymous")}</p>
                         </div>
                       )}
                     </TableCell>
