--- conflicted
+++ resolved
@@ -6,17 +6,19 @@
 import { TAttributeClass } from "@formbricks/types/attribute-classes";
 import { TInsight } from "@formbricks/types/insights";
 import { TSurvey, TSurveyQuestionSummaryOpenText } from "@formbricks/types/surveys/types";
-<<<<<<< HEAD
-import { PersonAvatar } from "@formbricks/ui/Avatars";
-import { Badge } from "@formbricks/ui/Badge";
-import { Button } from "@formbricks/ui/Button";
-import { InsightSheet } from "@formbricks/ui/InsightSheet";
-import { SecondaryNavigation } from "@formbricks/ui/SecondaryNavigation";
-import { Table, TableBody, TableCell, TableHead, TableHeader, TableRow } from "@formbricks/ui/Table";
-=======
 import { PersonAvatar } from "@formbricks/ui/components/Avatars";
+import { Badge } from "@formbricks/ui/components/Badge";
 import { Button } from "@formbricks/ui/components/Button";
->>>>>>> a8e1fce3
+import { InsightSheet } from "@formbricks/ui/components/InsightSheet";
+import { SecondaryNavigation } from "@formbricks/ui/components/SecondaryNavigation";
+import {
+  Table,
+  TableBody,
+  TableCell,
+  TableHead,
+  TableHeader,
+  TableRow,
+} from "@formbricks/ui/components/Table";
 import { QuestionSummaryHeader } from "./QuestionSummaryHeader";
 
 interface OpenTextSummaryProps {
