"use client";

import { HalfCircle, ProgressBar } from "@/modules/ui/components/progress-bar";
<<<<<<< HEAD
import { useTranslate } from "@tolgee/react";
import { TContactAttributeKey } from "@formbricks/types/contact-attribute-key";
=======
import { useTranslations } from "next-intl";
>>>>>>> 458f135e
import {
  TI18nString,
  TSurvey,
  TSurveyQuestionId,
  TSurveyQuestionSummaryNps,
  TSurveyQuestionTypeEnum,
} from "@formbricks/types/surveys/types";
import { TUserLocale } from "@formbricks/types/user";
import { convertFloatToNDecimal } from "../lib/utils";
import { QuestionSummaryHeader } from "./QuestionSummaryHeader";

interface NPSSummaryProps {
  questionSummary: TSurveyQuestionSummaryNps;
  survey: TSurvey;
  locale: TUserLocale;
  setFilter: (
    questionId: TSurveyQuestionId,
    label: TI18nString,
    questionType: TSurveyQuestionTypeEnum,
    filterValue: string,
    filterComboBoxValue?: string | string[]
  ) => void;
}

<<<<<<< HEAD
export const NPSSummary = ({
  questionSummary,
  survey,
  contactAttributeKeys,
  setFilter,
  locale,
}: NPSSummaryProps) => {
  const { t } = useTranslate();
=======
export const NPSSummary = ({ questionSummary, survey, setFilter, locale }: NPSSummaryProps) => {
  const t = useTranslations();
>>>>>>> 458f135e
  const applyFilter = (group: string) => {
    const filters = {
      promoters: {
        comparison: t("environments.surveys.summary.includes_either"),
        values: ["9", "10"],
      },
      passives: {
        comparison: t("environments.surveys.summary.includes_either"),
        values: ["7", "8"],
      },
      detractors: {
        comparison: t("environments.surveys.summary.is_less_than"),
        values: "7",
      },
      dismissed: {
        comparison: t("common.skipped"),
        values: undefined,
      },
    };

    const filter = filters[group];

    if (filter) {
      setFilter(
        questionSummary.question.id,
        questionSummary.question.headline,
        questionSummary.question.type,
        filter.comparison,
        filter.values
      );
    }
  };

  return (
    <div className="rounded-xl border border-slate-200 bg-white shadow-sm">
      <QuestionSummaryHeader questionSummary={questionSummary} survey={survey} locale={locale} />
      <div className="space-y-5 px-4 pb-6 pt-4 text-sm md:px-6 md:text-base">
        {["promoters", "passives", "detractors", "dismissed"].map((group) => (
          <div className="cursor-pointer hover:opacity-80" key={group} onClick={() => applyFilter(group)}>
            <div
              className={`mb-2 flex justify-between ${group === "dismissed" ? "mb-2 border-t bg-white pt-4 text-sm md:text-base" : ""}`}>
              <div className="mr-8 flex space-x-1">
                <p
                  className={`font-semibold capitalize text-slate-700 ${group === "dismissed" ? "" : "text-slate-700"}`}>
                  {group}
                </p>
                <div>
                  <p className="rounded-lg bg-slate-100 px-2 text-slate-700">
                    {convertFloatToNDecimal(questionSummary[group]?.percentage, 2)}%
                  </p>
                </div>
              </div>
              <p className="flex w-32 items-end justify-end text-slate-600">
                {questionSummary[group]?.count}{" "}
                {questionSummary[group]?.count === 1 ? t("common.response") : t("common.responses")}
              </p>
            </div>
            <ProgressBar
              barColor={group === "dismissed" ? "bg-slate-600" : "bg-brand-dark"}
              progress={questionSummary[group]?.percentage / 100}
            />
          </div>
        ))}
      </div>

      <div className="flex justify-center pb-4 pt-4">
        <HalfCircle value={questionSummary.score} />
      </div>
    </div>
  );
};<|MERGE_RESOLUTION|>--- conflicted
+++ resolved
@@ -1,12 +1,7 @@
 "use client";
 
 import { HalfCircle, ProgressBar } from "@/modules/ui/components/progress-bar";
-<<<<<<< HEAD
 import { useTranslate } from "@tolgee/react";
-import { TContactAttributeKey } from "@formbricks/types/contact-attribute-key";
-=======
-import { useTranslations } from "next-intl";
->>>>>>> 458f135e
 import {
   TI18nString,
   TSurvey,
@@ -31,19 +26,8 @@
   ) => void;
 }
 
-<<<<<<< HEAD
-export const NPSSummary = ({
-  questionSummary,
-  survey,
-  contactAttributeKeys,
-  setFilter,
-  locale,
-}: NPSSummaryProps) => {
+export const NPSSummary = ({ questionSummary, survey, setFilter, locale }: NPSSummaryProps) => {
   const { t } = useTranslate();
-=======
-export const NPSSummary = ({ questionSummary, survey, setFilter, locale }: NPSSummaryProps) => {
-  const t = useTranslations();
->>>>>>> 458f135e
   const applyFilter = (group: string) => {
     const filters = {
       promoters: {
