"use client";

import { ProgressBar } from "@/modules/ui/components/progress-bar";
import { useTranslate } from "@tolgee/react";
import { InboxIcon } from "lucide-react";
<<<<<<< HEAD
import { TContactAttributeKey } from "@formbricks/types/contact-attribute-key";
=======
import { useTranslations } from "next-intl";
>>>>>>> 458f135e
import { TSurvey, TSurveyQuestionSummaryCta } from "@formbricks/types/surveys/types";
import { TUserLocale } from "@formbricks/types/user";
import { convertFloatToNDecimal } from "../lib/utils";
import { QuestionSummaryHeader } from "./QuestionSummaryHeader";

interface CTASummaryProps {
  questionSummary: TSurveyQuestionSummaryCta;
  survey: TSurvey;
  locale: TUserLocale;
}

<<<<<<< HEAD
export const CTASummary = ({ questionSummary, survey, contactAttributeKeys, locale }: CTASummaryProps) => {
  const { t } = useTranslate();
=======
export const CTASummary = ({ questionSummary, survey, locale }: CTASummaryProps) => {
  const t = useTranslations();
>>>>>>> 458f135e

  return (
    <div className="rounded-xl border border-slate-200 bg-white shadow-sm">
      <QuestionSummaryHeader
        survey={survey}
        questionSummary={questionSummary}
        showResponses={false}
        locale={locale}
        additionalInfo={
          <>
            <div className="flex items-center rounded-lg bg-slate-100 p-2">
              <InboxIcon className="mr-2 h-4 w-4" />
              {`${questionSummary.impressionCount} ${t("common.impressions")}`}
            </div>
            <div className="flex items-center rounded-lg bg-slate-100 p-2">
              <InboxIcon className="mr-2 h-4 w-4" />
              {`${questionSummary.clickCount} ${t("common.clicks")}`}
            </div>
            {!questionSummary.question.required && (
              <div className="flex items-center rounded-lg bg-slate-100 p-2">
                <InboxIcon className="mr-2 h-4 w-4" />
                {`${questionSummary.skipCount} ${t("common.skips")}`}
              </div>
            )}
          </>
        }
      />
      <div className="space-y-5 px-4 pb-6 pt-4 text-sm md:px-6 md:text-base">
        <div className="text flex justify-between px-2 pb-2">
          <div className="mr-8 flex space-x-1">
            <p className="font-semibold text-slate-700">CTR</p>
            <div>
              <p className="rounded-lg bg-slate-100 px-2 text-slate-700">
                {convertFloatToNDecimal(questionSummary.ctr.percentage, 2)}%
              </p>
            </div>
          </div>
          <p className="flex w-32 items-end justify-end text-slate-600">
            {questionSummary.ctr.count}{" "}
            {questionSummary.ctr.count === 1 ? t("common.click") : t("common.clicks")}
          </p>
        </div>
        <ProgressBar barColor="bg-brand-dark" progress={questionSummary.ctr.percentage / 100} />
      </div>
    </div>
  );
};<|MERGE_RESOLUTION|>--- conflicted
+++ resolved
@@ -3,11 +3,6 @@
 import { ProgressBar } from "@/modules/ui/components/progress-bar";
 import { useTranslate } from "@tolgee/react";
 import { InboxIcon } from "lucide-react";
-<<<<<<< HEAD
-import { TContactAttributeKey } from "@formbricks/types/contact-attribute-key";
-=======
-import { useTranslations } from "next-intl";
->>>>>>> 458f135e
 import { TSurvey, TSurveyQuestionSummaryCta } from "@formbricks/types/surveys/types";
 import { TUserLocale } from "@formbricks/types/user";
 import { convertFloatToNDecimal } from "../lib/utils";
@@ -19,13 +14,8 @@
   locale: TUserLocale;
 }
 
-<<<<<<< HEAD
-export const CTASummary = ({ questionSummary, survey, contactAttributeKeys, locale }: CTASummaryProps) => {
+export const CTASummary = ({ questionSummary, survey, locale }: CTASummaryProps) => {
   const { t } = useTranslate();
-=======
-export const CTASummary = ({ questionSummary, survey, locale }: CTASummaryProps) => {
-  const t = useTranslations();
->>>>>>> 458f135e
 
   return (
     <div className="rounded-xl border border-slate-200 bg-white shadow-sm">
