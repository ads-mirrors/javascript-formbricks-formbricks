import { InboxIcon } from "lucide-react";
<<<<<<< HEAD
import { TContactAttributeKey } from "@formbricks/types/contact-attribute-key";
=======
import { useTranslations } from "next-intl";
import { TAttributeClass } from "@formbricks/types/attribute-classes";
>>>>>>> ab3ef630
import { TSurvey, TSurveyQuestionSummaryCta } from "@formbricks/types/surveys/types";
import { TUserLocale } from "@formbricks/types/user";
import { ProgressBar } from "@formbricks/ui/components/ProgressBar";
import { convertFloatToNDecimal } from "../lib/utils";
import { QuestionSummaryHeader } from "./QuestionSummaryHeader";

interface CTASummaryProps {
  questionSummary: TSurveyQuestionSummaryCta;
  survey: TSurvey;
<<<<<<< HEAD
  contactAttributeKeys: TContactAttributeKey[];
}

export const CTASummary = ({ questionSummary, survey, contactAttributeKeys }: CTASummaryProps) => {
=======
  attributeClasses: TAttributeClass[];
  locale: TUserLocale;
}

export const CTASummary = ({ questionSummary, survey, attributeClasses, locale }: CTASummaryProps) => {
  const t = useTranslations();
>>>>>>> ab3ef630
  return (
    <div className="rounded-xl border border-slate-200 bg-white shadow-sm">
      <QuestionSummaryHeader
        survey={survey}
        questionSummary={questionSummary}
        showResponses={false}
<<<<<<< HEAD
        contactAttributeKeys={contactAttributeKeys}
=======
        attributeClasses={attributeClasses}
        locale={locale}
>>>>>>> ab3ef630
        additionalInfo={
          <>
            <div className="flex items-center rounded-lg bg-slate-100 p-2">
              <InboxIcon className="mr-2 h-4 w-4" />
              {`${questionSummary.impressionCount} ${t("common.impressions")}`}
            </div>
            <div className="flex items-center rounded-lg bg-slate-100 p-2">
              <InboxIcon className="mr-2 h-4 w-4" />
              {`${questionSummary.clickCount} ${t("common.clicks")}`}
            </div>
            {!questionSummary.question.required && (
              <div className="flex items-center rounded-lg bg-slate-100 p-2">
                <InboxIcon className="mr-2 h-4 w-4" />
                {`${questionSummary.skipCount} ${t("common.skips")}`}
              </div>
            )}
          </>
        }
      />
      <div className="space-y-5 px-4 pb-6 pt-4 text-sm md:px-6 md:text-base">
        <div className="text flex justify-between px-2 pb-2">
          <div className="mr-8 flex space-x-1">
            <p className="font-semibold text-slate-700">CTR</p>
            <div>
              <p className="rounded-lg bg-slate-100 px-2 text-slate-700">
                {convertFloatToNDecimal(questionSummary.ctr.percentage, 2)}%
              </p>
            </div>
          </div>
          <p className="flex w-32 items-end justify-end text-slate-600">
            {questionSummary.ctr.count}{" "}
            {questionSummary.ctr.count === 1 ? t("common.click") : t("common.clicks")}
          </p>
        </div>
        <ProgressBar barColor="bg-brand-dark" progress={questionSummary.ctr.percentage / 100} />
      </div>
    </div>
  );
};<|MERGE_RESOLUTION|>--- conflicted
+++ resolved
@@ -1,10 +1,6 @@
 import { InboxIcon } from "lucide-react";
-<<<<<<< HEAD
+import { useTranslations } from "next-intl";
 import { TContactAttributeKey } from "@formbricks/types/contact-attribute-key";
-=======
-import { useTranslations } from "next-intl";
-import { TAttributeClass } from "@formbricks/types/attribute-classes";
->>>>>>> ab3ef630
 import { TSurvey, TSurveyQuestionSummaryCta } from "@formbricks/types/surveys/types";
 import { TUserLocale } from "@formbricks/types/user";
 import { ProgressBar } from "@formbricks/ui/components/ProgressBar";
@@ -14,31 +10,21 @@
 interface CTASummaryProps {
   questionSummary: TSurveyQuestionSummaryCta;
   survey: TSurvey;
-<<<<<<< HEAD
   contactAttributeKeys: TContactAttributeKey[];
-}
-
-export const CTASummary = ({ questionSummary, survey, contactAttributeKeys }: CTASummaryProps) => {
-=======
-  attributeClasses: TAttributeClass[];
   locale: TUserLocale;
 }
 
-export const CTASummary = ({ questionSummary, survey, attributeClasses, locale }: CTASummaryProps) => {
+export const CTASummary = ({ questionSummary, survey, contactAttributeKeys, locale }: CTASummaryProps) => {
   const t = useTranslations();
->>>>>>> ab3ef630
+
   return (
     <div className="rounded-xl border border-slate-200 bg-white shadow-sm">
       <QuestionSummaryHeader
         survey={survey}
         questionSummary={questionSummary}
         showResponses={false}
-<<<<<<< HEAD
         contactAttributeKeys={contactAttributeKeys}
-=======
-        attributeClasses={attributeClasses}
         locale={locale}
->>>>>>> ab3ef630
         additionalInfo={
           <>
             <div className="flex items-center rounded-lg bg-slate-100 p-2">
