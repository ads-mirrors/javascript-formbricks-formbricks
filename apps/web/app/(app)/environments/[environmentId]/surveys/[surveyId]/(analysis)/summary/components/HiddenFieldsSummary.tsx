--- conflicted
+++ resolved
@@ -27,11 +27,7 @@
     );
   };
   return (
-<<<<<<< HEAD
     <div className="rounded-xl border border-slate-200 bg-white shadow-xs">
-=======
-    <div className="rounded-xl border border-slate-200 bg-white shadow-sm">
->>>>>>> df06540f
       <div className="space-y-2 px-4 pt-6 pb-5 md:px-6">
         <div className={"align-center flex justify-between gap-4"}>
           <h3 className="pb-1 text-lg font-semibold text-slate-900 md:text-xl">{questionSummary.id}</h3>
