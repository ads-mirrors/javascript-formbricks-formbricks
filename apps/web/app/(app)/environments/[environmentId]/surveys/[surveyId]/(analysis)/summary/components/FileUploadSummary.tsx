--- conflicted
+++ resolved
@@ -16,24 +16,16 @@
   questionSummary: TSurveyQuestionSummaryFileUpload;
   environmentId: string;
   survey: TSurvey;
-<<<<<<< HEAD
   contactAttributeKeys: TContactAttributeKey[];
-=======
-  attributeClasses: TAttributeClass[];
   locale: TUserLocale;
->>>>>>> ab3ef630
 }
 
 export const FileUploadSummary = ({
   questionSummary,
   environmentId,
   survey,
-<<<<<<< HEAD
   contactAttributeKeys,
-=======
-  attributeClasses,
   locale,
->>>>>>> ab3ef630
 }: FileUploadSummaryProps) => {
   const [visibleResponses, setVisibleResponses] = useState(10);
   const t = useTranslations();
@@ -49,12 +41,8 @@
       <QuestionSummaryHeader
         questionSummary={questionSummary}
         survey={survey}
-<<<<<<< HEAD
         contactAttributeKeys={contactAttributeKeys}
-=======
-        attributeClasses={attributeClasses}
         locale={locale}
->>>>>>> ab3ef630
       />
       <div className="">
         <div className="grid h-10 grid-cols-4 items-center border-y border-slate-200 bg-slate-100 text-sm font-bold text-slate-600">
