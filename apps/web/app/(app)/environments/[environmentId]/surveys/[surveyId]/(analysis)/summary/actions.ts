"use server";

import { getEmailTemplateHtml } from "@/app/(app)/environments/[environmentId]/surveys/[surveyId]/(analysis)/summary/lib/emailTemplate";
import { get } from "lodash";
import { customAlphabet } from "nanoid";
import { z } from "zod";
import { sendEmbedSurveyPreviewEmail } from "@formbricks/email";
<<<<<<< HEAD
import { authOptions } from "@formbricks/lib/authOptions";
import { getEmbeddingsByTypeAndReferenceId } from "@formbricks/lib/embedding/service";
import { getQuestionResponseReferenceId } from "@formbricks/lib/embedding/utils";
import { canUserAccessSurvey } from "@formbricks/lib/survey/auth";
import { getSurvey, updateSurvey } from "@formbricks/lib/survey/service";
import { getUser } from "@formbricks/lib/user/service";
import { AuthenticationError, AuthorizationError, ResourceNotFoundError } from "@formbricks/types/errors";

export const sendEmbedSurveyPreviewEmailAction = async (surveyId: string) => {
  const session = await getServerSession(authOptions);
  if (!session) {
    throw new AuthenticationError("Not authenticated");
  }

  const user = await getUser(session.user.id);
  if (!user) {
    throw new Error("User not found");
  }

  const survey = await getSurvey(surveyId);
  if (!survey) {
    throw new ResourceNotFoundError("Survey", surveyId);
  }

  const isUserAuthorized = await canUserAccessSurvey(session.user.id, surveyId);
  if (!isUserAuthorized) {
    throw new AuthorizationError("Not authorized");
  }
  const rawEmailHtml = await getEmailTemplateHtml(surveyId);
  const emailHtml = rawEmailHtml
    .replaceAll("?preview=true&amp;", "?")
    .replaceAll("?preview=true&;", "?")
    .replaceAll("?preview=true", "");

  return await sendEmbedSurveyPreviewEmail(
    user.email,
    "Formbricks Email Survey Preview",
    emailHtml,
    survey.environmentId
  );
};

export const generateResultShareUrlAction = async (surveyId: string): Promise<string> => {
  const session = await getServerSession(authOptions);
  if (!session) throw new AuthorizationError("Not authorized");

  const hasUserSurveyAccess = await canUserAccessSurvey(session.user.id, surveyId);
  if (!hasUserSurveyAccess) throw new AuthorizationError("Not authorized");

  const survey = await getSurvey(surveyId);
  if (!survey?.id) {
    throw new ResourceNotFoundError("Survey", surveyId);
  }

  const resultShareKey = customAlphabet(
    "abcdefghijklmnopqrstuvwxyzABCDEFGHIJKLMNOPQRSTUVWXYZ0123456789",
    20
  )();

  await updateSurvey({ ...survey, resultShareKey });

  return resultShareKey;
};

export const getResultShareUrlAction = async (surveyId: string): Promise<string | null> => {
  const session = await getServerSession(authOptions);
  if (!session) throw new AuthorizationError("Not authorized");

  const hasUserSurveyAccess = await canUserAccessSurvey(session.user.id, surveyId);
  if (!hasUserSurveyAccess) throw new AuthorizationError("Not authorized");

  const survey = await getSurvey(surveyId);
  if (!survey?.id) {
    throw new ResourceNotFoundError("Survey", surveyId);
  }

  return survey.resultShareKey;
};

export const deleteResultShareUrlAction = async (surveyId: string): Promise<void> => {
  const session = await getServerSession(authOptions);
  if (!session) throw new AuthorizationError("Not authorized");

  const hasUserSurveyAccess = await canUserAccessSurvey(session.user.id, surveyId);
  if (!hasUserSurveyAccess) throw new AuthorizationError("Not authorized");

  const survey = await getSurvey(surveyId);
  if (!survey?.id) {
    throw new ResourceNotFoundError("Survey", surveyId);
  }

  await updateSurvey({ ...survey, resultShareKey: null });
};

export const getEmailHtmlAction = async (surveyId: string) => {
  const session = await getServerSession(authOptions);
  if (!session) throw new AuthorizationError("Not authorized");

  const hasUserSurveyAccess = await canUserAccessSurvey(session.user.id, surveyId);
  if (!hasUserSurveyAccess) throw new AuthorizationError("Not authorized");

  return await getEmailTemplateHtml(surveyId);
};

export const getOpenTextSummaryAction = async (surveyId: string, questionId: string) => {
  const session = await getServerSession(authOptions);
  if (!session) throw new AuthorizationError("Not authorized");

  const hasUserSurveyAccess = await canUserAccessSurvey(session.user.id, surveyId);
  if (!hasUserSurveyAccess) throw new AuthorizationError("Not authorized");

  const embeddings = await getEmbeddingsByTypeAndReferenceId(
    "questionResponse",
    getQuestionResponseReferenceId(surveyId, questionId)
  );

  console.log(embeddings);

  return;
};
=======
import { authenticatedActionClient } from "@formbricks/lib/actionClient";
import { checkAuthorization } from "@formbricks/lib/actionClient/utils";
import { getOrganizationIdFromSurveyId } from "@formbricks/lib/organization/utils";
import { getSurvey, updateSurvey } from "@formbricks/lib/survey/service";
import { ZId } from "@formbricks/types/environment";
import { ResourceNotFoundError } from "@formbricks/types/errors";

const ZSendEmbedSurveyPreviewEmailAction = z.object({
  surveyId: ZId,
});

export const sendEmbedSurveyPreviewEmailAction = authenticatedActionClient
  .schema(ZSendEmbedSurveyPreviewEmailAction)
  .action(async ({ ctx, parsedInput }) => {
    await checkAuthorization({
      userId: ctx.user.id,
      organizationId: await getOrganizationIdFromSurveyId(parsedInput.surveyId),
      rules: ["survey", "read"],
    });

    const survey = await getSurvey(parsedInput.surveyId);
    if (!survey) {
      throw new ResourceNotFoundError("Survey", parsedInput.surveyId);
    }

    const rawEmailHtml = await getEmailTemplateHtml(parsedInput.surveyId);
    const emailHtml = rawEmailHtml
      .replaceAll("?preview=true&amp;", "?")
      .replaceAll("?preview=true&;", "?")
      .replaceAll("?preview=true", "");

    return await sendEmbedSurveyPreviewEmail(
      ctx.user.email,
      "Formbricks Email Survey Preview",
      emailHtml,
      survey.environmentId
    );
  });

const ZGenerateResultShareUrlAction = z.object({
  surveyId: ZId,
});

export const generateResultShareUrlAction = authenticatedActionClient
  .schema(ZGenerateResultShareUrlAction)
  .action(async ({ ctx, parsedInput }) => {
    await checkAuthorization({
      userId: ctx.user.id,
      organizationId: await getOrganizationIdFromSurveyId(parsedInput.surveyId),
      rules: ["response", "update"],
    });

    await checkAuthorization({
      userId: ctx.user.id,
      organizationId: await getOrganizationIdFromSurveyId(parsedInput.surveyId),
      rules: ["survey", "update"],
    });

    const survey = await getSurvey(parsedInput.surveyId);
    if (!survey) {
      throw new ResourceNotFoundError("Survey", parsedInput.surveyId);
    }

    const resultShareKey = customAlphabet(
      "abcdefghijklmnopqrstuvwxyzABCDEFGHIJKLMNOPQRSTUVWXYZ0123456789",
      20
    )();

    await updateSurvey({ ...survey, resultShareKey });

    return resultShareKey;
  });

const ZGetResultShareUrlAction = z.object({
  surveyId: ZId,
});

export const getResultShareUrlAction = authenticatedActionClient
  .schema(ZGetResultShareUrlAction)
  .action(async ({ ctx, parsedInput }) => {
    await checkAuthorization({
      userId: ctx.user.id,
      organizationId: await getOrganizationIdFromSurveyId(parsedInput.surveyId),
      rules: ["response", "read"],
    });

    const survey = await getSurvey(parsedInput.surveyId);
    if (!survey) {
      throw new ResourceNotFoundError("Survey", parsedInput.surveyId);
    }

    return survey.resultShareKey;
  });

const ZDeleteResultShareUrlAction = z.object({
  surveyId: ZId,
});

export const deleteResultShareUrlAction = authenticatedActionClient
  .schema(ZDeleteResultShareUrlAction)
  .action(async ({ ctx, parsedInput }) => {
    await checkAuthorization({
      userId: ctx.user.id,
      organizationId: await getOrganizationIdFromSurveyId(parsedInput.surveyId),
      rules: ["response", "update"],
    });

    await checkAuthorization({
      userId: ctx.user.id,
      organizationId: await getOrganizationIdFromSurveyId(parsedInput.surveyId),
      rules: ["survey", "update"],
    });

    const survey = await getSurvey(parsedInput.surveyId);
    if (!survey) {
      throw new ResourceNotFoundError("Survey", parsedInput.surveyId);
    }

    return await updateSurvey({ ...survey, resultShareKey: null });
  });

const ZGetEmailHtmlAction = z.object({
  surveyId: ZId,
});

export const getEmailHtmlAction = authenticatedActionClient
  .schema(ZGetEmailHtmlAction)
  .action(async ({ ctx, parsedInput }) => {
    await checkAuthorization({
      userId: ctx.user.id,
      organizationId: await getOrganizationIdFromSurveyId(parsedInput.surveyId),
      rules: ["survey", "read"],
    });

    return await getEmailTemplateHtml(parsedInput.surveyId);
  });
>>>>>>> d84146fd
<|MERGE_RESOLUTION|>--- conflicted
+++ resolved
@@ -1,135 +1,16 @@
 "use server";
 
 import { getEmailTemplateHtml } from "@/app/(app)/environments/[environmentId]/surveys/[surveyId]/(analysis)/summary/lib/emailTemplate";
-import { get } from "lodash";
 import { customAlphabet } from "nanoid";
 import { z } from "zod";
 import { sendEmbedSurveyPreviewEmail } from "@formbricks/email";
-<<<<<<< HEAD
+import { authenticatedActionClient } from "@formbricks/lib/actionClient";
+import { checkAuthorization } from "@formbricks/lib/actionClient/utils";
 import { authOptions } from "@formbricks/lib/authOptions";
 import { getEmbeddingsByTypeAndReferenceId } from "@formbricks/lib/embedding/service";
 import { getQuestionResponseReferenceId } from "@formbricks/lib/embedding/utils";
+import { getOrganizationIdFromSurveyId } from "@formbricks/lib/organization/utils";
 import { canUserAccessSurvey } from "@formbricks/lib/survey/auth";
-import { getSurvey, updateSurvey } from "@formbricks/lib/survey/service";
-import { getUser } from "@formbricks/lib/user/service";
-import { AuthenticationError, AuthorizationError, ResourceNotFoundError } from "@formbricks/types/errors";
-
-export const sendEmbedSurveyPreviewEmailAction = async (surveyId: string) => {
-  const session = await getServerSession(authOptions);
-  if (!session) {
-    throw new AuthenticationError("Not authenticated");
-  }
-
-  const user = await getUser(session.user.id);
-  if (!user) {
-    throw new Error("User not found");
-  }
-
-  const survey = await getSurvey(surveyId);
-  if (!survey) {
-    throw new ResourceNotFoundError("Survey", surveyId);
-  }
-
-  const isUserAuthorized = await canUserAccessSurvey(session.user.id, surveyId);
-  if (!isUserAuthorized) {
-    throw new AuthorizationError("Not authorized");
-  }
-  const rawEmailHtml = await getEmailTemplateHtml(surveyId);
-  const emailHtml = rawEmailHtml
-    .replaceAll("?preview=true&amp;", "?")
-    .replaceAll("?preview=true&;", "?")
-    .replaceAll("?preview=true", "");
-
-  return await sendEmbedSurveyPreviewEmail(
-    user.email,
-    "Formbricks Email Survey Preview",
-    emailHtml,
-    survey.environmentId
-  );
-};
-
-export const generateResultShareUrlAction = async (surveyId: string): Promise<string> => {
-  const session = await getServerSession(authOptions);
-  if (!session) throw new AuthorizationError("Not authorized");
-
-  const hasUserSurveyAccess = await canUserAccessSurvey(session.user.id, surveyId);
-  if (!hasUserSurveyAccess) throw new AuthorizationError("Not authorized");
-
-  const survey = await getSurvey(surveyId);
-  if (!survey?.id) {
-    throw new ResourceNotFoundError("Survey", surveyId);
-  }
-
-  const resultShareKey = customAlphabet(
-    "abcdefghijklmnopqrstuvwxyzABCDEFGHIJKLMNOPQRSTUVWXYZ0123456789",
-    20
-  )();
-
-  await updateSurvey({ ...survey, resultShareKey });
-
-  return resultShareKey;
-};
-
-export const getResultShareUrlAction = async (surveyId: string): Promise<string | null> => {
-  const session = await getServerSession(authOptions);
-  if (!session) throw new AuthorizationError("Not authorized");
-
-  const hasUserSurveyAccess = await canUserAccessSurvey(session.user.id, surveyId);
-  if (!hasUserSurveyAccess) throw new AuthorizationError("Not authorized");
-
-  const survey = await getSurvey(surveyId);
-  if (!survey?.id) {
-    throw new ResourceNotFoundError("Survey", surveyId);
-  }
-
-  return survey.resultShareKey;
-};
-
-export const deleteResultShareUrlAction = async (surveyId: string): Promise<void> => {
-  const session = await getServerSession(authOptions);
-  if (!session) throw new AuthorizationError("Not authorized");
-
-  const hasUserSurveyAccess = await canUserAccessSurvey(session.user.id, surveyId);
-  if (!hasUserSurveyAccess) throw new AuthorizationError("Not authorized");
-
-  const survey = await getSurvey(surveyId);
-  if (!survey?.id) {
-    throw new ResourceNotFoundError("Survey", surveyId);
-  }
-
-  await updateSurvey({ ...survey, resultShareKey: null });
-};
-
-export const getEmailHtmlAction = async (surveyId: string) => {
-  const session = await getServerSession(authOptions);
-  if (!session) throw new AuthorizationError("Not authorized");
-
-  const hasUserSurveyAccess = await canUserAccessSurvey(session.user.id, surveyId);
-  if (!hasUserSurveyAccess) throw new AuthorizationError("Not authorized");
-
-  return await getEmailTemplateHtml(surveyId);
-};
-
-export const getOpenTextSummaryAction = async (surveyId: string, questionId: string) => {
-  const session = await getServerSession(authOptions);
-  if (!session) throw new AuthorizationError("Not authorized");
-
-  const hasUserSurveyAccess = await canUserAccessSurvey(session.user.id, surveyId);
-  if (!hasUserSurveyAccess) throw new AuthorizationError("Not authorized");
-
-  const embeddings = await getEmbeddingsByTypeAndReferenceId(
-    "questionResponse",
-    getQuestionResponseReferenceId(surveyId, questionId)
-  );
-
-  console.log(embeddings);
-
-  return;
-};
-=======
-import { authenticatedActionClient } from "@formbricks/lib/actionClient";
-import { checkAuthorization } from "@formbricks/lib/actionClient/utils";
-import { getOrganizationIdFromSurveyId } from "@formbricks/lib/organization/utils";
 import { getSurvey, updateSurvey } from "@formbricks/lib/survey/service";
 import { ZId } from "@formbricks/types/environment";
 import { ResourceNotFoundError } from "@formbricks/types/errors";
@@ -263,4 +144,20 @@
 
     return await getEmailTemplateHtml(parsedInput.surveyId);
   });
->>>>>>> d84146fd
+
+export const getOpenTextSummaryAction = async (surveyId: string, questionId: string) => {
+  const session = await getServerSession(authOptions);
+  if (!session) throw new AuthorizationError("Not authorized");
+
+  const hasUserSurveyAccess = await canUserAccessSurvey(session.user.id, surveyId);
+  if (!hasUserSurveyAccess) throw new AuthorizationError("Not authorized");
+
+  const embeddings = await getEmbeddingsByTypeAndReferenceId(
+    "questionResponse",
+    getQuestionResponseReferenceId(surveyId, questionId)
+  );
+
+  console.log(embeddings);
+
+  return;
+};