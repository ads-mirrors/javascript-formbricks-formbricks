<<<<<<< HEAD
"use client";

import { useTranslate } from "@tolgee/react";
import { TContactAttributeKey } from "@formbricks/types/contact-attribute-key";
=======
import { useTranslations } from "next-intl";
>>>>>>> 458f135e
import { TSurvey, TSurveyQuestionSummaryRanking, TSurveyType } from "@formbricks/types/surveys/types";
import { TUserLocale } from "@formbricks/types/user";
import { convertFloatToNDecimal } from "../lib/utils";
import { QuestionSummaryHeader } from "./QuestionSummaryHeader";

interface RankingSummaryProps {
  questionSummary: TSurveyQuestionSummaryRanking;
  surveyType: TSurveyType;
  survey: TSurvey;
  locale: TUserLocale;
}

export const RankingSummary = ({ questionSummary, surveyType, survey, locale }: RankingSummaryProps) => {
  // sort by count and transform to array
  const { t } = useTranslate();
  const results = Object.values(questionSummary.choices).sort((a, b) => {
    return a.avgRanking - b.avgRanking; // Sort by count
  });

  return (
    <div className="rounded-xl border border-slate-200 bg-white shadow-sm">
      <QuestionSummaryHeader questionSummary={questionSummary} survey={survey} locale={locale} />
      <div className="space-y-5 px-4 pb-6 pt-4 text-sm md:px-6 md:text-base">
        {results.map((result, resultsIdx) => (
          <div key={result.value} className="group cursor-pointer">
            <div className="text flex flex-col justify-between px-2 pb-2 sm:flex-row">
              <div className="mr-8 flex w-full justify-between space-x-1 sm:justify-normal">
                <div className="flex w-full items-center">
                  <span className="mr-2 text-slate-400">#{resultsIdx + 1}</span>
                  <div className="rounded bg-slate-100 px-2 py-1">{result.value}</div>
                  <span className="ml-auto flex items-center space-x-1">
                    <span className="font-bold text-slate-600">
                      #{convertFloatToNDecimal(result.avgRanking, 2)}
                    </span>
                    <span>{t("environments.surveys.summary.average")}</span>
                  </span>
                </div>
              </div>
            </div>

            {result.others && result.others.length > 0 && (
              <div className="mt-4 rounded-lg border border-slate-200">
                <div className="grid h-12 grid-cols-2 content-center rounded-t-lg bg-slate-100 text-left text-sm font-semibold text-slate-900">
                  <div className="col-span-1 pl-6">
                    {t("environments.surveys.summary.other_values_found")}
                  </div>
                  <div className="col-span-1 pl-6">{surveyType === "app" && t("common.user")}</div>
                </div>
              </div>
            )}
          </div>
        ))}
      </div>
    </div>
  );
};<|MERGE_RESOLUTION|>--- conflicted
+++ resolved
@@ -1,11 +1,4 @@
-<<<<<<< HEAD
-"use client";
-
 import { useTranslate } from "@tolgee/react";
-import { TContactAttributeKey } from "@formbricks/types/contact-attribute-key";
-=======
-import { useTranslations } from "next-intl";
->>>>>>> 458f135e
 import { TSurvey, TSurveyQuestionSummaryRanking, TSurveyType } from "@formbricks/types/surveys/types";
 import { TUserLocale } from "@formbricks/types/user";
 import { convertFloatToNDecimal } from "../lib/utils";
