export const revalidate = REVALIDATION_INTERVAL;
import { getActionClasses } from "@formbricks/lib/actionClass/service";
import { getAttributeClasses } from "@formbricks/lib/attributeClass/service";
import { authOptions } from "@formbricks/lib/authOptions";
import { REVALIDATION_INTERVAL } from "@formbricks/lib/constants";
import { getEnvironment } from "@formbricks/lib/environment/service";
import { getMembershipByUserIdTeamId } from "@formbricks/lib/membership/service";
import { getAccessFlags } from "@formbricks/lib/membership/utils";
import { getProductByEnvironmentId } from "@formbricks/lib/product/service";
import { getResponseCountBySurveyId } from "@formbricks/lib/response/service";
import { getSurvey } from "@formbricks/lib/survey/service";
import { getTeamByEnvironmentId } from "@formbricks/lib/team/service";
import { ErrorComponent } from "@formbricks/ui/ErrorComponent";
import { getServerSession } from "next-auth";
<<<<<<< HEAD
import { authOptions } from "@formbricks/lib/authOptions";
import { getAccessFlags } from "@formbricks/lib/membership/utils";
import { colours } from "@formbricks/lib/constants";
=======
import SurveyEditor from "./components/SurveyEditor";

export const generateMetadata = async ({ params }) => {
  const survey = await getSurvey(params.surveyId);
  return {
    title: survey?.name ? `${survey?.name} | Editor` : "Editor",
  };
};
>>>>>>> 7e68a5e5

export default async function SurveysEditPage({ params }) {
  const [survey, product, environment, actionClasses, attributeClasses, responseCount, team, session] =
    await Promise.all([
      getSurvey(params.surveyId),
      getProductByEnvironmentId(params.environmentId),
      getEnvironment(params.environmentId),
      getActionClasses(params.environmentId),
      getAttributeClasses(params.environmentId),
      getResponseCountBySurveyId(params.surveyId),
      getTeamByEnvironmentId(params.environmentId),
      getServerSession(authOptions),
    ]);

  if (!session) {
    throw new Error("Session not found");
  }

  if (!team) {
    throw new Error("Team not found");
  }

  const currentUserMembership = await getMembershipByUserIdTeamId(session?.user.id, team.id);
  const { isViewer } = getAccessFlags(currentUserMembership?.role);
  const isSurveyCreationDeletionDisabled = isViewer;

  if (
    !survey ||
    !environment ||
    !actionClasses ||
    !attributeClasses ||
    !product ||
    isSurveyCreationDeletionDisabled
  ) {
    return <ErrorComponent />;
  }

  return (
    <>
      <SurveyEditor
        survey={survey}
        product={product}
        environment={environment}
        actionClasses={actionClasses}
        attributeClasses={attributeClasses}
        responseCount={responseCount}
        membershipRole={currentUserMembership?.role}
        colours={colours}
      />
    </>
  );
}<|MERGE_RESOLUTION|>--- conflicted
+++ resolved
@@ -12,11 +12,9 @@
 import { getTeamByEnvironmentId } from "@formbricks/lib/team/service";
 import { ErrorComponent } from "@formbricks/ui/ErrorComponent";
 import { getServerSession } from "next-auth";
-<<<<<<< HEAD
 import { authOptions } from "@formbricks/lib/authOptions";
 import { getAccessFlags } from "@formbricks/lib/membership/utils";
 import { colours } from "@formbricks/lib/constants";
-=======
 import SurveyEditor from "./components/SurveyEditor";
 
 export const generateMetadata = async ({ params }) => {
@@ -25,7 +23,6 @@
     title: survey?.name ? `${survey?.name} | Editor` : "Editor",
   };
 };
->>>>>>> 7e68a5e5
 
 export default async function SurveysEditPage({ params }) {
   const [survey, product, environment, actionClasses, attributeClasses, responseCount, team, session] =
