--- conflicted
+++ resolved
@@ -1,18 +1,11 @@
 // extend this object in order to add more validation rules
 
 import {
-<<<<<<< HEAD
-  ConsentQuestion,
-  MultipleChoiceMultiQuestion,
-  MultipleChoiceSingleQuestion,
-  Question,
-} from "@formbricks/types/questions";
-=======
+  TSurveyConsentQuestion,
   TSurveyMultipleChoiceMultiQuestion,
   TSurveyMultipleChoiceSingleQuestion,
   TSurveyQuestion,
 } from "@formbricks/types/v1/surveys";
->>>>>>> fa0d4ab8
 
 const validationRules = {
   multipleChoiceMulti: (question: TSurveyMultipleChoiceMultiQuestion) => {
@@ -21,14 +14,10 @@
   multipleChoiceSingle: (question: TSurveyMultipleChoiceSingleQuestion) => {
     return !question.choices.some((element) => element.label.trim() === "");
   },
-<<<<<<< HEAD
-  consent: (question: ConsentQuestion) => {
+  consent: (question: TSurveyConsentQuestion) => {
     return question.label.trim() !== "";
   },
-  defaultValidation: (question: Question) => {
-=======
   defaultValidation: (question: TSurveyQuestion) => {
->>>>>>> fa0d4ab8
     return question.headline.trim() !== "";
   },
 };
