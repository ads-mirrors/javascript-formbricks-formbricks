"use client";

import { ProgressBar } from "@/modules/ui/components/progress-bar";
<<<<<<< HEAD
import { useTranslate } from "@tolgee/react";
import { TContactAttributeKey } from "@formbricks/types/contact-attribute-key";
=======
import { useTranslations } from "next-intl";
>>>>>>> 458f135e
import {
  TI18nString,
  TSurvey,
  TSurveyQuestionId,
  TSurveyQuestionSummaryConsent,
  TSurveyQuestionTypeEnum,
} from "@formbricks/types/surveys/types";
import { TUserLocale } from "@formbricks/types/user";
import { convertFloatToNDecimal } from "../lib/utils";
import { QuestionSummaryHeader } from "./QuestionSummaryHeader";

interface ConsentSummaryProps {
  questionSummary: TSurveyQuestionSummaryConsent;
  survey: TSurvey;
  setFilter: (
    questionId: TSurveyQuestionId,
    label: TI18nString,
    questionType: TSurveyQuestionTypeEnum,
    filterValue: string,
    filterComboBoxValue?: string | string[]
  ) => void;
  locale: TUserLocale;
}

<<<<<<< HEAD
export const ConsentSummary = ({
  questionSummary,
  survey,
  contactAttributeKeys,
  setFilter,
  locale,
}: ConsentSummaryProps) => {
  const { t } = useTranslate();
=======
export const ConsentSummary = ({ questionSummary, survey, setFilter, locale }: ConsentSummaryProps) => {
  const t = useTranslations();
>>>>>>> 458f135e
  const summaryItems = [
    {
      title: t("common.accepted"),
      percentage: questionSummary.accepted.percentage,
      count: questionSummary.accepted.count,
    },
    {
      title: t("common.dismissed"),
      percentage: questionSummary.dismissed.percentage,
      count: questionSummary.dismissed.count,
    },
  ];
  return (
    <div className="rounded-xl border border-slate-200 bg-white shadow-sm">
      <QuestionSummaryHeader questionSummary={questionSummary} survey={survey} locale={locale} />
      <div className="space-y-5 px-4 pb-6 pt-4 text-sm md:px-6 md:text-base">
        {summaryItems.map((summaryItem) => {
          return (
            <div
              className="group cursor-pointer"
              key={summaryItem.title}
              onClick={() =>
                setFilter(
                  questionSummary.question.id,
                  questionSummary.question.headline,
                  questionSummary.question.type,
                  "is",
                  summaryItem.title
                )
              }>
              <div className="text flex justify-between px-2 pb-2">
                <div className="mr-8 flex space-x-1">
                  <p className="font-semibold text-slate-700 underline-offset-4 group-hover:underline">
                    {summaryItem.title}
                  </p>
                  <div>
                    <p className="rounded-lg bg-slate-100 px-2 text-slate-700">
                      {convertFloatToNDecimal(summaryItem.percentage, 2)}%
                    </p>
                  </div>
                </div>
                <p className="flex w-32 items-end justify-end text-slate-600">
                  {summaryItem.count} {summaryItem.count === 1 ? t("common.response") : t("common.responses")}
                </p>
              </div>
              <div className="group-hover:opacity-80">
                <ProgressBar barColor="bg-brand-dark" progress={summaryItem.percentage / 100} />
              </div>
            </div>
          );
        })}
      </div>
    </div>
  );
};<|MERGE_RESOLUTION|>--- conflicted
+++ resolved
@@ -1,12 +1,7 @@
 "use client";
 
 import { ProgressBar } from "@/modules/ui/components/progress-bar";
-<<<<<<< HEAD
 import { useTranslate } from "@tolgee/react";
-import { TContactAttributeKey } from "@formbricks/types/contact-attribute-key";
-=======
-import { useTranslations } from "next-intl";
->>>>>>> 458f135e
 import {
   TI18nString,
   TSurvey,
@@ -31,19 +26,8 @@
   locale: TUserLocale;
 }
 
-<<<<<<< HEAD
-export const ConsentSummary = ({
-  questionSummary,
-  survey,
-  contactAttributeKeys,
-  setFilter,
-  locale,
-}: ConsentSummaryProps) => {
+export const ConsentSummary = ({ questionSummary, survey, setFilter, locale }: ConsentSummaryProps) => {
   const { t } = useTranslate();
-=======
-export const ConsentSummary = ({ questionSummary, survey, setFilter, locale }: ConsentSummaryProps) => {
-  const t = useTranslations();
->>>>>>> 458f135e
   const summaryItems = [
     {
       title: t("common.accepted"),
