"use client";

<<<<<<< HEAD
import { InboxIcon } from "lucide-react";
import type { JSX } from "react";
import { useTranslation } from "react-i18next";
import { TSurvey, TSurveyQuestionSummary } from "@formbricks/types/surveys/types";
=======
import { useTranslate } from "@tolgee/react";
import { InboxIcon } from "lucide-react";
import type { JSX } from "react";
import { TSurvey, TSurveyQuestionSummary } from "@formbricks/types/surveys/types";
import { getTextContent } from "@formbricks/types/surveys/validation";
>>>>>>> 2186a1c6
import { recallToHeadline } from "@/lib/utils/recall";
import { formatTextWithSlashes } from "@/modules/survey/editor/lib/utils";
import { getQuestionTypes } from "@/modules/survey/lib/questions";
import { IdBadge } from "@/modules/ui/components/id-badge";

interface HeadProps {
  questionSummary: TSurveyQuestionSummary;
  showResponses?: boolean;
  additionalInfo?: JSX.Element;
  survey: TSurvey;
}

export const QuestionSummaryHeader = ({
  questionSummary,
  additionalInfo,
  showResponses = true,
  survey,
}: HeadProps) => {
  const { t } = useTranslation();
  const questionType = getQuestionTypes(t).find((type) => type.id === questionSummary.question.type);

  return (
    <div className="space-y-2 px-4 pb-5 pt-6 md:px-6">
      <div className={"align-center flex justify-between gap-4"}>
        <h3 className="pb-1 text-lg font-semibold text-slate-900 md:text-xl">
          {formatTextWithSlashes(
            getTextContent(
              recallToHeadline(questionSummary.question.headline, survey, true, "default")["default"]
            ),
            "@",
            ["text-lg"]
          )}
        </h3>
      </div>
      <div className="flex space-x-2 text-xs font-semibold text-slate-600 md:text-sm">
        <div className="flex items-center rounded-lg bg-slate-100 p-2">
          {questionType && <questionType.icon className="mr-2 h-4 w-4" />}
          {questionType ? questionType.label : t("environments.surveys.summary.unknown_question_type")}{" "}
          {t("common.question")}
        </div>
        {showResponses && (
          <div className="flex items-center rounded-lg bg-slate-100 p-2">
            <InboxIcon className="mr-2 h-4 w-4" />
            {`${questionSummary.responseCount} ${t("common.responses")}`}
          </div>
        )}
        {additionalInfo}
        {!questionSummary.question.required && (
          <div className="flex items-center rounded-lg bg-slate-100 p-2">
            {t("environments.surveys.edit.optional")}
          </div>
        )}
      </div>
      <IdBadge id={questionSummary.question.id} label={t("common.question_id")} />
    </div>
  );
};<|MERGE_RESOLUTION|>--- conflicted
+++ resolved
@@ -1,17 +1,10 @@
 "use client";
 
-<<<<<<< HEAD
 import { InboxIcon } from "lucide-react";
 import type { JSX } from "react";
 import { useTranslation } from "react-i18next";
 import { TSurvey, TSurveyQuestionSummary } from "@formbricks/types/surveys/types";
-=======
-import { useTranslate } from "@tolgee/react";
-import { InboxIcon } from "lucide-react";
-import type { JSX } from "react";
-import { TSurvey, TSurveyQuestionSummary } from "@formbricks/types/surveys/types";
 import { getTextContent } from "@formbricks/types/surveys/validation";
->>>>>>> 2186a1c6
 import { recallToHeadline } from "@/lib/utils/recall";
 import { formatTextWithSlashes } from "@/modules/survey/editor/lib/utils";
 import { getQuestionTypes } from "@/modules/survey/lib/questions";
