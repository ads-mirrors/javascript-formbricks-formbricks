--- conflicted
+++ resolved
@@ -12,12 +12,8 @@
   showResponses?: boolean;
   additionalInfo?: JSX.Element;
   survey: TSurvey;
-<<<<<<< HEAD
   contactAttributeKeys: TContactAttributeKey[];
-=======
-  attributeClasses: TAttributeClass[];
   locale: TUserLocale;
->>>>>>> ab3ef630
 }
 
 export const QuestionSummaryHeader = ({
@@ -25,12 +21,8 @@
   additionalInfo,
   showResponses = true,
   survey,
-<<<<<<< HEAD
   contactAttributeKeys,
-=======
-  attributeClasses,
   locale,
->>>>>>> ab3ef630
 }: HeadProps) => {
   const questionType = getQuestionTypes(locale).find((type) => type.id === questionSummary.question.type);
   const t = useTranslations();
