"use client";

import { ColumnDef } from "@tanstack/react-table";
<<<<<<< HEAD
import { TFunction } from "i18next";
=======
import { TFnType } from "@tolgee/react";
>>>>>>> 2186a1c6
import { CircleHelpIcon, EyeOffIcon, MailIcon, TagIcon } from "lucide-react";
import Link from "next/link";
import { TResponseTableData } from "@formbricks/types/responses";
import { TSurvey, TSurveyQuestion } from "@formbricks/types/surveys/types";
<<<<<<< HEAD
=======
import { getTextContent } from "@formbricks/types/surveys/validation";
>>>>>>> 2186a1c6
import { getLocalizedValue } from "@/lib/i18n/utils";
import { extractChoiceIdsFromResponse } from "@/lib/response/utils";
import { getContactIdentifier } from "@/lib/utils/contact";
import { getFormattedDateTimeString } from "@/lib/utils/datetime";
import { recallToHeadline } from "@/lib/utils/recall";
import { RenderResponse } from "@/modules/analysis/components/SingleResponseCard/components/RenderResponse";
import { VARIABLES_ICON_MAP, getQuestionIconMap } from "@/modules/survey/lib/questions";
import { getSelectionColumn } from "@/modules/ui/components/data-table";
import { IdBadge } from "@/modules/ui/components/id-badge";
import { ResponseBadges } from "@/modules/ui/components/response-badges";
import { Tooltip, TooltipContent, TooltipProvider, TooltipTrigger } from "@/modules/ui/components/tooltip";
import { cn } from "@/modules/ui/lib/utils";
import {
  COLUMNS_ICON_MAP,
  METADATA_FIELDS,
  getAddressFieldLabel,
  getContactInfoFieldLabel,
  getMetadataFieldLabel,
  getMetadataValue,
} from "../lib/utils";

const getQuestionColumnsData = (
  question: TSurveyQuestion,
  survey: TSurvey,
  isExpanded: boolean,
  t: TFunction
): ColumnDef<TResponseTableData>[] => {
  const QUESTIONS_ICON_MAP = getQuestionIconMap(t);
  const addressFields = ["addressLine1", "addressLine2", "city", "state", "zip", "country"];
  const contactInfoFields = ["firstName", "lastName", "email", "phone", "company"];

  // Helper function to create consistent column headers
  const createQuestionHeader = (questionType: string, headline: string, suffix?: string) => {
    const title = suffix ? `${headline} - ${suffix}` : headline;
    const QuestionHeader = () => (
      <div className="flex items-center justify-between">
        <div className="flex items-center space-x-2 overflow-hidden">
          <span className="h-4 w-4">{QUESTIONS_ICON_MAP[questionType]}</span>
          <span className="truncate">{title}</span>
        </div>
      </div>
    );
    QuestionHeader.displayName = "QuestionHeader";
    return QuestionHeader;
  };

  // Helper function to get localized question headline
  const getQuestionHeadline = (question: TSurveyQuestion, survey: TSurvey) => {
    return getTextContent(
      getLocalizedValue(recallToHeadline(question.headline, survey, false, "default"), "default")
    );
  };

  // Helper function to render choice ID badges
  const renderChoiceIdBadges = (choiceIds: string[], isExpanded: boolean) => {
    if (choiceIds.length === 0) return null;

    const containerClasses = cn("flex gap-x-1 w-full", isExpanded && "flex-wrap gap-y-1");

    return (
      <div className={containerClasses}>
        {choiceIds.map((choiceId, index) => (
          <IdBadge key={`${choiceId}-${index}`} id={choiceId} />
        ))}
      </div>
    );
  };

  switch (question.type) {
    case "matrix":
      return question.rows.map((matrixRow) => {
        return {
          accessorKey: "QUESTION_" + question.id + "_" + matrixRow.label.default,
          header: () => {
            return (
              <div className="flex items-center justify-between">
                <div className="flex items-center space-x-2 overflow-hidden">
                  <span className="h-4 w-4">{QUESTIONS_ICON_MAP["matrix"]}</span>
                  <span className="truncate">
                    {getTextContent(getLocalizedValue(question.headline, "default")) +
                      " - " +
                      getLocalizedValue(matrixRow.label, "default")}
                  </span>
                </div>
              </div>
            );
          },
          cell: ({ row }) => {
            const responseValue = row.original.responseData[matrixRow.label.default];
            if (typeof responseValue === "string") {
              return <p className="text-slate-900">{responseValue}</p>;
            }
          },
        };
      });

    case "address":
      return addressFields.map((addressField) => {
        return {
          accessorKey: "QUESTION_" + question.id + "_" + addressField,
          header: () => {
            return (
              <div className="flex items-center justify-between">
                <div className="flex items-center space-x-2 overflow-hidden">
                  <span className="h-4 w-4">{QUESTIONS_ICON_MAP["address"]}</span>
                  <span className="truncate">{getAddressFieldLabel(addressField, t)}</span>
                </div>
              </div>
            );
          },
          cell: ({ row }) => {
            const responseValue = row.original.responseData[addressField];
            if (typeof responseValue === "string") {
              return <p className="text-slate-900">{responseValue}</p>;
            }
          },
        };
      });

    case "contactInfo":
      return contactInfoFields.map((contactInfoField) => {
        return {
          accessorKey: "QUESTION_" + question.id + "_" + contactInfoField,
          header: () => {
            return (
              <div className="flex items-center justify-between">
                <div className="flex items-center space-x-2 overflow-hidden">
                  <span className="h-4 w-4">{QUESTIONS_ICON_MAP["contactInfo"]}</span>
                  <span className="truncate">{getContactInfoFieldLabel(contactInfoField, t)}</span>
                </div>
              </div>
            );
          },
          cell: ({ row }) => {
            const responseValue = row.original.responseData[contactInfoField];
            if (typeof responseValue === "string") {
              return <p className="text-slate-900">{responseValue}</p>;
            }
          },
        };
      });

    case "multipleChoiceMulti":
    case "multipleChoiceSingle":
    case "ranking":
    case "pictureSelection": {
      const questionHeadline = getQuestionHeadline(question, survey);
      return [
        {
          accessorKey: "QUESTION_" + question.id,
          header: createQuestionHeader(question.type, questionHeadline),
          cell: ({ row }) => {
            const responseValue = row.original.responseData[question.id];
            const language = row.original.language;
            return (
              <RenderResponse
                question={question}
                survey={survey}
                responseData={responseValue}
                language={language}
                isExpanded={isExpanded}
                showId={false}
              />
            );
          },
        },
        {
          accessorKey: "QUESTION_" + question.id + "optionIds",
          header: createQuestionHeader(question.type, questionHeadline, t("common.option_id")),
          cell: ({ row }) => {
            const responseValue = row.original.responseData[question.id];
            // Type guard to ensure responseValue is the correct type
            if (typeof responseValue === "string" || Array.isArray(responseValue)) {
              const choiceIds = extractChoiceIdsFromResponse(
                responseValue,
                question,
                row.original.language || undefined
              );
              return renderChoiceIdBadges(choiceIds, isExpanded);
            }
            return null;
          },
        },
      ];
    }

    default:
      return [
        {
          accessorKey: "QUESTION_" + question.id,
          header: () => (
            <div className="flex items-center justify-between">
              <div className="flex items-center space-x-2 overflow-hidden">
                <span className="h-4 w-4">{QUESTIONS_ICON_MAP[question.type]}</span>
                <span className="truncate">
                  {getTextContent(
                    getLocalizedValue(
                      recallToHeadline(question.headline, survey, false, "default"),
                      "default"
                    )
                  )}
                </span>
              </div>
            </div>
          ),
          cell: ({ row }) => {
            const responseValue = row.original.responseData[question.id];
            const language = row.original.language;
            return (
              <RenderResponse
                question={question}
                survey={survey}
                responseData={responseValue}
                language={language}
                isExpanded={isExpanded}
                showId={false}
              />
            );
          },
        },
      ];
  }
};

const getMetadataColumnsData = (t: TFunction): ColumnDef<TResponseTableData>[] => {
  const metadataColumns: ColumnDef<TResponseTableData>[] = [];

  METADATA_FIELDS.forEach((label) => {
    const IconComponent = COLUMNS_ICON_MAP[label];

    metadataColumns.push({
      accessorKey: "METADATA_" + label,
      header: () => (
        <div className="flex items-center space-x-2 overflow-hidden">
          <span className="h-4 w-4">{IconComponent && <IconComponent className="h-4 w-4" />}</span>
          <span className="truncate">{getMetadataFieldLabel(label, t)}</span>
        </div>
      ),
      cell: ({ row }) => {
        const value = getMetadataValue(row.original.meta, label);
        if (value) {
          return <div className="truncate text-slate-900">{value}</div>;
        }
        return null;
      },
    });
  });

  return metadataColumns;
};

export const generateResponseTableColumns = (
  survey: TSurvey,
  isExpanded: boolean,
  isReadOnly: boolean,
  t: TFunction,
  showQuotasColumn: boolean
): ColumnDef<TResponseTableData>[] => {
  const questionColumns = survey.questions.flatMap((question) =>
    getQuestionColumnsData(question, survey, isExpanded, t)
  );

  const dateColumn: ColumnDef<TResponseTableData> = {
    accessorKey: "createdAt",
    header: () => t("common.date"),
    size: 200,
    cell: ({ row }) => {
      const date = new Date(row.original.createdAt);
      return <p className="text-slate-900">{getFormattedDateTimeString(date)}</p>;
    },
  };

  const personColumn: ColumnDef<TResponseTableData> = {
    accessorKey: "personId",
    header: () => (
      <div className="flex items-center gap-x-1.5">
        {t("common.person")}
        <TooltipProvider delayDuration={0}>
          <Tooltip>
            <TooltipTrigger>
              <CircleHelpIcon className="h-3 w-3 text-slate-500" strokeWidth={1.5} />
            </TooltipTrigger>
            <TooltipContent side="bottom" className="space-x-1 font-normal">
              <span>{t("environments.surveys.responses.how_to_identify_users")}</span>
              <Link
                className="underline underline-offset-2 hover:text-slate-900"
                href="https://formbricks.com/docs/app-surveys/user-identification"
                target="_blank"
                rel="noopener noreferrer">
                {t("common.app_survey")}
              </Link>
            </TooltipContent>
          </Tooltip>
        </TooltipProvider>
      </div>
    ),
    size: 275,
    cell: ({ row }) => {
      const personId = row.original.person
        ? getContactIdentifier(row.original.person, row.original.contactAttributes)
        : t("common.anonymous");
      return <p className="truncate text-slate-900">{personId}</p>;
    },
  };

  const quotasColumn: ColumnDef<TResponseTableData> = {
    accessorKey: "quota",
    header: t("common.quota"),
    cell: ({ row }) => {
      const quotas = row.original.quotas;
      const items = quotas?.map((quota) => ({ value: quota })) ?? [];
      return <ResponseBadges items={items} showId={false} />;
    },
    size: 200,
  };

  const statusColumn: ColumnDef<TResponseTableData> = {
    accessorKey: "status",
    size: 200,
    header: () => <div className="gap-x-1.5">{t("common.status")}</div>,
    cell: ({ row }) => {
      const status = row.original.status;
      return <ResponseBadges items={[{ value: status }]} showId={false} />;
    },
  };

  const tagsColumn: ColumnDef<TResponseTableData> = {
    accessorKey: "tags",
    header: () => <div className="gap-x-1.5">{t("common.tags")}</div>,
    cell: ({ row }) => {
      const tags = row.original.tags;
      if (Array.isArray(tags)) {
        const tagsArray = tags.map((tag) => tag.name);
        return (
          <ResponseBadges
            items={tagsArray.map((tag) => ({ value: tag }))}
            isExpanded={isExpanded}
            icon={<TagIcon className="h-4 w-4 text-slate-500" />}
            showId={false}
          />
        );
      }
    },
  };

  const variableColumns: ColumnDef<TResponseTableData>[] = survey.variables.map((variable) => {
    return {
      accessorKey: "VARIABLE_" + variable.id,
      header: () => (
        <div className="flex items-center space-x-2 overflow-hidden">
          <span className="h-4 w-4">{VARIABLES_ICON_MAP[variable.type]}</span>
          <span className="truncate">{variable.name}</span>
        </div>
      ),
      cell: ({ row }) => {
        const variableResponse = row.original.variables[variable.id];
        if (typeof variableResponse === "string" || typeof variableResponse === "number") {
          return <div className="text-slate-900">{variableResponse}</div>;
        }
      },
    };
  });

  const hiddenFieldColumns: ColumnDef<TResponseTableData>[] = survey.hiddenFields.fieldIds
    ? survey.hiddenFields.fieldIds.map((hiddenFieldId) => {
        return {
          accessorKey: "HIDDEN_FIELD_" + hiddenFieldId,
          header: () => (
            <div className="flex items-center space-x-2 overflow-hidden">
              <span className="h-4 w-4">
                <EyeOffIcon className="h-4 w-4" />
              </span>
              <span className="truncate">{hiddenFieldId}</span>
            </div>
          ),
          cell: ({ row }) => {
            const hiddenFieldResponse = row.original.responseData[hiddenFieldId];
            if (typeof hiddenFieldResponse === "string") {
              return <div className="text-slate-900">{hiddenFieldResponse}</div>;
            }
          },
        };
      })
    : [];

  const metadataColumns = getMetadataColumnsData(t);

  const verifiedEmailColumn: ColumnDef<TResponseTableData> = {
    accessorKey: "verifiedEmail",
    header: () => (
      <div className="flex items-center space-x-2 overflow-hidden">
        <span className="h-4 w-4">
          <MailIcon className="h-4 w-4" />
        </span>
        <span className="truncate">{t("common.verified_email")}</span>
      </div>
    ),
  };

  // Combine the selection column with the dynamic question columns
  const baseColumns = [
    personColumn,
    dateColumn,
    ...(showQuotasColumn ? [quotasColumn] : []),
    statusColumn,
    ...(survey.isVerifyEmailEnabled ? [verifiedEmailColumn] : []),
    ...questionColumns,
    ...variableColumns,
    ...hiddenFieldColumns,
    ...metadataColumns,
    tagsColumn,
  ];

  return isReadOnly ? baseColumns : [getSelectionColumn(), ...baseColumns];
};<|MERGE_RESOLUTION|>--- conflicted
+++ resolved
@@ -1,19 +1,12 @@
 "use client";
 
 import { ColumnDef } from "@tanstack/react-table";
-<<<<<<< HEAD
 import { TFunction } from "i18next";
-=======
-import { TFnType } from "@tolgee/react";
->>>>>>> 2186a1c6
 import { CircleHelpIcon, EyeOffIcon, MailIcon, TagIcon } from "lucide-react";
 import Link from "next/link";
 import { TResponseTableData } from "@formbricks/types/responses";
 import { TSurvey, TSurveyQuestion } from "@formbricks/types/surveys/types";
-<<<<<<< HEAD
-=======
 import { getTextContent } from "@formbricks/types/surveys/validation";
->>>>>>> 2186a1c6
 import { getLocalizedValue } from "@/lib/i18n/utils";
 import { extractChoiceIdsFromResponse } from "@/lib/response/utils";
 import { getContactIdentifier } from "@/lib/utils/contact";
