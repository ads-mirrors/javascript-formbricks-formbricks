"use client";

import AdvancedSettings from "@/app/(app)/environments/[environmentId]/surveys/[surveyId]/edit/components/AdvancedSettings";
import DateQuestionForm from "@/app/(app)/environments/[environmentId]/surveys/[surveyId]/edit/components/DateQuestionForm";
import PictureSelectionForm from "@/app/(app)/environments/[environmentId]/surveys/[surveyId]/edit/components/PictureSelectionForm";
import { getTSurveyQuestionTypeName } from "@/app/lib/questions";
import * as Collapsible from "@radix-ui/react-collapsible";
import {
  ArrowUpFromLineIcon,
  CalendarDaysIcon,
  CheckIcon,
  ChevronDownIcon,
  ChevronRightIcon,
<<<<<<< HEAD
  CursorArrowRippleIcon,
  HomeIcon,
  ListBulletIcon,
=======
  ImageIcon,
  ListIcon,
  MessageSquareTextIcon,
  MousePointerClickIcon,
>>>>>>> 92d0c6bc
  PhoneIcon,
  PresentationIcon,
  Rows3Icon,
  StarIcon,
} from "lucide-react";
import { useState } from "react";
import { Draggable } from "react-beautiful-dnd";

import { cn } from "@formbricks/lib/cn";
import { recallToHeadline } from "@formbricks/lib/utils/recall";
import { TProduct } from "@formbricks/types/product";
import { TSurvey, TSurveyQuestionType } from "@formbricks/types/surveys";
import { Input } from "@formbricks/ui/Input";
import { Label } from "@formbricks/ui/Label";
import { Switch } from "@formbricks/ui/Switch";

import AddressQuestionForm from "./AddressQuestionForm";
import CTAQuestionForm from "./CTAQuestionForm";
import CalQuestionForm from "./CalQuestionForm";
import ConsentQuestionForm from "./ConsentQuestionForm";
import FileUploadQuestionForm from "./FileUploadQuestionForm";
import MultipleChoiceMultiForm from "./MultipleChoiceMultiForm";
import MultipleChoiceSingleForm from "./MultipleChoiceSingleForm";
import NPSQuestionForm from "./NPSQuestionForm";
import OpenQuestionForm from "./OpenQuestionForm";
import QuestionDropdown from "./QuestionMenu";
import RatingQuestionForm from "./RatingQuestionForm";

interface QuestionCardProps {
  localSurvey: TSurvey;
  product?: TProduct;
  questionIdx: number;
  moveQuestion: (questionIndex: number, up: boolean) => void;
  updateQuestion: (questionIdx: number, updatedAttributes: any) => void;
  deleteQuestion: (questionIdx: number) => void;
  duplicateQuestion: (questionIdx: number) => void;
  activeQuestionId: string | null;
  setActiveQuestionId: (questionId: string | null) => void;
  lastQuestion: boolean;
  isInvalid: boolean;
}

export function BackButtonInput({
  value,
  onChange,
  className,
}: {
  value: string | undefined;
  onChange: (e: any) => void;
  className?: string;
}) {
  return (
    <div className="w-full">
      <Label htmlFor="backButtonLabel">&quot;Back&quot; Button Label</Label>
      <div className="mt-2">
        <Input
          id="backButtonLabel"
          name="backButtonLabel"
          value={value}
          placeholder="Back"
          onChange={onChange}
          className={className}
        />
      </div>
    </div>
  );
}

export default function QuestionCard({
  localSurvey,
  product,
  questionIdx,
  moveQuestion,
  updateQuestion,
  duplicateQuestion,
  deleteQuestion,
  activeQuestionId,
  setActiveQuestionId,
  lastQuestion,
  isInvalid,
}: QuestionCardProps) {
  const question = localSurvey.questions[questionIdx];
  const open = activeQuestionId === question.id;
  const [openAdvanced, setOpenAdvanced] = useState(question.logic && question.logic.length > 0);

  // formats the text to highlight specific parts of the text with slashes
  const formatTextWithSlashes = (text) => {
    const regex = /\/(.*?)\\/g;
    const parts = text.split(regex);

    return parts.map((part, index) => {
      // Check if the part was inside slashes
      if (index % 2 !== 0) {
        return (
          <span key={index} className="mx-1 rounded-md bg-slate-100 p-1 px-2 text-xs">
            {part}
          </span>
        );
      } else {
        return part;
      }
    });
  };

  const updateEmptyNextButtonLabels = (labelValue: string) => {
    localSurvey.questions.forEach((q, index) => {
      if (index === localSurvey.questions.length - 1) return;
      if (!q.buttonLabel || q.buttonLabel?.trim() === "") {
        updateQuestion(index, { buttonLabel: labelValue });
      }
    });
  };

  return (
    <Draggable draggableId={question.id} index={questionIdx}>
      {(provided) => (
        <div
          className={cn(
            open ? "scale-100 shadow-lg" : "scale-97 shadow-md",
            "flex flex-row rounded-lg bg-white transition-all duration-300 ease-in-out"
          )}
          ref={provided.innerRef}
          {...provided.draggableProps}
          {...provided.dragHandleProps}>
          <div
            className={cn(
              open ? "bg-slate-700" : "bg-slate-400",
              "top-0 w-10 rounded-l-lg p-2 text-center text-sm text-white hover:cursor-grab hover:bg-slate-600",
              isInvalid && "bg-red-400  hover:bg-red-600"
            )}>
            {questionIdx + 1}
          </div>
          <Collapsible.Root
            open={open}
            onOpenChange={() => {
              if (activeQuestionId !== question.id) {
                setActiveQuestionId(question.id);
              } else {
                setActiveQuestionId(null);
              }
            }}
            className="flex-1 rounded-r-lg border border-slate-200">
            <Collapsible.CollapsibleTrigger
              asChild
              className={cn(open ? "" : "  ", "flex cursor-pointer justify-between p-4 hover:bg-slate-50")}>
              <div>
                <div className="inline-flex">
                  <div className="-ml-0.5 mr-3 h-6 min-w-[1.5rem] text-slate-400">
                    {question.type === TSurveyQuestionType.FileUpload ? (
                      <ArrowUpFromLineIcon className="h-5 w-5" />
                    ) : question.type === TSurveyQuestionType.OpenText ? (
                      <MessageSquareTextIcon className="h-5 w-5" />
                    ) : question.type === TSurveyQuestionType.MultipleChoiceSingle ? (
                      <Rows3Icon className="h-5 w-5" />
                    ) : question.type === TSurveyQuestionType.MultipleChoiceMulti ? (
                      <ListIcon className="h-5 w-5" />
                    ) : question.type === TSurveyQuestionType.NPS ? (
                      <PresentationIcon className="h-5 w-5" />
                    ) : question.type === TSurveyQuestionType.CTA ? (
                      <MousePointerClickIcon className="h-5 w-5" />
                    ) : question.type === TSurveyQuestionType.Rating ? (
                      <StarIcon className="h-5 w-5" />
                    ) : question.type === TSurveyQuestionType.Consent ? (
                      <CheckIcon className="h-5 w-5" />
                    ) : question.type === TSurveyQuestionType.PictureSelection ? (
                      <ImageIcon className="h-5 w-5" />
                    ) : question.type === TSurveyQuestionType.Date ? (
                      <CalendarDaysIcon className="h-5 w-5" />
                    ) : question.type === TSurveyQuestionType.Cal ? (
<<<<<<< HEAD
                      <PhoneIcon />
                    ) : question.type === TSurveyQuestionType.address ? (
                      <HomeIcon />
=======
                      <PhoneIcon className="h-5 w-5" />
>>>>>>> 92d0c6bc
                    ) : null}
                  </div>
                  <div>
                    <p className="text-sm font-semibold">
                      {recallToHeadline(question.headline, localSurvey, true)
                        ? formatTextWithSlashes(recallToHeadline(question.headline, localSurvey, true))
                        : getTSurveyQuestionTypeName(question.type)}
                    </p>
                    {!open && question?.required && (
                      <p className="mt-1 truncate text-xs text-slate-500">
                        {question?.required && "Required"}
                      </p>
                    )}
                  </div>
                </div>

                <div className="flex items-center space-x-2">
                  <QuestionDropdown
                    questionIdx={questionIdx}
                    lastQuestion={lastQuestion}
                    duplicateQuestion={duplicateQuestion}
                    deleteQuestion={deleteQuestion}
                    moveQuestion={moveQuestion}
                  />
                </div>
              </div>
            </Collapsible.CollapsibleTrigger>
            <Collapsible.CollapsibleContent className="px-4 pb-4">
              {question.type === TSurveyQuestionType.OpenText ? (
                <OpenQuestionForm
                  localSurvey={localSurvey}
                  question={question}
                  questionIdx={questionIdx}
                  updateQuestion={updateQuestion}
                  lastQuestion={lastQuestion}
                  isInvalid={isInvalid}
                />
              ) : question.type === TSurveyQuestionType.MultipleChoiceSingle ? (
                <MultipleChoiceSingleForm
                  localSurvey={localSurvey}
                  question={question}
                  questionIdx={questionIdx}
                  updateQuestion={updateQuestion}
                  lastQuestion={lastQuestion}
                  isInvalid={isInvalid}
                />
              ) : question.type === TSurveyQuestionType.MultipleChoiceMulti ? (
                <MultipleChoiceMultiForm
                  localSurvey={localSurvey}
                  question={question}
                  questionIdx={questionIdx}
                  updateQuestion={updateQuestion}
                  lastQuestion={lastQuestion}
                  isInvalid={isInvalid}
                />
              ) : question.type === TSurveyQuestionType.NPS ? (
                <NPSQuestionForm
                  localSurvey={localSurvey}
                  question={question}
                  questionIdx={questionIdx}
                  updateQuestion={updateQuestion}
                  lastQuestion={lastQuestion}
                  isInvalid={isInvalid}
                />
              ) : question.type === TSurveyQuestionType.CTA ? (
                <CTAQuestionForm
                  localSurvey={localSurvey}
                  question={question}
                  questionIdx={questionIdx}
                  updateQuestion={updateQuestion}
                  lastQuestion={lastQuestion}
                  isInvalid={isInvalid}
                />
              ) : question.type === TSurveyQuestionType.Rating ? (
                <RatingQuestionForm
                  localSurvey={localSurvey}
                  question={question}
                  questionIdx={questionIdx}
                  updateQuestion={updateQuestion}
                  lastQuestion={lastQuestion}
                  isInvalid={isInvalid}
                />
              ) : question.type === TSurveyQuestionType.Consent ? (
                <ConsentQuestionForm
                  localSurvey={localSurvey}
                  question={question}
                  questionIdx={questionIdx}
                  updateQuestion={updateQuestion}
                  isInvalid={isInvalid}
                />
              ) : question.type === TSurveyQuestionType.Date ? (
                <DateQuestionForm
                  localSurvey={localSurvey}
                  question={question}
                  questionIdx={questionIdx}
                  updateQuestion={updateQuestion}
                  lastQuestion={lastQuestion}
                  isInvalid={isInvalid}
                />
              ) : question.type === TSurveyQuestionType.PictureSelection ? (
                <PictureSelectionForm
                  localSurvey={localSurvey}
                  question={question}
                  questionIdx={questionIdx}
                  updateQuestion={updateQuestion}
                  lastQuestion={lastQuestion}
                  isInvalid={isInvalid}
                />
              ) : question.type === TSurveyQuestionType.FileUpload ? (
                <FileUploadQuestionForm
                  localSurvey={localSurvey}
                  product={product}
                  question={question}
                  questionIdx={questionIdx}
                  updateQuestion={updateQuestion}
                  lastQuestion={lastQuestion}
                  isInvalid={isInvalid}
                />
              ) : question.type === TSurveyQuestionType.Cal ? (
                <CalQuestionForm
                  localSurvey={localSurvey}
                  question={question}
                  questionIdx={questionIdx}
                  updateQuestion={updateQuestion}
                  lastQuestion={lastQuestion}
                  isInvalid={isInvalid}
                />
              ) : question.type === TSurveyQuestionType.address ? (
                <AddressQuestionForm
                  localSurvey={localSurvey}
                  question={question}
                  questionIdx={questionIdx}
                  updateQuestion={updateQuestion}
                  lastQuestion={lastQuestion}
                  isInvalid={isInvalid}
                />
              ) : null}
              <div className="mt-4">
                <Collapsible.Root open={openAdvanced} onOpenChange={setOpenAdvanced} className="mt-5">
                  <Collapsible.CollapsibleTrigger className="flex items-center text-sm text-slate-700">
                    {openAdvanced ? (
                      <ChevronDownIcon className="mr-1 h-4 w-3" />
                    ) : (
                      <ChevronRightIcon className="mr-2 h-4 w-3" />
                    )}
                    {openAdvanced ? "Hide Advanced Settings" : "Show Advanced Settings"}
                  </Collapsible.CollapsibleTrigger>

                  <Collapsible.CollapsibleContent className="space-y-4">
                    {question.type !== TSurveyQuestionType.NPS &&
                    question.type !== TSurveyQuestionType.Rating &&
                    question.type !== TSurveyQuestionType.CTA ? (
                      <div className="mt-4 flex space-x-2">
                        <div className="w-full">
                          <Label htmlFor="buttonLabel">&quot;Next&quot; Button Label</Label>
                          <div className="mt-2">
                            <Input
                              id="buttonLabel"
                              name="buttonLabel"
                              value={question.buttonLabel}
                              maxLength={48}
                              placeholder={lastQuestion ? "Finish" : "Next"}
                              onChange={(e) => {
                                updateQuestion(questionIdx, { buttonLabel: e.target.value });
                              }}
                              onBlur={(e) => {
                                //If it is the last question then do not update labels
                                if (questionIdx === localSurvey.questions.length - 1) return;
                                updateEmptyNextButtonLabels(e.target.value);
                              }}
                            />
                          </div>
                        </div>
                        {questionIdx !== 0 && (
                          <BackButtonInput
                            value={question.backButtonLabel}
                            onChange={(e) => {
                              if (e.target.value.trim() == "") e.target.value = "";
                              updateQuestion(questionIdx, { backButtonLabel: e.target.value });
                            }}
                          />
                        )}
                      </div>
                    ) : null}
                    {(question.type === TSurveyQuestionType.Rating ||
                      question.type === TSurveyQuestionType.NPS) &&
                      questionIdx !== 0 && (
                        <div className="mt-4">
                          <BackButtonInput
                            value={question.backButtonLabel}
                            onChange={(e) => {
                              if (e.target.value.trim() == "") e.target.value = "";
                              updateQuestion(questionIdx, { backButtonLabel: e.target.value });
                            }}
                          />
                        </div>
                      )}

                    <AdvancedSettings
                      question={question}
                      questionIdx={questionIdx}
                      localSurvey={localSurvey}
                      updateQuestion={updateQuestion}
                    />
                  </Collapsible.CollapsibleContent>
                </Collapsible.Root>
              </div>
            </Collapsible.CollapsibleContent>

            {open && (
              <div className="mx-4 flex justify-end space-x-6 border-t border-slate-200">
                {question.type === "openText" && (
                  <div className="my-4 flex items-center justify-end space-x-2">
                    <Label htmlFor="longAnswer">Long Answer</Label>
                    <Switch
                      id="longAnswer"
                      disabled={question.inputType !== "text"}
                      checked={question.longAnswer !== false}
                      onClick={(e) => {
                        e.stopPropagation();
                        updateQuestion(questionIdx, {
                          longAnswer:
                            typeof question.longAnswer === "undefined" ? false : !question.longAnswer,
                        });
                      }}
                    />
                  </div>
                )}
                {
                  <div className="my-4 flex items-center justify-end space-x-2">
                    <Label htmlFor="required-toggle">Required</Label>
                    <Switch
                      id="required-toggle"
                      checked={question.required}
                      onClick={(e) => {
                        e.stopPropagation();
                        updateQuestion(questionIdx, { required: !question.required });
                      }}
                    />
                  </div>
                }
              </div>
            )}
          </Collapsible.Root>
        </div>
      )}
    </Draggable>
  );
}<|MERGE_RESOLUTION|>--- conflicted
+++ resolved
@@ -11,16 +11,11 @@
   CheckIcon,
   ChevronDownIcon,
   ChevronRightIcon,
-<<<<<<< HEAD
-  CursorArrowRippleIcon,
-  HomeIcon,
-  ListBulletIcon,
-=======
   ImageIcon,
   ListIcon,
   MessageSquareTextIcon,
   MousePointerClickIcon,
->>>>>>> 92d0c6bc
+  HomeIcon,
   PhoneIcon,
   PresentationIcon,
   Rows3Icon,
@@ -190,13 +185,9 @@
                     ) : question.type === TSurveyQuestionType.Date ? (
                       <CalendarDaysIcon className="h-5 w-5" />
                     ) : question.type === TSurveyQuestionType.Cal ? (
-<<<<<<< HEAD
-                      <PhoneIcon />
+                      <PhoneIcon className="h-5 w-5" />
                     ) : question.type === TSurveyQuestionType.address ? (
                       <HomeIcon />
-=======
-                      <PhoneIcon className="h-5 w-5" />
->>>>>>> 92d0c6bc
                     ) : null}
                   </div>
                   <div>
