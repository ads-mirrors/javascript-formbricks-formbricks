--- conflicted
+++ resolved
@@ -31,12 +31,8 @@
 import OpenQuestionForm from "./OpenQuestionForm";
 import QuestionDropdown from "./QuestionMenu";
 import RatingQuestionForm from "./RatingQuestionForm";
-<<<<<<< HEAD
-import { TSurveyWithAnalytics } from "@formbricks/types/v1/surveys";
 import DateQuestionForm from "@/app/(app)/environments/[environmentId]/surveys/[surveyId]/edit/components/DateQuestionForm";
-=======
 import PictureSelectionForm from "@/app/(app)/environments/[environmentId]/surveys/[surveyId]/edit/components/PictureSelectionForm";
->>>>>>> 3a9ca829
 
 interface QuestionCardProps {
   localSurvey: TSurvey;
@@ -232,13 +228,17 @@
                   updateQuestion={updateQuestion}
                   isInValid={isInValid}
                 />
-<<<<<<< HEAD
-              ) : question.type === "date" ? (
+              ) : question.type === TSurveyQuestionType.Date ? (
                 <DateQuestionForm
-=======
+                  localSurvey={localSurvey}
+                  question={question}
+                  questionIdx={questionIdx}
+                  updateQuestion={updateQuestion}
+                  lastQuestion={lastQuestion}
+                  isInValid={isInValid}
+                />
               ) : question.type === TSurveyQuestionType.PictureSelection ? (
                 <PictureSelectionForm
->>>>>>> 3a9ca829
                   localSurvey={localSurvey}
                   question={question}
                   questionIdx={questionIdx}
