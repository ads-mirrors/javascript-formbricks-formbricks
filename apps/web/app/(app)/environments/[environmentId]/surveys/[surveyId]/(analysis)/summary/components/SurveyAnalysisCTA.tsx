"use client";

import { ShareEmbedSurvey } from "@/app/(app)/environments/[environmentId]/surveys/[surveyId]/(analysis)/summary/components/ShareEmbedSurvey";
import { SuccessMessage } from "@/app/(app)/environments/[environmentId]/surveys/[surveyId]/(analysis)/summary/components/SuccessMessage";
import { SurveyStatusDropdown } from "@/app/(app)/environments/[environmentId]/surveys/[surveyId]/components/SurveyStatusDropdown";
import { BellRing, Code2Icon, Eye, LinkIcon, MoreVertical, SquarePenIcon, UsersRound } from "lucide-react";
import Link from "next/link";
import { usePathname, useRouter, useSearchParams } from "next/navigation";
import { useEffect, useMemo, useState } from "react";
import toast from "react-hot-toast";
import { TEnvironment } from "@formbricks/types/environment";
import { TSurvey } from "@formbricks/types/surveys/types";
import { TUser } from "@formbricks/types/user";
import { Badge } from "@formbricks/ui/components/Badge";
import { Button } from "@formbricks/ui/components/Button";
import {
  DropdownMenu,
  DropdownMenuContent,
  DropdownMenuGroup,
  DropdownMenuItem,
  DropdownMenuTrigger,
} from "@formbricks/ui/components/DropdownMenu";

interface SurveyAnalysisCTAProps {
  survey: TSurvey;
  environment: TEnvironment;
  isMember: boolean;
  webAppUrl: string;
  user: TUser;
}

interface ModalState {
  share: boolean;
  embed: boolean;
  panel: boolean;
  dropdown: boolean;
}

export const SurveyAnalysisCTA = ({
  survey,
  environment,
  isMember,
  webAppUrl,
  user,
}: SurveyAnalysisCTAProps) => {
  const searchParams = useSearchParams();
  const pathname = usePathname();
  const router = useRouter();

  const [modalState, setModalState] = useState<ModalState>({
    share: searchParams.get("share") === "true",
    embed: false,
    panel: false,
    dropdown: false,
  });

  const surveyUrl = useMemo(() => `${webAppUrl}/s/${survey.id}`, [survey.id, webAppUrl]);

  const widgetSetupCompleted = survey.type === "app" && environment.appSetupCompleted;

  useEffect(() => {
    setModalState((prev) => ({
      ...prev,
      share: searchParams.get("share") === "true",
    }));
  }, [searchParams]);

  const handleShareModalToggle = (open: boolean) => {
    const params = new URLSearchParams(window.location.search);
    if (open) {
      params.set("share", "true");
    } else {
      params.delete("share");
    }
    router.push(`${pathname}?${params.toString()}`);
    setModalState((prev) => ({ ...prev, share: open }));
  };

  const handleCopyLink = () => {
    navigator.clipboard
      .writeText(surveyUrl)
      .then(() => {
        toast.success("Copied link to clipboard");
      })
      .catch((err) => {
        toast.error("Failed to copy link");
        console.error(err);
      });
    setModalState((prev) => ({ ...prev, dropdown: false }));
  };

  const getPreviewUrl = () => {
    const separator = surveyUrl.includes("?") ? "&" : "?";
    return `${surveyUrl}${separator}preview=true`;
  };

  const handleModalState = (modalView: keyof Omit<ModalState, "dropdown">) => {
    return (open: boolean | ((prevState: boolean) => boolean)) => {
      const newValue = typeof open === "function" ? open(modalState[modalView]) : open;
      setModalState((prev) => ({ ...prev, [modalView]: newValue }));
    };
  };

  const shareEmbedViews = [
    { key: "share", modalView: "start" as const, setOpen: handleShareModalToggle },
    { key: "embed", modalView: "embed" as const, setOpen: handleModalState("embed") },
    { key: "panel", modalView: "panel" as const, setOpen: handleModalState("panel") },
  ];

  return (
    <div className="hidden justify-end gap-x-1.5 sm:flex">
      {survey.resultShareKey && (
        <Badge text="Results are public" type="warning" size="normal" className="rounded-lg" />
      )}

      {(widgetSetupCompleted || survey.type === "link") && survey.status !== "draft" && (
        <SurveyStatusDropdown environment={environment} survey={survey} />
      )}

      {!isMember && (
        <Button
          variant="secondary"
          size="sm"
          onClick={() => handleModalState("embed")(true)}
          EndIcon={Code2Icon}>
          Embed
        </Button>
      )}

      {survey.type === "link" && (
        <Button
          variant="secondary"
          size="sm"
          onClick={() => window.open(getPreviewUrl(), "_blank")}
          EndIcon={Eye}>
          Preview
        </Button>
      )}

<<<<<<< HEAD
      {!isMember && (
        <Button href={`/environments/${environment.id}/surveys/${survey.id}/edit`} EndIcon={SquarePenIcon}>
=======
      {!isViewer && (
        <Button
          href={`/environments/${environment.id}/surveys/${survey.id}/edit`}
          EndIcon={SquarePenIcon}
          size="base">
>>>>>>> 5c0b29ee
          Edit
        </Button>
      )}

      {!isMember && (
        <div id={`${survey.name.toLowerCase().replace(/\s+/g, "-")}-survey-actions`}>
          <DropdownMenu
            open={modalState.dropdown}
            onOpenChange={(open) => setModalState((prev) => ({ ...prev, dropdown: open }))}>
            <DropdownMenuTrigger className="z-10 cursor-pointer" asChild>
              <Button variant="secondary" className="p-2">
                <MoreVertical className="h-7 w-4" />
                <span className="sr-only">Open options</span>
              </Button>
            </DropdownMenuTrigger>
            <DropdownMenuContent className="mr-8 w-40">
              <DropdownMenuGroup>
                {survey.type === "link" && (
                  <DropdownMenuItem>
                    <button onClick={handleCopyLink} className="flex w-full items-center">
                      <LinkIcon className="mr-2 h-4 w-4" />
                      Copy Link
                    </button>
                  </DropdownMenuItem>
                )}

                <DropdownMenuItem>
                  <button
                    onClick={() => {
                      handleModalState("panel")(true);
                      setModalState((prev) => ({ ...prev, dropdown: false }));
                    }}
                    className="flex w-full items-center">
                    <UsersRound className="mr-2 h-4 w-4" />
                    Send to panel
                  </button>
                </DropdownMenuItem>

                <DropdownMenuItem>
                  <Link
                    href={`/environments/${survey.environmentId}/settings/notifications`}
                    className="flex w-full items-center"
                    onClick={() => setModalState((prev) => ({ ...prev, dropdown: false }))}>
                    <BellRing className="mr-2 h-4 w-4" />
                    Configure alerts
                  </Link>
                </DropdownMenuItem>
              </DropdownMenuGroup>
            </DropdownMenuContent>
          </DropdownMenu>
        </div>
      )}

      {user && (
        <>
          {shareEmbedViews.map(({ key, modalView, setOpen }) => (
            <ShareEmbedSurvey
              key={key}
              survey={survey}
              open={modalState[key as keyof ModalState]}
              setOpen={setOpen}
              webAppUrl={webAppUrl}
              user={user}
              modalView={modalView}
            />
          ))}
          <SuccessMessage environment={environment} survey={survey} />
        </>
      )}
    </div>
  );
};<|MERGE_RESOLUTION|>--- conflicted
+++ resolved
@@ -137,16 +137,11 @@
         </Button>
       )}
 
-<<<<<<< HEAD
       {!isMember && (
-        <Button href={`/environments/${environment.id}/surveys/${survey.id}/edit`} EndIcon={SquarePenIcon}>
-=======
-      {!isViewer && (
         <Button
           href={`/environments/${environment.id}/surveys/${survey.id}/edit`}
           EndIcon={SquarePenIcon}
           size="base">
->>>>>>> 5c0b29ee
           Edit
         </Button>
       )}
