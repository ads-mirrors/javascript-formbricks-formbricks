"use client";

import { IconBar } from "@/app/(app)/environments/[environmentId]/surveys/[surveyId]/(analysis)/summary/components/IconBar";
import { ShareEmbedSurvey } from "@/app/(app)/environments/[environmentId]/surveys/[surveyId]/(analysis)/summary/components/ShareEmbedSurvey";
import { SuccessMessage } from "@/app/(app)/environments/[environmentId]/surveys/[surveyId]/(analysis)/summary/components/SuccessMessage";
import { SurveyStatusDropdown } from "@/app/(app)/environments/[environmentId]/surveys/[surveyId]/components/SurveyStatusDropdown";
<<<<<<< HEAD
import { BellRing, Code2Icon, Eye, LinkIcon, SquarePenIcon, UsersRound } from "lucide-react";
=======
import { Badge } from "@/modules/ui/components/badge";
import { Button } from "@/modules/ui/components/button";
import {
  DropdownMenu,
  DropdownMenuContent,
  DropdownMenuGroup,
  DropdownMenuItem,
  DropdownMenuTrigger,
} from "@/modules/ui/components/dropdown-menu";
import {
  BellRing,
  Code2Icon,
  CopyIcon,
  EyeIcon,
  MoreVertical,
  SquarePenIcon,
  UsersRound,
} from "lucide-react";
>>>>>>> b83b54ee
import { useTranslations } from "next-intl";
import { usePathname, useRouter, useSearchParams } from "next/navigation";
import { useEffect, useMemo, useState } from "react";
import toast from "react-hot-toast";
import { TEnvironment } from "@formbricks/types/environment";
import { TSurvey } from "@formbricks/types/surveys/types";
import { TUser } from "@formbricks/types/user";
<<<<<<< HEAD
import { Badge } from "@formbricks/ui/components/Badge";
=======
>>>>>>> b83b54ee

interface SurveyAnalysisCTAProps {
  survey: TSurvey;
  environment: TEnvironment;
  isReadOnly: boolean;
  webAppUrl: string;
  user: TUser;
}

interface ModalState {
  share: boolean;
  embed: boolean;
  panel: boolean;
  dropdown: boolean;
}

export const SurveyAnalysisCTA = ({
  survey,
  environment,
  isReadOnly,
  webAppUrl,
  user,
}: SurveyAnalysisCTAProps) => {
  const t = useTranslations();
  const searchParams = useSearchParams();
  const pathname = usePathname();
  const router = useRouter();

  const [modalState, setModalState] = useState<ModalState>({
    share: searchParams.get("share") === "true",
    embed: false,
    panel: false,
    dropdown: false,
  });

  const surveyUrl = useMemo(() => `${webAppUrl}/s/${survey.id}`, [survey.id, webAppUrl]);

  const widgetSetupCompleted = survey.type === "app" && environment.appSetupCompleted;

  useEffect(() => {
    setModalState((prev) => ({
      ...prev,
      share: searchParams.get("share") === "true",
    }));
  }, [searchParams]);

  const handleShareModalToggle = (open: boolean) => {
    const params = new URLSearchParams(window.location.search);
    if (open) {
      params.set("share", "true");
    } else {
      params.delete("share");
    }
    router.push(`${pathname}?${params.toString()}`);
    setModalState((prev) => ({ ...prev, share: open }));
  };

  const handleCopyLink = () => {
    navigator.clipboard
      .writeText(surveyUrl)
      .then(() => {
        toast.success(t("common.copied_to_clipboard"));
      })
      .catch((err) => {
        toast.error(t("environments.surveys.summary.failed_to_copy_link"));
        console.error(err);
      });
    setModalState((prev) => ({ ...prev, dropdown: false }));
  };

  const getPreviewUrl = () => {
    const separator = surveyUrl.includes("?") ? "&" : "?";
    return `${surveyUrl}${separator}preview=true`;
  };

  const handleModalState = (modalView: keyof Omit<ModalState, "dropdown">) => {
    return (open: boolean | ((prevState: boolean) => boolean)) => {
      const newValue = typeof open === "function" ? open(modalState[modalView]) : open;
      setModalState((prev) => ({ ...prev, [modalView]: newValue }));
    };
  };

  const shareEmbedViews = [
    { key: "share", modalView: "start" as const, setOpen: handleShareModalToggle },
    { key: "embed", modalView: "embed" as const, setOpen: handleModalState("embed") },
    { key: "panel", modalView: "panel" as const, setOpen: handleModalState("panel") },
  ];

  return (
    <div className="hidden justify-end gap-x-1.5 sm:flex">
      {survey.resultShareKey && (
        <Badge
          text={t("environments.surveys.summary.results_are_public")}
          type="warning"
          size="normal"
          className="rounded-lg"
        />
      )}

      {!isReadOnly && (widgetSetupCompleted || survey.type === "link") && survey.status !== "draft" && (
        <SurveyStatusDropdown environment={environment} survey={survey} />
      )}

      <div className="border-formbricks-border-primary flex items-center justify-center rounded-lg border bg-transparent">
        {survey.type === "link" && (
          <IconBar
            icon={<Eye />}
            tooltip={t("common.preview")}
            onClick={() => window.open(getPreviewUrl(), "_blank")}
          />
        )}

        {!isReadOnly && (
          <div>
            {survey.type === "link" && (
              <IconBar icon={<LinkIcon />} tooltip={t("common.copy_link")} onClick={handleCopyLink} />
            )}
            <IconBar
              icon={<Code2Icon />}
              tooltip={t("common.embed")}
              onClick={() => handleModalState("embed")(true)}
            />
            <IconBar
              icon={<BellRing />}
              tooltip={t("environments.surveys.summary.configure_alerts")}
              href={`/environments/${survey.environmentId}/settings/notifications`}
              onClick={() => setModalState((prev) => ({ ...prev, dropdown: false }))}
            />
            <IconBar
              icon={<UsersRound />}
              tooltip={t("environments.surveys.summary.send_to_panel")}
              onClick={() => {
                handleModalState("panel")(true);
                setModalState((prev) => ({ ...prev, dropdown: false }));
              }}
            />
            <IconBar
              icon={<SquarePenIcon />}
              tooltip={t("common.edit")}
              href={`/environments/${environment.id}/surveys/${survey.id}/edit`}
            />
          </div>
        )}
      </div>

      {user && (
        <>
          {shareEmbedViews.map(({ key, modalView, setOpen }) => (
            <ShareEmbedSurvey
              key={key}
              survey={survey}
              open={modalState[key as keyof ModalState]}
              setOpen={setOpen}
              webAppUrl={webAppUrl}
              user={user}
              modalView={modalView}
            />
          ))}
          <SuccessMessage environment={environment} survey={survey} />
        </>
      )}
    </div>
  );
};<|MERGE_RESOLUTION|>--- conflicted
+++ resolved
@@ -4,28 +4,8 @@
 import { ShareEmbedSurvey } from "@/app/(app)/environments/[environmentId]/surveys/[surveyId]/(analysis)/summary/components/ShareEmbedSurvey";
 import { SuccessMessage } from "@/app/(app)/environments/[environmentId]/surveys/[surveyId]/(analysis)/summary/components/SuccessMessage";
 import { SurveyStatusDropdown } from "@/app/(app)/environments/[environmentId]/surveys/[surveyId]/components/SurveyStatusDropdown";
-<<<<<<< HEAD
+import { Badge } from "@/modules/ui/components/badge";
 import { BellRing, Code2Icon, Eye, LinkIcon, SquarePenIcon, UsersRound } from "lucide-react";
-=======
-import { Badge } from "@/modules/ui/components/badge";
-import { Button } from "@/modules/ui/components/button";
-import {
-  DropdownMenu,
-  DropdownMenuContent,
-  DropdownMenuGroup,
-  DropdownMenuItem,
-  DropdownMenuTrigger,
-} from "@/modules/ui/components/dropdown-menu";
-import {
-  BellRing,
-  Code2Icon,
-  CopyIcon,
-  EyeIcon,
-  MoreVertical,
-  SquarePenIcon,
-  UsersRound,
-} from "lucide-react";
->>>>>>> b83b54ee
 import { useTranslations } from "next-intl";
 import { usePathname, useRouter, useSearchParams } from "next/navigation";
 import { useEffect, useMemo, useState } from "react";
@@ -33,10 +13,6 @@
 import { TEnvironment } from "@formbricks/types/environment";
 import { TSurvey } from "@formbricks/types/surveys/types";
 import { TUser } from "@formbricks/types/user";
-<<<<<<< HEAD
-import { Badge } from "@formbricks/ui/components/Badge";
-=======
->>>>>>> b83b54ee
 
 interface SurveyAnalysisCTAProps {
   survey: TSurvey;
