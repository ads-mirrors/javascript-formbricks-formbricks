--- conflicted
+++ resolved
@@ -47,13 +47,9 @@
   webAppUrl: string;
   user?: TUser;
   totalResponseCount: number;
-<<<<<<< HEAD
   contactAttributeKeys: TContactAttributeKey[];
-=======
-  attributeClasses: TAttributeClass[];
   isAIEnabled: boolean;
   documentsPerPage?: number;
->>>>>>> 9872d17a
 }
 
 export const SummaryPage = ({
@@ -62,13 +58,9 @@
   surveyId,
   webAppUrl,
   totalResponseCount,
-<<<<<<< HEAD
   contactAttributeKeys,
-=======
-  attributeClasses,
   isAIEnabled,
   documentsPerPage,
->>>>>>> 9872d17a
 }: SummaryPageProps) => {
   const params = useParams();
   const sharingKey = params.sharingKey as string;
@@ -187,13 +179,9 @@
         survey={surveyMemoized}
         environment={environment}
         totalResponseCount={totalResponseCount}
-<<<<<<< HEAD
         contactAttributeKeys={contactAttributeKeys}
-=======
-        attributeClasses={attributeClasses}
         isAIEnabled={isAIEnabled}
         documentsPerPage={documentsPerPage}
->>>>>>> 9872d17a
       />
     </>
   );
