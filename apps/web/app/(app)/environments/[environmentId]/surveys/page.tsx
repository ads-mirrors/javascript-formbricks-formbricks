<<<<<<< HEAD
import { SurveysList } from "@/app/(app)/environments/[environmentId]/surveys/components/SurveyList";
import { authOptions } from "@/modules/auth/lib/authOptions";
import { getProjectPermissionByUserId } from "@/modules/ee/teams/lib/roles";
import { getTeamPermissionFlags } from "@/modules/ee/teams/utils/teams";
import { TemplateList } from "@/modules/surveys/components/TemplateList";
import { Button } from "@/modules/ui/components/button";
import { PageContentWrapper } from "@/modules/ui/components/page-content-wrapper";
import { PageHeader } from "@/modules/ui/components/page-header";
import { getTranslate } from "@/tolgee/server";
import { PlusIcon } from "lucide-react";
import { Metadata, NextPage } from "next";
import { getServerSession } from "next-auth";
import Link from "next/link";
import { redirect } from "next/navigation";
import { DEFAULT_LOCALE, SURVEYS_PER_PAGE, WEBAPP_URL } from "@formbricks/lib/constants";
import { getEnvironment, getEnvironments } from "@formbricks/lib/environment/service";
import { getMembershipByUserIdOrganizationId } from "@formbricks/lib/membership/service";
import { getAccessFlags } from "@formbricks/lib/membership/utils";
import { getOrganizationByEnvironmentId } from "@formbricks/lib/organization/service";
import { getProjectByEnvironmentId } from "@formbricks/lib/project/service";
import { getSurveyCount } from "@formbricks/lib/survey/service";
import { getUser, getUserLocale } from "@formbricks/lib/user/service";
import { TTemplateRole } from "@formbricks/types/templates";

export const metadata: Metadata = {
  title: "Your Surveys",
};

interface SurveyTemplateProps {
  params: Promise<{
    environmentId: string;
  }>;
  searchParams: Promise<{
    role?: TTemplateRole;
  }>;
}

const SurveysPage = async ({ params: paramsProps, searchParams: searchParamsProps }: SurveyTemplateProps) => {
  const searchParams = await searchParamsProps;
  const params = await paramsProps;

  const session = await getServerSession(authOptions);
  const project = await getProjectByEnvironmentId(params.environmentId);
  const organization = await getOrganizationByEnvironmentId(params.environmentId);
  const t = await getTranslate();
  if (!session) {
    throw new Error(t("common.session_not_found"));
  }

  const user = await getUser(session.user.id);
  if (!user) {
    throw new Error(t("common.user_not_found"));
  }

  if (!project) {
    throw new Error(t("common.project_not_found"));
  }

  if (!organization) {
    throw new Error(t("common.organization_not_found"));
  }

  const prefilledFilters = [project?.config.channel, project.config.industry, searchParams.role ?? null];

  const currentUserMembership = await getMembershipByUserIdOrganizationId(session?.user.id, organization.id);
  const { isMember, isBilling } = getAccessFlags(currentUserMembership?.role);

  const projectPermission = await getProjectPermissionByUserId(session.user.id, project.id);
  const { hasReadAccess } = getTeamPermissionFlags(projectPermission);

  const isReadOnly = isMember && hasReadAccess;

  if (isBilling) {
    return redirect(`/environments/${params.environmentId}/settings/billing`);
  }

  const environment = await getEnvironment(params.environmentId);
  if (!environment) {
    throw new Error(t("common.environment_not_found"));
  }

  const surveyCount = await getSurveyCount(params.environmentId);

  const environments = await getEnvironments(project.id);
  const otherEnvironment = environments.find((e) => e.type !== environment.type)!;

  const currentProjectChannel = project.config.channel ?? null;
  const locale = (await getUserLocale(session.user.id)) ?? DEFAULT_LOCALE;
  const CreateSurveyButton = () => {
    return (
      <Button size="sm" asChild>
        <Link href={`/environments/${environment.id}/surveys/templates`}>
          {t("environments.surveys.new_survey")}
          <PlusIcon />
        </Link>
      </Button>
    );
  };

  return (
    <PageContentWrapper>
      {surveyCount > 0 ? (
        <>
          <PageHeader pageTitle={t("common.surveys")} cta={isReadOnly ? <></> : <CreateSurveyButton />} />
          <SurveysList
            environment={environment}
            otherEnvironment={otherEnvironment}
            isReadOnly={isReadOnly}
            WEBAPP_URL={WEBAPP_URL}
            userId={session.user.id}
            surveysPerPage={SURVEYS_PER_PAGE}
            currentProjectChannel={currentProjectChannel}
            locale={locale}
          />
        </>
      ) : isReadOnly ? (
        <>
          <h1 className="px-6 text-3xl font-extrabold text-slate-700">
            {t("environments.surveys.no_surveys_created_yet")}
          </h1>

          <h2 className="px-6 text-lg font-medium text-slate-500">
            {t("environments.surveys.read_only_user_not_allowed_to_create_survey_warning")}
          </h2>
        </>
      ) : (
        <>
          <h1 className="px-6 text-3xl font-extrabold text-slate-700">
            {t("environments.surveys.all_set_time_to_create_first_survey")}
          </h1>
          <TemplateList
            environment={environment}
            project={project}
            user={user}
            prefilledFilters={prefilledFilters}
          />
        </>
      )}
    </PageContentWrapper>
  );
};

export default SurveysPage as NextPage;
=======
import { SurveysPage, metadata } from "@/modules/survey/list/page";

export { metadata };
export default SurveysPage;
>>>>>>> d8033762
<|MERGE_RESOLUTION|>--- conflicted
+++ resolved
@@ -1,150 +1,4 @@
-<<<<<<< HEAD
-import { SurveysList } from "@/app/(app)/environments/[environmentId]/surveys/components/SurveyList";
-import { authOptions } from "@/modules/auth/lib/authOptions";
-import { getProjectPermissionByUserId } from "@/modules/ee/teams/lib/roles";
-import { getTeamPermissionFlags } from "@/modules/ee/teams/utils/teams";
-import { TemplateList } from "@/modules/surveys/components/TemplateList";
-import { Button } from "@/modules/ui/components/button";
-import { PageContentWrapper } from "@/modules/ui/components/page-content-wrapper";
-import { PageHeader } from "@/modules/ui/components/page-header";
-import { getTranslate } from "@/tolgee/server";
-import { PlusIcon } from "lucide-react";
-import { Metadata, NextPage } from "next";
-import { getServerSession } from "next-auth";
-import Link from "next/link";
-import { redirect } from "next/navigation";
-import { DEFAULT_LOCALE, SURVEYS_PER_PAGE, WEBAPP_URL } from "@formbricks/lib/constants";
-import { getEnvironment, getEnvironments } from "@formbricks/lib/environment/service";
-import { getMembershipByUserIdOrganizationId } from "@formbricks/lib/membership/service";
-import { getAccessFlags } from "@formbricks/lib/membership/utils";
-import { getOrganizationByEnvironmentId } from "@formbricks/lib/organization/service";
-import { getProjectByEnvironmentId } from "@formbricks/lib/project/service";
-import { getSurveyCount } from "@formbricks/lib/survey/service";
-import { getUser, getUserLocale } from "@formbricks/lib/user/service";
-import { TTemplateRole } from "@formbricks/types/templates";
-
-export const metadata: Metadata = {
-  title: "Your Surveys",
-};
-
-interface SurveyTemplateProps {
-  params: Promise<{
-    environmentId: string;
-  }>;
-  searchParams: Promise<{
-    role?: TTemplateRole;
-  }>;
-}
-
-const SurveysPage = async ({ params: paramsProps, searchParams: searchParamsProps }: SurveyTemplateProps) => {
-  const searchParams = await searchParamsProps;
-  const params = await paramsProps;
-
-  const session = await getServerSession(authOptions);
-  const project = await getProjectByEnvironmentId(params.environmentId);
-  const organization = await getOrganizationByEnvironmentId(params.environmentId);
-  const t = await getTranslate();
-  if (!session) {
-    throw new Error(t("common.session_not_found"));
-  }
-
-  const user = await getUser(session.user.id);
-  if (!user) {
-    throw new Error(t("common.user_not_found"));
-  }
-
-  if (!project) {
-    throw new Error(t("common.project_not_found"));
-  }
-
-  if (!organization) {
-    throw new Error(t("common.organization_not_found"));
-  }
-
-  const prefilledFilters = [project?.config.channel, project.config.industry, searchParams.role ?? null];
-
-  const currentUserMembership = await getMembershipByUserIdOrganizationId(session?.user.id, organization.id);
-  const { isMember, isBilling } = getAccessFlags(currentUserMembership?.role);
-
-  const projectPermission = await getProjectPermissionByUserId(session.user.id, project.id);
-  const { hasReadAccess } = getTeamPermissionFlags(projectPermission);
-
-  const isReadOnly = isMember && hasReadAccess;
-
-  if (isBilling) {
-    return redirect(`/environments/${params.environmentId}/settings/billing`);
-  }
-
-  const environment = await getEnvironment(params.environmentId);
-  if (!environment) {
-    throw new Error(t("common.environment_not_found"));
-  }
-
-  const surveyCount = await getSurveyCount(params.environmentId);
-
-  const environments = await getEnvironments(project.id);
-  const otherEnvironment = environments.find((e) => e.type !== environment.type)!;
-
-  const currentProjectChannel = project.config.channel ?? null;
-  const locale = (await getUserLocale(session.user.id)) ?? DEFAULT_LOCALE;
-  const CreateSurveyButton = () => {
-    return (
-      <Button size="sm" asChild>
-        <Link href={`/environments/${environment.id}/surveys/templates`}>
-          {t("environments.surveys.new_survey")}
-          <PlusIcon />
-        </Link>
-      </Button>
-    );
-  };
-
-  return (
-    <PageContentWrapper>
-      {surveyCount > 0 ? (
-        <>
-          <PageHeader pageTitle={t("common.surveys")} cta={isReadOnly ? <></> : <CreateSurveyButton />} />
-          <SurveysList
-            environment={environment}
-            otherEnvironment={otherEnvironment}
-            isReadOnly={isReadOnly}
-            WEBAPP_URL={WEBAPP_URL}
-            userId={session.user.id}
-            surveysPerPage={SURVEYS_PER_PAGE}
-            currentProjectChannel={currentProjectChannel}
-            locale={locale}
-          />
-        </>
-      ) : isReadOnly ? (
-        <>
-          <h1 className="px-6 text-3xl font-extrabold text-slate-700">
-            {t("environments.surveys.no_surveys_created_yet")}
-          </h1>
-
-          <h2 className="px-6 text-lg font-medium text-slate-500">
-            {t("environments.surveys.read_only_user_not_allowed_to_create_survey_warning")}
-          </h2>
-        </>
-      ) : (
-        <>
-          <h1 className="px-6 text-3xl font-extrabold text-slate-700">
-            {t("environments.surveys.all_set_time_to_create_first_survey")}
-          </h1>
-          <TemplateList
-            environment={environment}
-            project={project}
-            user={user}
-            prefilledFilters={prefilledFilters}
-          />
-        </>
-      )}
-    </PageContentWrapper>
-  );
-};
-
-export default SurveysPage as NextPage;
-=======
 import { SurveysPage, metadata } from "@/modules/survey/list/page";
 
 export { metadata };
-export default SurveysPage;
->>>>>>> d8033762
+export default SurveysPage;