"use server";

import { getSurvey, getSurveys } from "@/app/(app)/environments/[environmentId]/surveys/lib/surveys";
import { authenticatedActionClient } from "@/lib/utils/action-client";
import { checkAuthorizationUpdated } from "@/lib/utils/action-client-middleware";
import {
  getOrganizationIdFromEnvironmentId,
  getOrganizationIdFromSurveyId,
  getProjectIdFromEnvironmentId,
  getProjectIdFromSurveyId,
} from "@/lib/utils/helper";
import { getEnvironment } from "@/lib/utils/services";
import { z } from "zod";
import { getUserProjects } from "@formbricks/lib/project/service";
import { copySurveyToOtherEnvironment, deleteSurvey } from "@formbricks/lib/survey/service";
import { generateSurveySingleUseId } from "@formbricks/lib/utils/singleUseSurveys";
import { ZId } from "@formbricks/types/common";
import { ResourceNotFoundError } from "@formbricks/types/errors";
import { ZSurveyFilterCriteria } from "@formbricks/types/surveys/types";

const ZGetSurveyAction = z.object({
  surveyId: ZId,
});

export const getSurveyAction = authenticatedActionClient
  .schema(ZGetSurveyAction)
  .action(async ({ ctx, parsedInput }) => {
    await checkAuthorizationUpdated({
      userId: ctx.user.id,
      organizationId: await getOrganizationIdFromSurveyId(parsedInput.surveyId),
      access: [
        {
          type: "organization",
          roles: ["owner", "manager"],
        },
        {
          type: "projectTeam",
          minPermission: "read",
          projectId: await getProjectIdFromSurveyId(parsedInput.surveyId),
        },
      ],
    });

    return await getSurvey(parsedInput.surveyId);
  });

const ZCopySurveyToOtherEnvironmentAction = z.object({
  environmentId: ZId,
  surveyId: ZId,
  targetEnvironmentId: ZId,
});

export const copySurveyToOtherEnvironmentAction = authenticatedActionClient
  .schema(ZCopySurveyToOtherEnvironmentAction)
  .action(async ({ ctx, parsedInput }) => {
    const sourceEnvironment = await getEnvironment(parsedInput.environmentId);
    const targetEnvironment = await getEnvironment(parsedInput.targetEnvironmentId);

    if (!sourceEnvironment || !targetEnvironment) {
      throw new ResourceNotFoundError(
        "Environment",
        sourceEnvironment ? parsedInput.targetEnvironmentId : parsedInput.environmentId
      );
    }

<<<<<<< HEAD
    if (sourceEnvironment.projectId !== targetEnvironment.projectId) {
      throw new Error("Cannot copy survey to environment with different project");
    }

=======
>>>>>>> 44980d21
    await checkAuthorizationUpdated({
      userId: ctx.user.id,
      organizationId: await getOrganizationIdFromEnvironmentId(parsedInput.environmentId),
      access: [
        {
          type: "organization",
          roles: ["owner", "manager"],
        },
        {
          type: "projectTeam",
          minPermission: "readWrite",
          projectId: sourceEnvironment.projectId,
        },
      ],
    });

    await checkAuthorizationUpdated({
      userId: ctx.user.id,
      organizationId: await getOrganizationIdFromEnvironmentId(parsedInput.environmentId),
      access: [
        {
          type: "organization",
          roles: ["owner", "manager"],
        },
        {
          type: "productTeam",
          minPermission: "readWrite",
          productId: targetEnvironment.productId,
        },
      ],
    });

    return await copySurveyToOtherEnvironment(
      parsedInput.environmentId,
      parsedInput.surveyId,
      parsedInput.targetEnvironmentId,
      ctx.user.id
    );
  });

const ZGetProjectsByEnvironmentIdAction = z.object({
  environmentId: ZId,
});

export const getProjectsByEnvironmentIdAction = authenticatedActionClient
  .schema(ZGetProjectsByEnvironmentIdAction)
  .action(async ({ ctx, parsedInput }) => {
    const organizationId = await getOrganizationIdFromEnvironmentId(parsedInput.environmentId);
    await checkAuthorizationUpdated({
      userId: ctx.user.id,
      organizationId: organizationId,
      access: [
        {
          type: "organization",
          roles: ["owner", "manager"],
        },
        {
          type: "projectTeam",
          minPermission: "readWrite",
          projectId: await getProjectIdFromEnvironmentId(parsedInput.environmentId),
        },
      ],
    });

    return await getUserProjects(ctx.user.id, organizationId);
  });

const ZDeleteSurveyAction = z.object({
  surveyId: ZId,
});

export const deleteSurveyAction = authenticatedActionClient
  .schema(ZDeleteSurveyAction)
  .action(async ({ ctx, parsedInput }) => {
    await checkAuthorizationUpdated({
      userId: ctx.user.id,
      organizationId: await getOrganizationIdFromSurveyId(parsedInput.surveyId),
      access: [
        {
          type: "organization",
          roles: ["owner", "manager"],
        },
        {
          type: "projectTeam",
          projectId: await getProjectIdFromSurveyId(parsedInput.surveyId),
          minPermission: "readWrite",
        },
      ],
    });

    await deleteSurvey(parsedInput.surveyId);
  });

const ZGenerateSingleUseIdAction = z.object({
  surveyId: ZId,
  isEncrypted: z.boolean(),
});

export const generateSingleUseIdAction = authenticatedActionClient
  .schema(ZGenerateSingleUseIdAction)
  .action(async ({ ctx, parsedInput }) => {
    await checkAuthorizationUpdated({
      userId: ctx.user.id,
      organizationId: await getOrganizationIdFromSurveyId(parsedInput.surveyId),
      access: [
        {
          type: "organization",
          roles: ["owner", "manager"],
        },
        {
          type: "projectTeam",
          projectId: await getProjectIdFromSurveyId(parsedInput.surveyId),
          minPermission: "readWrite",
        },
      ],
    });

    return generateSurveySingleUseId(parsedInput.isEncrypted);
  });

const ZGetSurveysAction = z.object({
  environmentId: ZId,
  limit: z.number().optional(),
  offset: z.number().optional(),
  filterCriteria: ZSurveyFilterCriteria.optional(),
});

export const getSurveysAction = authenticatedActionClient
  .schema(ZGetSurveysAction)
  .action(async ({ ctx, parsedInput }) => {
    await checkAuthorizationUpdated({
      userId: ctx.user.id,
      organizationId: await getOrganizationIdFromEnvironmentId(parsedInput.environmentId),
      access: [
        {
          data: parsedInput.filterCriteria,
          schema: ZSurveyFilterCriteria,
          type: "organization",
          roles: ["owner", "manager"],
        },
        {
          type: "projectTeam",
          minPermission: "read",
          projectId: await getProjectIdFromEnvironmentId(parsedInput.environmentId),
        },
      ],
    });

    return await getSurveys(
      parsedInput.environmentId,
      parsedInput.limit,
      parsedInput.offset,
      parsedInput.filterCriteria
    );
  });<|MERGE_RESOLUTION|>--- conflicted
+++ resolved
@@ -63,13 +63,6 @@
       );
     }
 
-<<<<<<< HEAD
-    if (sourceEnvironment.projectId !== targetEnvironment.projectId) {
-      throw new Error("Cannot copy survey to environment with different project");
-    }
-
-=======
->>>>>>> 44980d21
     await checkAuthorizationUpdated({
       userId: ctx.user.id,
       organizationId: await getOrganizationIdFromEnvironmentId(parsedInput.environmentId),
@@ -95,9 +88,9 @@
           roles: ["owner", "manager"],
         },
         {
-          type: "productTeam",
-          minPermission: "readWrite",
-          productId: targetEnvironment.productId,
+          type: "projectTeam",
+          minPermission: "readWrite",
+          projectId: targetEnvironment.projectId,
         },
       ],
     });
