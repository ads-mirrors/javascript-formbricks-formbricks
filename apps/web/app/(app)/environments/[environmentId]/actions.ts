"use server";

import { Team } from "@prisma/client";
import { getServerSession } from "next-auth";

import { authOptions } from "@formbricks/lib/authOptions";
import { SHORT_URL_BASE, WEBAPP_URL } from "@formbricks/lib/constants";
import { hasUserEnvironmentAccess } from "@formbricks/lib/environment/auth";
import { createMembership } from "@formbricks/lib/membership/service";
import { createProduct } from "@formbricks/lib/product/service";
import { createShortUrl } from "@formbricks/lib/shortUrl/service";
<<<<<<< HEAD
import { canUserAccessSurvey, verifyUserRoleAccess } from "@formbricks/lib/survey/auth";
import { surveyCache } from "@formbricks/lib/survey/cache";
import { createSurvey, deleteSurvey, duplicateSurvey, getSurvey } from "@formbricks/lib/survey/service";
=======
>>>>>>> 8d675bb9
import { createTeam, getTeamByEnvironmentId } from "@formbricks/lib/team/service";
import { updateUser } from "@formbricks/lib/user/service";
import { AuthenticationError, AuthorizationError, ResourceNotFoundError } from "@formbricks/types/errors";

export const createShortUrlAction = async (url: string) => {
  const session = await getServerSession(authOptions);
  if (!session) throw new AuthenticationError("Not authenticated");

  const regexPattern = new RegExp("^" + WEBAPP_URL);
  const isValidUrl = regexPattern.test(url);

  if (!isValidUrl) throw new Error("Only Formbricks survey URLs are allowed");

  const shortUrl = await createShortUrl(url);
  const fullShortUrl = SHORT_URL_BASE + "/" + shortUrl.id;
  return fullShortUrl;
};

export async function createTeamAction(teamName: string): Promise<Team> {
  const session = await getServerSession(authOptions);
  if (!session) throw new AuthorizationError("Not authorized");

  const newTeam = await createTeam({
    name: teamName,
  });

  await createMembership(newTeam.id, session.user.id, {
    role: "owner",
    accepted: true,
  });

  const product = await createProduct(newTeam.id, {
    name: "My Product",
  });

  const updatedNotificationSettings = {
    ...session.user.notificationSettings,
    alert: {
      ...session.user.notificationSettings?.alert,
    },
    weeklySummary: {
      ...session.user.notificationSettings?.weeklySummary,
      [product.id]: true,
    },
  };

<<<<<<< HEAD
  if (!existingSurvey) {
    throw new ResourceNotFoundError("Survey", surveyId);
  }

  let targetEnvironmentTriggers: string[] = [];
  // map the local triggers to the target environment
  for (const trigger of existingSurvey.triggers) {
    const targetEnvironmentTrigger = await prisma.actionClass.findFirst({
      where: {
        name: trigger.actionClass.name,
        environment: {
          id: targetEnvironmentId,
        },
      },
    });
    if (!targetEnvironmentTrigger) {
      // if the trigger does not exist in the target environment, create it
      const newTrigger = await prisma.actionClass.create({
        data: {
          name: trigger.actionClass.name,
          environment: {
            connect: {
              id: targetEnvironmentId,
            },
          },
          description: trigger.actionClass.description,
          type: trigger.actionClass.type,
          noCodeConfig: trigger.actionClass.noCodeConfig
            ? JSON.parse(JSON.stringify(trigger.actionClass.noCodeConfig))
            : undefined,
        },
      });
      targetEnvironmentTriggers.push(newTrigger.id);
    } else {
      targetEnvironmentTriggers.push(targetEnvironmentTrigger.id);
    }
  }

  let targetEnvironmentAttributeFilters: string[] = [];
  // map the local attributeFilters to the target env
  for (const attributeFilter of existingSurvey.attributeFilters) {
    // check if attributeClass exists in target env.
    // if not, create it
    const targetEnvironmentAttributeClass = await prisma.attributeClass.findFirst({
      where: {
        name: attributeFilter.attributeClass.name,
        environment: {
          id: targetEnvironmentId,
        },
      },
    });
    if (!targetEnvironmentAttributeClass) {
      const newAttributeClass = await prisma.attributeClass.create({
        data: {
          name: attributeFilter.attributeClass.name,
          description: attributeFilter.attributeClass.description,
          type: attributeFilter.attributeClass.type,
          environment: {
            connect: {
              id: targetEnvironmentId,
            },
          },
        },
      });
      targetEnvironmentAttributeFilters.push(newAttributeClass.id);
    } else {
      targetEnvironmentAttributeFilters.push(targetEnvironmentAttributeClass.id);
    }
  }

  // create new survey with the data of the existing survey
  const newSurvey = await createSurvey(environmentId, {
    ...existingSurvey,
    name: `${existingSurvey.name} (copy)`,
    status: "draft",
    questions: JSON.parse(JSON.stringify(existingSurvey.questions)),
    thankYouCard: JSON.parse(JSON.stringify(existingSurvey.thankYouCard)),
    triggers: targetEnvironmentTriggers.map((actionClassId) => actionClassId),
    attributeFilters: existingSurvey.attributeFilters.map((attributeFilter, idx) => ({
      attributeClassId: targetEnvironmentAttributeFilters[idx],
      condition: attributeFilter.condition,
      value: attributeFilter.value,
    })),
    surveyClosedMessage: existingSurvey.surveyClosedMessage,
    singleUse: existingSurvey.singleUse,
    productOverwrites: existingSurvey.productOverwrites ?? undefined,
    verifyEmail: existingSurvey.verifyEmail ?? undefined,
    styling: existingSurvey.styling,
=======
  await updateUser(session.user.id, {
    notificationSettings: updatedNotificationSettings,
>>>>>>> 8d675bb9
  });

  return newTeam;
}

export const createProductAction = async (environmentId: string, productName: string) => {
  const session = await getServerSession(authOptions);
  if (!session) throw new AuthorizationError("Not authorized");

  const isAuthorized = await hasUserEnvironmentAccess(session.user.id, environmentId);
  if (!isAuthorized) throw new AuthorizationError("Not authorized");

  const team = await getTeamByEnvironmentId(environmentId);
  if (!team) throw new ResourceNotFoundError("Team from environment", environmentId);

  const product = await createProduct(team.id, {
    name: productName,
  });
  const updatedNotificationSettings = {
    ...session.user.notificationSettings,
    alert: {
      ...session.user.notificationSettings?.alert,
    },
    weeklySummary: {
      ...session.user.notificationSettings?.weeklySummary,
      [product.id]: true,
    },
  };

  await updateUser(session.user.id, {
    notificationSettings: updatedNotificationSettings,
  });

  // get production environment
  const productionEnvironment = product.environments.find((environment) => environment.type === "production");
  if (!productionEnvironment) throw new ResourceNotFoundError("Production environment", environmentId);

  return productionEnvironment;
};<|MERGE_RESOLUTION|>--- conflicted
+++ resolved
@@ -9,12 +9,6 @@
 import { createMembership } from "@formbricks/lib/membership/service";
 import { createProduct } from "@formbricks/lib/product/service";
 import { createShortUrl } from "@formbricks/lib/shortUrl/service";
-<<<<<<< HEAD
-import { canUserAccessSurvey, verifyUserRoleAccess } from "@formbricks/lib/survey/auth";
-import { surveyCache } from "@formbricks/lib/survey/cache";
-import { createSurvey, deleteSurvey, duplicateSurvey, getSurvey } from "@formbricks/lib/survey/service";
-=======
->>>>>>> 8d675bb9
 import { createTeam, getTeamByEnvironmentId } from "@formbricks/lib/team/service";
 import { updateUser } from "@formbricks/lib/user/service";
 import { AuthenticationError, AuthorizationError, ResourceNotFoundError } from "@formbricks/types/errors";
@@ -61,99 +55,8 @@
     },
   };
 
-<<<<<<< HEAD
-  if (!existingSurvey) {
-    throw new ResourceNotFoundError("Survey", surveyId);
-  }
-
-  let targetEnvironmentTriggers: string[] = [];
-  // map the local triggers to the target environment
-  for (const trigger of existingSurvey.triggers) {
-    const targetEnvironmentTrigger = await prisma.actionClass.findFirst({
-      where: {
-        name: trigger.actionClass.name,
-        environment: {
-          id: targetEnvironmentId,
-        },
-      },
-    });
-    if (!targetEnvironmentTrigger) {
-      // if the trigger does not exist in the target environment, create it
-      const newTrigger = await prisma.actionClass.create({
-        data: {
-          name: trigger.actionClass.name,
-          environment: {
-            connect: {
-              id: targetEnvironmentId,
-            },
-          },
-          description: trigger.actionClass.description,
-          type: trigger.actionClass.type,
-          noCodeConfig: trigger.actionClass.noCodeConfig
-            ? JSON.parse(JSON.stringify(trigger.actionClass.noCodeConfig))
-            : undefined,
-        },
-      });
-      targetEnvironmentTriggers.push(newTrigger.id);
-    } else {
-      targetEnvironmentTriggers.push(targetEnvironmentTrigger.id);
-    }
-  }
-
-  let targetEnvironmentAttributeFilters: string[] = [];
-  // map the local attributeFilters to the target env
-  for (const attributeFilter of existingSurvey.attributeFilters) {
-    // check if attributeClass exists in target env.
-    // if not, create it
-    const targetEnvironmentAttributeClass = await prisma.attributeClass.findFirst({
-      where: {
-        name: attributeFilter.attributeClass.name,
-        environment: {
-          id: targetEnvironmentId,
-        },
-      },
-    });
-    if (!targetEnvironmentAttributeClass) {
-      const newAttributeClass = await prisma.attributeClass.create({
-        data: {
-          name: attributeFilter.attributeClass.name,
-          description: attributeFilter.attributeClass.description,
-          type: attributeFilter.attributeClass.type,
-          environment: {
-            connect: {
-              id: targetEnvironmentId,
-            },
-          },
-        },
-      });
-      targetEnvironmentAttributeFilters.push(newAttributeClass.id);
-    } else {
-      targetEnvironmentAttributeFilters.push(targetEnvironmentAttributeClass.id);
-    }
-  }
-
-  // create new survey with the data of the existing survey
-  const newSurvey = await createSurvey(environmentId, {
-    ...existingSurvey,
-    name: `${existingSurvey.name} (copy)`,
-    status: "draft",
-    questions: JSON.parse(JSON.stringify(existingSurvey.questions)),
-    thankYouCard: JSON.parse(JSON.stringify(existingSurvey.thankYouCard)),
-    triggers: targetEnvironmentTriggers.map((actionClassId) => actionClassId),
-    attributeFilters: existingSurvey.attributeFilters.map((attributeFilter, idx) => ({
-      attributeClassId: targetEnvironmentAttributeFilters[idx],
-      condition: attributeFilter.condition,
-      value: attributeFilter.value,
-    })),
-    surveyClosedMessage: existingSurvey.surveyClosedMessage,
-    singleUse: existingSurvey.singleUse,
-    productOverwrites: existingSurvey.productOverwrites ?? undefined,
-    verifyEmail: existingSurvey.verifyEmail ?? undefined,
-    styling: existingSurvey.styling,
-=======
   await updateUser(session.user.id, {
     notificationSettings: updatedNotificationSettings,
->>>>>>> 8d675bb9
   });
 
   return newTeam;
