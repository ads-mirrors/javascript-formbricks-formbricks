"use client";

import { getLatestStableFbReleaseAction } from "@/app/(app)/environments/[environmentId]/actions/actions";
import { NavigationLink } from "@/app/(app)/environments/[environmentId]/components/NavigationLink";
import { formbricksLogout } from "@/app/lib/formbricks";
import FBLogo from "@/images/formbricks-wordmark.svg";
import { TTeamPermission } from "@/modules/ee/teams/team-access/types/teams";
import { getTeamPermissionFlags } from "@/modules/ee/teams/utils/teams";
import {
  ArrowUpRightIcon,
  BlendIcon,
  BlocksIcon,
  ChevronRightIcon,
  Cog,
  CreditCardIcon,
  GaugeIcon,
  GlobeIcon,
  GlobeLockIcon,
  KeyIcon,
  LinkIcon,
  LogOutIcon,
  MessageCircle,
  MousePointerClick,
  PanelLeftCloseIcon,
  PanelLeftOpenIcon,
  PlusIcon,
  RocketIcon,
  UserCircleIcon,
  UserIcon,
  UsersIcon,
} from "lucide-react";
import { signOut } from "next-auth/react";
import { useTranslations } from "next-intl";
import Image from "next/image";
import Link from "next/link";
import { usePathname, useRouter } from "next/navigation";
import { useEffect, useMemo, useState } from "react";
import { AiOutlineDiscord } from "react-icons/ai";
import { cn } from "@formbricks/lib/cn";
import { getAccessFlags } from "@formbricks/lib/membership/utils";
import { capitalizeFirstLetter } from "@formbricks/lib/utils/strings";
import { TEnvironment } from "@formbricks/types/environment";
import { TOrganizationRole } from "@formbricks/types/memberships";
import { TOrganization } from "@formbricks/types/organizations";
import { TProduct } from "@formbricks/types/product";
import { TUser } from "@formbricks/types/user";
import { ProfileAvatar } from "@formbricks/ui/components/Avatars";
import { Button } from "@formbricks/ui/components/Button";
import { CreateOrganizationModal } from "@formbricks/ui/components/CreateOrganizationModal";
import {
  DropdownMenu,
  DropdownMenuContent,
  DropdownMenuItem,
  DropdownMenuPortal,
  DropdownMenuRadioGroup,
  DropdownMenuRadioItem,
  DropdownMenuSeparator,
  DropdownMenuSub,
  DropdownMenuSubContent,
  DropdownMenuSubTrigger,
  DropdownMenuTrigger,
} from "@formbricks/ui/components/DropdownMenu";
import packageJson from "../../../../../package.json";

interface NavigationProps {
  environment: TEnvironment;
  organizations: TOrganization[];
  user: TUser;
  organization: TOrganization;
  products: TProduct[];
  isMultiOrgEnabled: boolean;
  isFormbricksCloud?: boolean;
  membershipRole?: TOrganizationRole;
  isAIEnabled?: boolean;
  productPermission?: TTeamPermission;
}

export const MainNavigation = ({
  environment,
  organizations,
  organization,
  user,
  products,
  isMultiOrgEnabled,
  isFormbricksCloud = true,
  membershipRole,
  isAIEnabled = false,
  productPermission,
}: NavigationProps) => {
  const router = useRouter();
  const pathname = usePathname();
  const t = useTranslations();
  const [currentOrganizationName, setCurrentOrganizationName] = useState("");
  const [currentOrganizationId, setCurrentOrganizationId] = useState("");
  const [showCreateOrganizationModal, setShowCreateOrganizationModal] = useState(false);
  const [isCollapsed, setIsCollapsed] = useState(true);
  const [isTextVisible, setIsTextVisible] = useState(true);
  const [latestVersion, setLatestVersion] = useState("");

  const product = products.find((product) => product.id === environment.productId);
  const { isManager, isOwner, isMember, isBilling } = getAccessFlags(membershipRole);
  const { hasManageAccess } = getTeamPermissionFlags(productPermission);
  const isOwnerOrManager = isManager || isOwner;
  const isPricingDisabled = isMember;

  const toggleSidebar = () => {
    setIsCollapsed(!isCollapsed);
    localStorage.setItem("isMainNavCollapsed", isCollapsed ? "false" : "true");
  };

  useEffect(() => {
    const isCollapsedValueFromLocalStorage = localStorage.getItem("isMainNavCollapsed") === "true";
    setIsCollapsed(isCollapsedValueFromLocalStorage);
  }, []);

  useEffect(() => {
    const toggleTextOpacity = () => {
      setIsTextVisible(isCollapsed ? true : false);
    };
    const timeoutId = setTimeout(toggleTextOpacity, 150);
    return () => clearTimeout(timeoutId);
  }, [isCollapsed]);

  useEffect(() => {
    if (organization && organization.name !== "") {
      setCurrentOrganizationName(organization.name);
      setCurrentOrganizationId(organization.id);
    }
  }, [organization]);

  const sortedOrganizations = useMemo(() => {
    return [...organizations].sort((a, b) => a.name.localeCompare(b.name));
  }, [organizations]);

  const sortedProducts = useMemo(() => {
    const channelOrder: (string | null)[] = ["website", "app", "link", null];

    const groupedProducts = products.reduce(
      (acc, product) => {
        const channel = product.config.channel;
        const key = channel !== null ? channel : "null";
        acc[key] = acc[key] || [];
        acc[key].push(product);
        return acc;
      },
      {} as Record<string, typeof products>
    );

    Object.keys(groupedProducts).forEach((channel) => {
      groupedProducts[channel].sort((a, b) => a.name.localeCompare(b.name));
    });

    return channelOrder.flatMap((channel) => groupedProducts[channel !== null ? channel : "null"] || []);
  }, [products]);

  const handleEnvironmentChangeByProduct = (productId: string) => {
    router.push(`/products/${productId}/`);
  };

  const handleEnvironmentChangeByOrganization = (organizationId: string) => {
    router.push(`/organizations/${organizationId}/`);
  };

  const handleAddProduct = (organizationId: string) => {
    router.push(`/organizations/${organizationId}/products/new/mode`);
  };

  const mainNavigation = useMemo(
    () => [
      {
        name: t("common.experience"),
        href: `/environments/${environment.id}/experience`,
        icon: GaugeIcon,
        isActive: pathname?.includes("/experience"),
        isHidden: !isAIEnabled,
      },
      {
        name: t("common.surveys"),
        href: `/environments/${environment.id}/surveys`,
        icon: MessageCircle,
        isActive: pathname?.includes("/surveys"),
        isHidden: false,
      },
      {
        name: t("common.people"),
        href: `/environments/${environment.id}/people`,
        icon: UserIcon,
        isActive:
          pathname?.includes("/people") ||
          pathname?.includes("/segments") ||
          pathname?.includes("/attributes"),
      },
      {
        name: t("common.actions"),
        href: `/environments/${environment.id}/actions`,
        icon: MousePointerClick,
        isActive: pathname?.includes("/actions") || pathname?.includes("/actions"),
      },
      {
        name: t("common.integrations"),
        href: `/environments/${environment.id}/integrations`,
        icon: BlocksIcon,
        isActive: pathname?.includes("/integrations"),
        isHidden: isMember,
      },
      {
        name: t("common.configuration"),
        href: `/environments/${environment.id}/product/general`,
        icon: Cog,
        isActive: pathname?.includes("/product"),
        isHidden: isMember && !hasManageAccess,
      },
    ],
    [environment.id, pathname, isMember]
  );

  const dropdownNavigation = [
    {
      label: t("common.account"),
      href: `/environments/${environment.id}/settings/profile`,
      icon: UserCircleIcon,
    },
    {
      label: t("common.organization"),
      href: `/environments/${environment.id}/settings/general`,
      icon: UsersIcon,
    },
    {
      label: t("common.billing"),
      href: `/environments/${environment.id}/settings/billing`,
      hidden: !isFormbricksCloud || isPricingDisabled,
      icon: CreditCardIcon,
    },
    {
      label: t("common.license"),
      href: `/environments/${environment.id}/settings/enterprise`,
      hidden: isFormbricksCloud || isPricingDisabled,
      icon: KeyIcon,
    },
    {
      label: t("common.documentation"),
      href: "https://formbricks.com/docs",
      target: "_blank",
      icon: ArrowUpRightIcon,
    },
    {
      label: t("common.join_discord"),
      href: "https://formbricks.com/discord",
      target: "_blank",
      icon: AiOutlineDiscord,
    },
  ];

  useEffect(() => {
    async function loadReleases() {
      const res = await getLatestStableFbReleaseAction();
      if (res?.data) {
        const latestVersionTag = res.data;
        const currentVersionTag = `v${packageJson.version}`;

        if (currentVersionTag !== latestVersionTag) {
          setLatestVersion(latestVersionTag);
        }
      }
    }
    if (isOwnerOrManager) loadReleases();
  }, [isOwnerOrManager]);

  const mainNavigationLink = `/environments/${environment.id}/${isBilling ? "settings/billing/" : "surveys/"}`;

  return (
    <>
      {product && (
        <aside
          className={cn(
            "z-40 flex flex-col justify-between rounded-r-xl border-r border-slate-200 bg-white pt-3 shadow-md transition-all duration-100",
            !isCollapsed ? "w-sidebar-collapsed" : "w-sidebar-expanded",
            environment.type === "development" ? `h-[calc(100vh-1.25rem)]` : "h-screen"
          )}>
          <div>
            {/* Logo and Toggle */}

            <div className="flex items-center justify-between px-3 pb-4">
              {!isCollapsed && (
                <Link
                  href={mainNavigationLink}
                  className={cn(
                    "flex items-center justify-center transition-opacity duration-100",
                    isTextVisible ? "opacity-0" : "opacity-100"
                  )}>
                  <Image src={FBLogo} width={160} height={30} alt={t("environments.formbricks_logo")} />
                </Link>
              )}
              <Button
                variant="minimal"
                size="icon"
                tooltipSide="right"
                onClick={toggleSidebar}
                className={cn(
                  "rounded-xl bg-slate-50 p-1 text-slate-600 transition-all hover:bg-slate-100 focus:outline-none focus:ring-0 focus:ring-transparent"
                )}>
                {isCollapsed ? (
                  <PanelLeftOpenIcon strokeWidth={1.5} />
                ) : (
                  <PanelLeftCloseIcon strokeWidth={1.5} />
                )}
              </Button>
            </div>

            {/* Main Nav Switch */}
            {!isBilling && (
              <ul>
                {mainNavigation.map(
                  (item) =>
                    !item.isHidden && (
                      <NavigationLink
                        key={item.name}
                        href={item.href}
                        isActive={item.isActive}
                        isCollapsed={isCollapsed}
                        isTextVisible={isTextVisible}
                        linkText={item.name}>
                        <item.icon strokeWidth={1.5} />
                      </NavigationLink>
                    )
                )}
              </ul>
            )}
          </div>

          <div>
            {/* New Version Available */}
            {!isCollapsed && isOwnerOrManager && latestVersion && !isFormbricksCloud && (
              <Link
                href="https://github.com/formbricks/formbricks/releases"
                target="_blank"
                className="m-2 flex items-center space-x-4 rounded-lg border border-slate-200 bg-slate-100 p-2 text-sm text-slate-800 hover:border-slate-300 hover:bg-slate-200">
                <p className="flex items-center justify-center gap-x-2 text-xs">
                  <RocketIcon strokeWidth={1.5} className="mx-1 h-6 w-6 text-slate-900" />
                  {t("common.new_version_available", { version: latestVersion })}
                </p>
              </Link>
            )}

            {/* Product Switch */}
            {!isBilling && (
              <DropdownMenu>
                <DropdownMenuTrigger
                  asChild
                  id="productDropdownTrigger"
                  className="w-full rounded-br-xl border-t py-4 transition-colors duration-200 hover:bg-slate-50 focus:outline-none">
                  <div
                    tabIndex={0}
                    className={cn(
                      "flex cursor-pointer flex-row items-center space-x-3",
                      isCollapsed ? "pl-2" : "pl-4"
                    )}>
                    <div className="rounded-lg bg-slate-900 p-1.5 text-slate-50">
                      {product.config.channel === "website" ? (
                        <GlobeIcon strokeWidth={1.5} />
                      ) : product.config.channel === "app" ? (
                        <GlobeLockIcon strokeWidth={1.5} />
                      ) : product.config.channel === "link" ? (
                        <LinkIcon strokeWidth={1.5} />
                      ) : (
                        <BlendIcon strokeWidth={1.5} />
                      )}
                    </div>
                    {!isCollapsed && !isTextVisible && (
                      <>
                        <div>
                          <p
                            title={product.name}
                            className={cn(
                              "ph-no-capture ph-no-capture -mb-0.5 max-w-28 truncate text-sm font-bold text-slate-700 transition-opacity duration-200",
                              isTextVisible ? "opacity-0" : "opacity-100"
                            )}>
                            {product.name}
                          </p>
                          <p
                            className={cn(
                              "text-sm text-slate-500 transition-opacity duration-200",
                              isTextVisible ? "opacity-0" : "opacity-100"
                            )}>
                            {product.config.channel === "link"
                              ? "Link & Email"
                              : capitalizeFirstLetter(product.config.channel)}
                          </p>
                        </div>
                        <ChevronRightIcon
                          className={cn(
                            "h-5 w-5 text-slate-700 transition-opacity duration-200 hover:text-slate-500",
                            isTextVisible ? "opacity-0" : "opacity-100"
                          )}
                        />
                      </>
                    )}
                  </div>
                </DropdownMenuTrigger>
                <DropdownMenuContent
                  id="userDropdownInnerContentWrapper"
                  side="right"
                  sideOffset={10}
                  alignOffset={-1}
                  align="end">
                  <DropdownMenuRadioGroup
                    value={product!.id}
                    onValueChange={(v) => handleEnvironmentChangeByProduct(v)}>
                    {sortedProducts.map((product) => (
                      <DropdownMenuRadioItem
                        value={product.id}
                        className="cursor-pointer break-all"
                        key={product.id}>
                        <div>
                          {product.config.channel === "website" ? (
                            <GlobeIcon className="mr-2 h-4 w-4" strokeWidth={1.5} />
                          ) : product.config.channel === "app" ? (
                            <GlobeLockIcon className="mr-2 h-4 w-4" strokeWidth={1.5} />
                          ) : product.config.channel === "link" ? (
                            <LinkIcon className="mr-2 h-4 w-4" strokeWidth={1.5} />
                          ) : (
                            <BlendIcon className="mr-2 h-4 w-4" strokeWidth={1.5} />
                          )}
                        </div>
                        <div className="">{product?.name}</div>
                      </DropdownMenuRadioItem>
                    ))}
                  </DropdownMenuRadioGroup>
                  {isOwnerOrManager && (
                    <>
<<<<<<< HEAD
                      <DropdownMenuSeparator />
                      <DropdownMenuItem
                        onClick={() => handleAddProduct(organization.id)}
                        icon={<PlusIcon className="mr-2 h-4 w-4" />}>
                        <span>Add product</span>
                      </DropdownMenuItem>
                    </>
                  )}
                </DropdownMenuContent>
              </DropdownMenu>
            )}
=======
                      <div>
                        <p
                          title={product.name}
                          className={cn(
                            "ph-no-capture ph-no-capture -mb-0.5 max-w-28 truncate text-sm font-bold text-slate-700 transition-opacity duration-200",
                            isTextVisible ? "opacity-0" : "opacity-100"
                          )}>
                          {product.name}
                        </p>
                        <p
                          className={cn(
                            "text-sm text-slate-500 transition-opacity duration-200",
                            isTextVisible ? "opacity-0" : "opacity-100"
                          )}>
                          {product.config.channel && product.config.channel === "link"
                            ? t("common.link_and_email")
                            : product.config.channel
                              ? t(`common.${product.config.channel}`)
                              : null}
                        </p>
                      </div>
                      <ChevronRightIcon
                        className={cn(
                          "h-5 w-5 text-slate-700 transition-opacity duration-200 hover:text-slate-500",
                          isTextVisible ? "opacity-0" : "opacity-100"
                        )}
                      />
                    </>
                  )}
                </div>
              </DropdownMenuTrigger>
              <DropdownMenuContent
                id="userDropdownInnerContentWrapper"
                side="right"
                sideOffset={10}
                alignOffset={-1}
                align="end">
                <DropdownMenuRadioGroup
                  value={product!.id}
                  onValueChange={(v) => handleEnvironmentChangeByProduct(v)}>
                  {sortedProducts.map((product) => (
                    <DropdownMenuRadioItem
                      value={product.id}
                      className="cursor-pointer break-all"
                      key={product.id}>
                      <div>
                        {product.config.channel === "website" ? (
                          <GlobeIcon className="mr-2 h-4 w-4" strokeWidth={1.5} />
                        ) : product.config.channel === "app" ? (
                          <GlobeLockIcon className="mr-2 h-4 w-4" strokeWidth={1.5} />
                        ) : product.config.channel === "link" ? (
                          <LinkIcon className="mr-2 h-4 w-4" strokeWidth={1.5} />
                        ) : (
                          <BlendIcon className="mr-2 h-4 w-4" strokeWidth={1.5} />
                        )}
                      </div>
                      <div className="">{product?.name}</div>
                    </DropdownMenuRadioItem>
                  ))}
                </DropdownMenuRadioGroup>
                <DropdownMenuSeparator />
                {isOwnerOrAdmin && (
                  <DropdownMenuItem
                    onClick={() => handleAddProduct(organization.id)}
                    icon={<PlusIcon className="mr-2 h-4 w-4" />}>
                    <span>{t("common.add_product")}</span>
                  </DropdownMenuItem>
                )}
              </DropdownMenuContent>
            </DropdownMenu>
>>>>>>> b3e6e8d5

            {/* User Switch */}
            <div className="flex items-center">
              <DropdownMenu>
                <DropdownMenuTrigger
                  asChild
                  id="userDropdownTrigger"
                  className="w-full rounded-br-xl border-t py-4 transition-colors duration-200 hover:bg-slate-50 focus:outline-none">
                  <div
                    tabIndex={0}
                    className={cn(
                      "flex cursor-pointer flex-row items-center space-x-3",
                      isCollapsed ? "pl-2" : "pl-4"
                    )}>
                    <ProfileAvatar userId={user.id} imageUrl={user.imageUrl} />
                    {!isCollapsed && !isTextVisible && (
                      <>
                        <div className={cn(isTextVisible ? "opacity-0" : "opacity-100")}>
                          <p
                            title={user?.email}
                            className={cn(
                              "ph-no-capture ph-no-capture -mb-0.5 max-w-28 truncate text-sm font-bold text-slate-700"
                            )}>
                            {user?.name ? <span>{user?.name}</span> : <span>{user?.email}</span>}
                          </p>
                          <p
                            title={capitalizeFirstLetter(organization?.name)}
                            className="max-w-28 truncate text-sm text-slate-500">
                            {capitalizeFirstLetter(organization?.name)}
                          </p>
                        </div>
                        <ChevronRightIcon className={cn("h-5 w-5 text-slate-700 hover:text-slate-500")} />
                      </>
                    )}
                  </div>
                </DropdownMenuTrigger>

                <DropdownMenuContent
                  id="userDropdownInnerContentWrapper"
                  side="right"
                  sideOffset={10}
                  alignOffset={5}
                  align="end">
                  {/* Dropdown Items */}

                  {dropdownNavigation.map(
                    (link) =>
                      !link.hidden && (
                        <Link href={link.href} target={link.target} className="flex w-full items-center">
                          <DropdownMenuItem>
                            <link.icon className="mr-2 h-4 w-4" strokeWidth={1.5} />
                            {link.label}
                          </DropdownMenuItem>
                        </Link>
                      )
                  )}

                  {/* Logout */}

                  <DropdownMenuItem
                    onClick={async () => {
                      await signOut({ callbackUrl: "/auth/login" });
                      await formbricksLogout();
                    }}
                    icon={<LogOutIcon className="h-4 w-4" strokeWidth={1.5} />}>
                    {t("common.logout")}
                  </DropdownMenuItem>

                  {/* Organization Switch */}

                  {(isMultiOrgEnabled || organizations.length > 1) && (
                    <DropdownMenuSub>
                      <DropdownMenuSubTrigger className="rounded-lg">
                        <div>
                          <p>{currentOrganizationName}</p>
                          <p className="block text-xs text-slate-500">{t("common.switch_organization")}</p>
                        </div>
                      </DropdownMenuSubTrigger>
                      <DropdownMenuPortal>
                        <DropdownMenuSubContent sideOffset={10} alignOffset={5}>
                          <DropdownMenuRadioGroup
                            value={currentOrganizationId}
                            onValueChange={(organizationId) =>
                              handleEnvironmentChangeByOrganization(organizationId)
                            }>
                            {sortedOrganizations.map((organization) => (
                              <DropdownMenuRadioItem
                                value={organization.id}
                                className="cursor-pointer rounded-lg"
                                key={organization.id}>
                                {organization.name}
                              </DropdownMenuRadioItem>
                            ))}
                          </DropdownMenuRadioGroup>
                          <DropdownMenuSeparator />
                          {isMultiOrgEnabled && (
                            <DropdownMenuItem
                              onClick={() => setShowCreateOrganizationModal(true)}
                              icon={<PlusIcon className="mr-2 h-4 w-4" />}>
                              <span>{t("common.create_new_organization")}</span>
                            </DropdownMenuItem>
                          )}
                        </DropdownMenuSubContent>
                      </DropdownMenuPortal>
                    </DropdownMenuSub>
                  )}
                </DropdownMenuContent>
              </DropdownMenu>
            </div>
          </div>
        </aside>
      )}
      <CreateOrganizationModal
        open={showCreateOrganizationModal}
        setOpen={(val) => setShowCreateOrganizationModal(val)}
      />
    </>
  );
};<|MERGE_RESOLUTION|>--- conflicted
+++ resolved
@@ -428,7 +428,6 @@
                   </DropdownMenuRadioGroup>
                   {isOwnerOrManager && (
                     <>
-<<<<<<< HEAD
                       <DropdownMenuSeparator />
                       <DropdownMenuItem
                         onClick={() => handleAddProduct(organization.id)}
@@ -440,78 +439,6 @@
                 </DropdownMenuContent>
               </DropdownMenu>
             )}
-=======
-                      <div>
-                        <p
-                          title={product.name}
-                          className={cn(
-                            "ph-no-capture ph-no-capture -mb-0.5 max-w-28 truncate text-sm font-bold text-slate-700 transition-opacity duration-200",
-                            isTextVisible ? "opacity-0" : "opacity-100"
-                          )}>
-                          {product.name}
-                        </p>
-                        <p
-                          className={cn(
-                            "text-sm text-slate-500 transition-opacity duration-200",
-                            isTextVisible ? "opacity-0" : "opacity-100"
-                          )}>
-                          {product.config.channel && product.config.channel === "link"
-                            ? t("common.link_and_email")
-                            : product.config.channel
-                              ? t(`common.${product.config.channel}`)
-                              : null}
-                        </p>
-                      </div>
-                      <ChevronRightIcon
-                        className={cn(
-                          "h-5 w-5 text-slate-700 transition-opacity duration-200 hover:text-slate-500",
-                          isTextVisible ? "opacity-0" : "opacity-100"
-                        )}
-                      />
-                    </>
-                  )}
-                </div>
-              </DropdownMenuTrigger>
-              <DropdownMenuContent
-                id="userDropdownInnerContentWrapper"
-                side="right"
-                sideOffset={10}
-                alignOffset={-1}
-                align="end">
-                <DropdownMenuRadioGroup
-                  value={product!.id}
-                  onValueChange={(v) => handleEnvironmentChangeByProduct(v)}>
-                  {sortedProducts.map((product) => (
-                    <DropdownMenuRadioItem
-                      value={product.id}
-                      className="cursor-pointer break-all"
-                      key={product.id}>
-                      <div>
-                        {product.config.channel === "website" ? (
-                          <GlobeIcon className="mr-2 h-4 w-4" strokeWidth={1.5} />
-                        ) : product.config.channel === "app" ? (
-                          <GlobeLockIcon className="mr-2 h-4 w-4" strokeWidth={1.5} />
-                        ) : product.config.channel === "link" ? (
-                          <LinkIcon className="mr-2 h-4 w-4" strokeWidth={1.5} />
-                        ) : (
-                          <BlendIcon className="mr-2 h-4 w-4" strokeWidth={1.5} />
-                        )}
-                      </div>
-                      <div className="">{product?.name}</div>
-                    </DropdownMenuRadioItem>
-                  ))}
-                </DropdownMenuRadioGroup>
-                <DropdownMenuSeparator />
-                {isOwnerOrAdmin && (
-                  <DropdownMenuItem
-                    onClick={() => handleAddProduct(organization.id)}
-                    icon={<PlusIcon className="mr-2 h-4 w-4" />}>
-                    <span>{t("common.add_product")}</span>
-                  </DropdownMenuItem>
-                )}
-              </DropdownMenuContent>
-            </DropdownMenu>
->>>>>>> b3e6e8d5
 
             {/* User Switch */}
             <div className="flex items-center">
