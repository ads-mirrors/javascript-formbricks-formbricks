--- conflicted
+++ resolved
@@ -343,11 +343,7 @@
           {/* Product Switch */}
           <div>
             {/* New Version Available */}
-<<<<<<< HEAD
             {!isCollapsed && isOwnerOrAdmin && releasesBehind > 0 && !IS_FORMBRICKS_CLOUD && (
-=======
-            {!isCollapsed && isOwnerOrAdmin && releasesBehind > 0 && (
->>>>>>> ad445d19
               <Link
                 href="https://github.com/formbricks/formbricks/releases"
                 target="_blank"
