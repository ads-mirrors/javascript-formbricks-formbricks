--- conflicted
+++ resolved
@@ -17,6 +17,7 @@
   LinkIcon,
   LogOutIcon,
   MessageCircle,
+  MousePointerClick,
   PanelLeftCloseIcon,
   PanelLeftOpenIcon,
   PlusIcon,
@@ -174,17 +175,13 @@
           pathname?.includes("/attributes"),
       },
       {
-<<<<<<< HEAD
         name: t("common.integrations"),
-=======
-        name: "Actions",
         href: `/environments/${environment.id}/actions`,
         icon: MousePointerClick,
         isActive: pathname?.includes("/actions") || pathname?.includes("/actions"),
       },
       {
         name: "Integrations",
->>>>>>> f31cc9f9
         href: `/environments/${environment.id}/integrations`,
         icon: BlocksIcon,
         isActive: pathname?.includes("/integrations"),
