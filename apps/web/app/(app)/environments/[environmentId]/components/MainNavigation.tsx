"use client";

import { getLatestStableFbReleaseAction } from "@/app/(app)/environments/[environmentId]/actions/actions";
import { NavigationLink } from "@/app/(app)/environments/[environmentId]/components/NavigationLink";
import { formbricksLogout } from "@/app/lib/formbricks";
import FBLogo from "@/images/formbricks-wordmark.svg";
import { CreateOrganizationModal } from "@/modules/organization/components/CreateOrganizationModal";
import {
  ArrowUpRightIcon,
  BlendIcon,
  BlocksIcon,
  ChevronRightIcon,
  Cog,
  CreditCardIcon,
  GaugeIcon,
  GlobeIcon,
  GlobeLockIcon,
  KeyIcon,
  LinkIcon,
  LogOutIcon,
  MessageCircle,
  MousePointerClick,
  PanelLeftCloseIcon,
  PanelLeftOpenIcon,
  PlusIcon,
  RocketIcon,
  UserCircleIcon,
  UserIcon,
  UsersIcon,
} from "lucide-react";
import { signOut } from "next-auth/react";
import { useTranslations } from "next-intl";
import Image from "next/image";
import Link from "next/link";
import { usePathname, useRouter } from "next/navigation";
import { useEffect, useMemo, useState } from "react";
import { AiOutlineDiscord } from "react-icons/ai";
import { cn } from "@formbricks/lib/cn";
import { getAccessFlags } from "@formbricks/lib/membership/utils";
import { capitalizeFirstLetter } from "@formbricks/lib/utils/strings";
import { TEnvironment } from "@formbricks/types/environment";
import { TOrganizationRole } from "@formbricks/types/memberships";
import { TOrganization } from "@formbricks/types/organizations";
import { TProduct } from "@formbricks/types/product";
import { TUser } from "@formbricks/types/user";
import { ProfileAvatar } from "@formbricks/ui/components/Avatars";
import { Button } from "@formbricks/ui/components/Button";
import {
  DropdownMenu,
  DropdownMenuContent,
  DropdownMenuItem,
  DropdownMenuPortal,
  DropdownMenuRadioGroup,
  DropdownMenuRadioItem,
  DropdownMenuSeparator,
  DropdownMenuSub,
  DropdownMenuSubContent,
  DropdownMenuSubTrigger,
  DropdownMenuTrigger,
} from "@formbricks/ui/components/DropdownMenu";
import packageJson from "../../../../../package.json";

interface NavigationProps {
  environment: TEnvironment;
  organizations: TOrganization[];
  user: TUser;
  organization: TOrganization;
  products: TProduct[];
  isMultiOrgEnabled: boolean;
<<<<<<< HEAD
  isContactsEnabled: boolean;
  isFormbricksCloud: boolean;
  membershipRole?: TMembershipRole;
  isAIEnabled: boolean;
=======
  isFormbricksCloud?: boolean;
  membershipRole?: TOrganizationRole;
  isAIEnabled?: boolean;
>>>>>>> ab3ef630
}

export const MainNavigation = ({
  environment,
  organizations,
  organization,
  user,
  products,
  isMultiOrgEnabled,
  membershipRole,
  isFormbricksCloud,
  isAIEnabled,
  isContactsEnabled,
}: NavigationProps) => {
  const router = useRouter();
  const pathname = usePathname();
  const t = useTranslations();
  const [currentOrganizationName, setCurrentOrganizationName] = useState("");
  const [currentOrganizationId, setCurrentOrganizationId] = useState("");
  const [showCreateOrganizationModal, setShowCreateOrganizationModal] = useState(false);
  const [isCollapsed, setIsCollapsed] = useState(true);
  const [isTextVisible, setIsTextVisible] = useState(true);
  const [latestVersion, setLatestVersion] = useState("");

  const product = products.find((product) => product.id === environment.productId);
  const { isManager, isOwner, isMember, isBilling } = getAccessFlags(membershipRole);

  const isOwnerOrManager = isManager || isOwner;
  const isPricingDisabled = isMember;

  const toggleSidebar = () => {
    setIsCollapsed(!isCollapsed);
    localStorage.setItem("isMainNavCollapsed", isCollapsed ? "false" : "true");
  };

  useEffect(() => {
    const isCollapsedValueFromLocalStorage = localStorage.getItem("isMainNavCollapsed") === "true";
    setIsCollapsed(isCollapsedValueFromLocalStorage);
  }, []);

  useEffect(() => {
    const toggleTextOpacity = () => {
      setIsTextVisible(isCollapsed ? true : false);
    };
    const timeoutId = setTimeout(toggleTextOpacity, 150);
    return () => clearTimeout(timeoutId);
  }, [isCollapsed]);

  useEffect(() => {
    if (organization && organization.name !== "") {
      setCurrentOrganizationName(organization.name);
      setCurrentOrganizationId(organization.id);
    }
  }, [organization]);

  const sortedOrganizations = useMemo(() => {
    return [...organizations].sort((a, b) => a.name.localeCompare(b.name));
  }, [organizations]);

  const sortedProducts = useMemo(() => {
    const channelOrder: (string | null)[] = ["website", "app", "link", null];

    const groupedProducts = products.reduce(
      (acc, product) => {
        const channel = product.config.channel;
        const key = channel !== null ? channel : "null";
        acc[key] = acc[key] || [];
        acc[key].push(product);
        return acc;
      },
      {} as Record<string, typeof products>
    );

    Object.keys(groupedProducts).forEach((channel) => {
      groupedProducts[channel].sort((a, b) => a.name.localeCompare(b.name));
    });

    return channelOrder.flatMap((channel) => groupedProducts[channel !== null ? channel : "null"] || []);
  }, [products]);

  const handleEnvironmentChangeByProduct = (productId: string) => {
    router.push(`/products/${productId}/`);
  };

  const handleEnvironmentChangeByOrganization = (organizationId: string) => {
    router.push(`/organizations/${organizationId}/`);
  };

  const handleAddProduct = (organizationId: string) => {
    router.push(`/organizations/${organizationId}/products/new/mode`);
  };

  const mainNavigation = useMemo(
    () => [
      {
        name: t("common.experience"),
        href: `/environments/${environment.id}/experience`,
        icon: GaugeIcon,
        isActive: pathname?.includes("/experience"),
        isPaywall: !isAIEnabled,
      },
      {
        name: t("common.surveys"),
        href: `/environments/${environment.id}/surveys`,
        icon: MessageCircle,
        isActive: pathname?.includes("/surveys"),
        isHidden: false,
      },
      {
<<<<<<< HEAD
        name: "Contacts",
        href: `/environments/${environment.id}/contacts`,
=======
        name: t("common.people"),
        href: `/environments/${environment.id}/people`,
>>>>>>> ab3ef630
        icon: UserIcon,
        isActive: pathname?.includes("/contacts") || pathname?.includes("/segments"),
        isPaywall: !isContactsEnabled,
      },
      {
        name: t("common.actions"),
        href: `/environments/${environment.id}/actions`,
        icon: MousePointerClick,
        isActive: pathname?.includes("/actions") || pathname?.includes("/actions"),
      },
      {
        name: t("common.integrations"),
        href: `/environments/${environment.id}/integrations`,
        icon: BlocksIcon,
        isActive: pathname?.includes("/integrations"),
      },
      {
        name: t("common.configuration"),
        href: `/environments/${environment.id}/product/general`,
        icon: Cog,
        isActive: pathname?.includes("/product"),
      },
    ],
<<<<<<< HEAD
    [environment.id, pathname, isAIEnabled, isContactsEnabled, isViewer]
=======
    [environment.id, pathname, isMember]
>>>>>>> ab3ef630
  );

  const dropdownNavigation = [
    {
      label: t("common.account"),
      href: `/environments/${environment.id}/settings/profile`,
      icon: UserCircleIcon,
    },
    {
      label: t("common.organization"),
      href: `/environments/${environment.id}/settings/general`,
      icon: UsersIcon,
    },
    {
      label: t("common.billing"),
      href: `/environments/${environment.id}/settings/billing`,
      hidden: !isFormbricksCloud,
      icon: CreditCardIcon,
    },
    {
      label: t("common.license"),
      href: `/environments/${environment.id}/settings/enterprise`,
      hidden: isFormbricksCloud || isPricingDisabled,
      icon: KeyIcon,
    },
    {
      label: t("common.documentation"),
      href: "https://formbricks.com/docs",
      target: "_blank",
      icon: ArrowUpRightIcon,
    },
    {
      label: t("common.join_discord"),
      href: "https://formbricks.com/discord",
      target: "_blank",
      icon: AiOutlineDiscord,
    },
  ];

  useEffect(() => {
    async function loadReleases() {
      const res = await getLatestStableFbReleaseAction();
      if (res?.data) {
        const latestVersionTag = res.data;
        const currentVersionTag = `v${packageJson.version}`;

        if (currentVersionTag !== latestVersionTag) {
          setLatestVersion(latestVersionTag);
        }
      }
    }
    if (isOwnerOrManager) loadReleases();
  }, [isOwnerOrManager]);

  const mainNavigationLink = `/environments/${environment.id}/${isBilling ? "settings/billing/" : "surveys/"}`;

  return (
    <>
      {product && (
        <aside
          className={cn(
            "z-40 flex flex-col justify-between rounded-r-xl border-r border-slate-200 bg-white pt-3 shadow-md transition-all duration-100",
            !isCollapsed ? "w-sidebar-collapsed" : "w-sidebar-expanded",
            environment.type === "development" ? `h-[calc(100vh-1.25rem)]` : "h-screen"
          )}>
          <div>
            {/* Logo and Toggle */}

            <div className="flex items-center justify-between px-3 pb-4">
              {!isCollapsed && (
                <Link
                  href={mainNavigationLink}
                  className={cn(
                    "flex items-center justify-center transition-opacity duration-100",
                    isTextVisible ? "opacity-0" : "opacity-100"
                  )}>
                  <Image src={FBLogo} width={160} height={30} alt={t("environments.formbricks_logo")} />
                </Link>
              )}
              <Button
                variant="minimal"
                size="icon"
                tooltipSide="right"
                onClick={toggleSidebar}
                className={cn(
                  "rounded-xl bg-slate-50 p-1 text-slate-600 transition-all hover:bg-slate-100 focus:outline-none focus:ring-0 focus:ring-transparent"
                )}>
                {isCollapsed ? (
                  <PanelLeftOpenIcon strokeWidth={1.5} />
                ) : (
                  <PanelLeftCloseIcon strokeWidth={1.5} />
                )}
              </Button>
            </div>

            {/* Main Nav Switch */}
<<<<<<< HEAD
            <ul>
              {mainNavigation.map(
                (item) =>
                  !item.isHidden && (
                    <NavigationLink
                      key={item.name}
                      href={item.href}
                      isActive={item.isActive}
                      isCollapsed={isCollapsed}
                      isTextVisible={isTextVisible}
                      linkText={item.name}
                      isPaywall={item.isPaywall}>
                      <item.icon strokeWidth={1.5} />
                    </NavigationLink>
                  )
              )}
            </ul>
=======
            {!isBilling && (
              <ul>
                {mainNavigation.map(
                  (item) =>
                    !item.isHidden && (
                      <NavigationLink
                        key={item.name}
                        href={item.href}
                        isActive={item.isActive}
                        isCollapsed={isCollapsed}
                        isTextVisible={isTextVisible}
                        linkText={item.name}>
                        <item.icon strokeWidth={1.5} />
                      </NavigationLink>
                    )
                )}
              </ul>
            )}
>>>>>>> ab3ef630
          </div>

          <div>
            {/* New Version Available */}
            {!isCollapsed && isOwnerOrManager && latestVersion && !isFormbricksCloud && (
              <Link
                href="https://github.com/formbricks/formbricks/releases"
                target="_blank"
                className="m-2 flex items-center space-x-4 rounded-lg border border-slate-200 bg-slate-100 p-2 text-sm text-slate-800 hover:border-slate-300 hover:bg-slate-200">
                <p className="flex items-center justify-center gap-x-2 text-xs">
                  <RocketIcon strokeWidth={1.5} className="mx-1 h-6 w-6 text-slate-900" />
                  {t("common.new_version_available", { version: latestVersion })}
                </p>
              </Link>
            )}

            {/* Product Switch */}
            {!isBilling && (
              <DropdownMenu>
                <DropdownMenuTrigger
                  asChild
                  id="productDropdownTrigger"
                  className="w-full rounded-br-xl border-t py-4 transition-colors duration-200 hover:bg-slate-50 focus:outline-none">
                  <div
                    tabIndex={0}
                    className={cn(
                      "flex cursor-pointer flex-row items-center space-x-3",
                      isCollapsed ? "pl-2" : "pl-4"
                    )}>
                    <div className="rounded-lg bg-slate-900 p-1.5 text-slate-50">
                      {product.config.channel === "website" ? (
                        <GlobeIcon strokeWidth={1.5} />
                      ) : product.config.channel === "app" ? (
                        <GlobeLockIcon strokeWidth={1.5} />
                      ) : product.config.channel === "link" ? (
                        <LinkIcon strokeWidth={1.5} />
                      ) : (
                        <BlendIcon strokeWidth={1.5} />
                      )}
                    </div>
                    {!isCollapsed && !isTextVisible && (
                      <>
                        <div>
                          <p
                            title={product.name}
                            className={cn(
                              "ph-no-capture ph-no-capture -mb-0.5 max-w-28 truncate text-sm font-bold text-slate-700 transition-opacity duration-200",
                              isTextVisible ? "opacity-0" : "opacity-100"
                            )}>
                            {product.name}
                          </p>
                          <p
                            className={cn(
                              "text-sm text-slate-500 transition-opacity duration-200",
                              isTextVisible ? "opacity-0" : "opacity-100"
                            )}>
                            {product.config.channel === "link"
                              ? "Link & Email"
                              : capitalizeFirstLetter(product.config.channel)}
                          </p>
                        </div>
                        <ChevronRightIcon
                          className={cn(
                            "h-5 w-5 text-slate-700 transition-opacity duration-200 hover:text-slate-500",
                            isTextVisible ? "opacity-0" : "opacity-100"
                          )}
                        />
                      </>
                    )}
                  </div>
                </DropdownMenuTrigger>
                <DropdownMenuContent
                  id="userDropdownInnerContentWrapper"
                  side="right"
                  sideOffset={10}
                  alignOffset={-1}
                  align="end">
                  <DropdownMenuRadioGroup
                    value={product!.id}
                    onValueChange={(v) => handleEnvironmentChangeByProduct(v)}>
                    {sortedProducts.map((product) => (
                      <DropdownMenuRadioItem
                        value={product.id}
                        className="cursor-pointer break-all"
                        key={product.id}>
                        <div>
                          {product.config.channel === "website" ? (
                            <GlobeIcon className="mr-2 h-4 w-4" strokeWidth={1.5} />
                          ) : product.config.channel === "app" ? (
                            <GlobeLockIcon className="mr-2 h-4 w-4" strokeWidth={1.5} />
                          ) : product.config.channel === "link" ? (
                            <LinkIcon className="mr-2 h-4 w-4" strokeWidth={1.5} />
                          ) : (
                            <BlendIcon className="mr-2 h-4 w-4" strokeWidth={1.5} />
                          )}
                        </div>
                        <div className="">{product?.name}</div>
                      </DropdownMenuRadioItem>
                    ))}
                  </DropdownMenuRadioGroup>
                  {isOwnerOrManager && (
                    <>
                      <DropdownMenuSeparator />
                      <DropdownMenuItem
                        onClick={() => handleAddProduct(organization.id)}
                        icon={<PlusIcon className="mr-2 h-4 w-4" />}>
                        <span>{t("common.add_product")}</span>
                      </DropdownMenuItem>
                    </>
                  )}
                </DropdownMenuContent>
              </DropdownMenu>
            )}

            {/* User Switch */}
            <div className="flex items-center">
              <DropdownMenu>
                <DropdownMenuTrigger
                  asChild
                  id="userDropdownTrigger"
                  className="w-full rounded-br-xl border-t py-4 transition-colors duration-200 hover:bg-slate-50 focus:outline-none">
                  <div
                    tabIndex={0}
                    className={cn(
                      "flex cursor-pointer flex-row items-center space-x-3",
                      isCollapsed ? "pl-2" : "pl-4"
                    )}>
                    <ProfileAvatar userId={user.id} imageUrl={user.imageUrl} />
                    {!isCollapsed && !isTextVisible && (
                      <>
                        <div className={cn(isTextVisible ? "opacity-0" : "opacity-100")}>
                          <p
                            title={user?.email}
                            className={cn(
                              "ph-no-capture ph-no-capture -mb-0.5 max-w-28 truncate text-sm font-bold text-slate-700"
                            )}>
                            {user?.name ? <span>{user?.name}</span> : <span>{user?.email}</span>}
                          </p>
                          <p
                            title={capitalizeFirstLetter(organization?.name)}
                            className="max-w-28 truncate text-sm text-slate-500">
                            {capitalizeFirstLetter(organization?.name)}
                          </p>
                        </div>
                        <ChevronRightIcon className={cn("h-5 w-5 text-slate-700 hover:text-slate-500")} />
                      </>
                    )}
                  </div>
                </DropdownMenuTrigger>

                <DropdownMenuContent
                  id="userDropdownInnerContentWrapper"
                  side="right"
                  sideOffset={10}
                  alignOffset={5}
                  align="end">
                  {/* Dropdown Items */}

                  {dropdownNavigation.map(
                    (link) =>
                      !link.hidden && (
                        <Link
                          href={link.href}
                          target={link.target}
                          className="flex w-full items-center"
                          key={link.label}>
                          <DropdownMenuItem>
                            <link.icon className="mr-2 h-4 w-4" strokeWidth={1.5} />
                            {link.label}
                          </DropdownMenuItem>
                        </Link>
                      )
                  )}

                  {/* Logout */}

                  <DropdownMenuItem
                    onClick={async () => {
                      await signOut({ callbackUrl: "/auth/login" });
                      await formbricksLogout();
                    }}
                    icon={<LogOutIcon className="h-4 w-4" strokeWidth={1.5} />}>
                    {t("common.logout")}
                  </DropdownMenuItem>

                  {/* Organization Switch */}

                  {(isMultiOrgEnabled || organizations.length > 1) && (
                    <DropdownMenuSub>
                      <DropdownMenuSubTrigger className="rounded-lg">
                        <div>
                          <p>{currentOrganizationName}</p>
                          <p className="block text-xs text-slate-500">{t("common.switch_organization")}</p>
                        </div>
                      </DropdownMenuSubTrigger>
                      <DropdownMenuPortal>
                        <DropdownMenuSubContent sideOffset={10} alignOffset={5}>
                          <DropdownMenuRadioGroup
                            value={currentOrganizationId}
                            onValueChange={(organizationId) =>
                              handleEnvironmentChangeByOrganization(organizationId)
                            }>
                            {sortedOrganizations.map((organization) => (
                              <DropdownMenuRadioItem
                                value={organization.id}
                                className="cursor-pointer rounded-lg"
                                key={organization.id}>
                                {organization.name}
                              </DropdownMenuRadioItem>
                            ))}
                          </DropdownMenuRadioGroup>
                          <DropdownMenuSeparator />
                          {isMultiOrgEnabled && (
                            <DropdownMenuItem
                              onClick={() => setShowCreateOrganizationModal(true)}
                              icon={<PlusIcon className="mr-2 h-4 w-4" />}>
                              <span>{t("common.create_new_organization")}</span>
                            </DropdownMenuItem>
                          )}
                        </DropdownMenuSubContent>
                      </DropdownMenuPortal>
                    </DropdownMenuSub>
                  )}
                </DropdownMenuContent>
              </DropdownMenu>
            </div>
          </div>
        </aside>
      )}
      <CreateOrganizationModal
        open={showCreateOrganizationModal}
        setOpen={(val) => setShowCreateOrganizationModal(val)}
      />
    </>
  );
};<|MERGE_RESOLUTION|>--- conflicted
+++ resolved
@@ -67,16 +67,10 @@
   organization: TOrganization;
   products: TProduct[];
   isMultiOrgEnabled: boolean;
-<<<<<<< HEAD
   isContactsEnabled: boolean;
   isFormbricksCloud: boolean;
-  membershipRole?: TMembershipRole;
-  isAIEnabled: boolean;
-=======
-  isFormbricksCloud?: boolean;
   membershipRole?: TOrganizationRole;
   isAIEnabled?: boolean;
->>>>>>> ab3ef630
 }
 
 export const MainNavigation = ({
@@ -186,13 +180,8 @@
         isHidden: false,
       },
       {
-<<<<<<< HEAD
-        name: "Contacts",
         href: `/environments/${environment.id}/contacts`,
-=======
-        name: t("common.people"),
-        href: `/environments/${environment.id}/people`,
->>>>>>> ab3ef630
+        name: t("common.contacts"),
         icon: UserIcon,
         isActive: pathname?.includes("/contacts") || pathname?.includes("/segments"),
         isPaywall: !isContactsEnabled,
@@ -216,11 +205,7 @@
         isActive: pathname?.includes("/product"),
       },
     ],
-<<<<<<< HEAD
-    [environment.id, pathname, isAIEnabled, isContactsEnabled, isViewer]
-=======
-    [environment.id, pathname, isMember]
->>>>>>> ab3ef630
+    [t, environment.id, pathname, isAIEnabled, isContactsEnabled]
   );
 
   const dropdownNavigation = [
@@ -317,25 +302,6 @@
             </div>
 
             {/* Main Nav Switch */}
-<<<<<<< HEAD
-            <ul>
-              {mainNavigation.map(
-                (item) =>
-                  !item.isHidden && (
-                    <NavigationLink
-                      key={item.name}
-                      href={item.href}
-                      isActive={item.isActive}
-                      isCollapsed={isCollapsed}
-                      isTextVisible={isTextVisible}
-                      linkText={item.name}
-                      isPaywall={item.isPaywall}>
-                      <item.icon strokeWidth={1.5} />
-                    </NavigationLink>
-                  )
-              )}
-            </ul>
-=======
             {!isBilling && (
               <ul>
                 {mainNavigation.map(
@@ -347,14 +313,14 @@
                         isActive={item.isActive}
                         isCollapsed={isCollapsed}
                         isTextVisible={isTextVisible}
-                        linkText={item.name}>
+                        linkText={item.name}
+                        isPaywall={item.isPaywall}>
                         <item.icon strokeWidth={1.5} />
                       </NavigationLink>
                     )
                 )}
               </ul>
             )}
->>>>>>> ab3ef630
           </div>
 
           <div>
