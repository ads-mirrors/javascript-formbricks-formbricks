--- conflicted
+++ resolved
@@ -1,9 +1,5 @@
 "use client";
 
-<<<<<<< HEAD
-=======
-import { useTranslate } from "@tolgee/react";
->>>>>>> 74405cc0
 import {
   ArrowUpRightIcon,
   ChevronRightIcon,
@@ -63,13 +59,8 @@
 }: NavigationProps) => {
   const router = useRouter();
   const pathname = usePathname();
-<<<<<<< HEAD
   const { t } = useTranslation();
-  const [isCollapsed, setIsCollapsed] = useState(true);
-=======
-  const { t } = useTranslate();
   const [isCollapsed, setIsCollapsed] = useState(false);
->>>>>>> 74405cc0
   const [isTextVisible, setIsTextVisible] = useState(true);
   const [latestVersion, setLatestVersion] = useState("");
   const { signOut: signOutWithAudit } = useSignOut({ id: user.id, email: user.email });
