--- conflicted
+++ resolved
@@ -1,12 +1,8 @@
+import { ProBadge } from "@/modules/ui/components/pro-badge";
 import { Tooltip, TooltipContent, TooltipProvider, TooltipTrigger } from "@/modules/ui/components/tooltip";
 import Link from "next/link";
 import React from "react";
 import { cn } from "@formbricks/lib/cn";
-<<<<<<< HEAD
-import { ProBadge } from "@formbricks/ui/components/ProBadge";
-import { Tooltip, TooltipContent, TooltipProvider, TooltipTrigger } from "@formbricks/ui/components/Tooltip";
-=======
->>>>>>> a5b0d39a
 
 interface NavigationLinkProps {
   href: string;
