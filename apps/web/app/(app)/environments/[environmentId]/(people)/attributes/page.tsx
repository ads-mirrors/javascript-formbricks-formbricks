import { PersonSecondaryNavigation } from "@/app/(app)/environments/[environmentId]/(people)/people/components/PersonSecondaryNavigation";
import { CircleHelpIcon } from "lucide-react";
import { Metadata } from "next";
import { notFound } from "next/navigation";
import { getAttributeClasses } from "@formbricks/lib/attributeClass/service";
import { getProductByEnvironmentId } from "@formbricks/lib/product/service";
import { Button } from "@formbricks/ui/components/Button";
import { PageContentWrapper } from "@formbricks/ui/components/PageContentWrapper";
import { PageHeader } from "@formbricks/ui/components/PageHeader";
import { AttributeClassesTable } from "./components/AttributeClassesTable";

export const metadata: Metadata = {
  title: "Attributes",
};

const Page = async ({ params }) => {
  let attributeClasses = await getAttributeClasses(params.environmentId);

  const product = await getProductByEnvironmentId(params.environmentId);

  if (!product) {
    throw new Error("Product not found");
  }

  const currentProductChannel = product.config.channel ?? null;

  if (currentProductChannel && currentProductChannel !== "app") {
    return notFound();
  }

  const HowToAddAttributesButton = (
    <Button
      size="sm"
      href="https://formbricks.com/docs/app-surveys/user-identification#setting-custom-user-attributes"
      variant="secondary"
      target="_blank"
      EndIcon={CircleHelpIcon}>
      How to add attributes
    </Button>
  );

  return (
    <PageContentWrapper>
<<<<<<< HEAD
      <PageHeader pageTitle="common.people" cta={HowToAddAttributesButton}>
        <PeopleSecondaryNavigation activeId="attributes" environmentId={params.environmentId} />
=======
      <PageHeader pageTitle="People" cta={HowToAddAttributesButton}>
        <PersonSecondaryNavigation activeId="attributes" environmentId={params.environmentId} />
>>>>>>> 87c584ad
      </PageHeader>
      <AttributeClassesTable attributeClasses={attributeClasses} />
    </PageContentWrapper>
  );
};

export default Page;<|MERGE_RESOLUTION|>--- conflicted
+++ resolved
@@ -41,13 +41,8 @@
 
   return (
     <PageContentWrapper>
-<<<<<<< HEAD
       <PageHeader pageTitle="common.people" cta={HowToAddAttributesButton}>
-        <PeopleSecondaryNavigation activeId="attributes" environmentId={params.environmentId} />
-=======
-      <PageHeader pageTitle="People" cta={HowToAddAttributesButton}>
         <PersonSecondaryNavigation activeId="attributes" environmentId={params.environmentId} />
->>>>>>> 87c584ad
       </PageHeader>
       <AttributeClassesTable attributeClasses={attributeClasses} />
     </PageContentWrapper>
