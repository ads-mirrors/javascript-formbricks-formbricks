--- conflicted
+++ resolved
@@ -6,13 +6,8 @@
   return (
     <>
       <PageContentWrapper>
-<<<<<<< HEAD
         <PageHeader pageTitle="common.people">
-          <PeopleSecondaryNavigation activeId="people" loading />
-=======
-        <PageHeader pageTitle="People">
           <PersonSecondaryNavigation activeId="people" loading />
->>>>>>> 87c584ad
         </PageHeader>
         <div className="rounded-xl border border-slate-200 bg-white shadow-sm">
           <div className="grid h-12 grid-cols-7 content-center border-b text-left text-sm font-semibold text-slate-900">
