<<<<<<< HEAD
import { TargetingCard } from "@/modules/ee/contacts/segments/components/targeting-card";
=======
import { AdvancedTargetingCard } from "@/modules/ee/advanced-targeting/components/advanced-targeting-card";
import { TTeamPermission } from "@/modules/ee/teams/product-teams/types/teams";
>>>>>>> ab3ef630
import { TActionClass } from "@formbricks/types/action-classes";
import { TContactAttributeKey } from "@formbricks/types/contact-attribute-key";
import { TEnvironment } from "@formbricks/types/environment";
import { TOrganizationRole } from "@formbricks/types/memberships";
import { TSegment } from "@formbricks/types/segment";
import { TSurvey } from "@formbricks/types/surveys/types";
import { HowToSendCard } from "./HowToSendCard";
import { RecontactOptionsCard } from "./RecontactOptionsCard";
import { ResponseOptionsCard } from "./ResponseOptionsCard";
import { SurveyPlacementCard } from "./SurveyPlacementCard";
import { WhenToSendCard } from "./WhenToSendCard";

interface SettingsViewProps {
  environment: TEnvironment;
  localSurvey: TSurvey;
  setLocalSurvey: (survey: TSurvey) => void;
  actionClasses: TActionClass[];
  contactAttributeKeys: TContactAttributeKey[];
  segments: TSegment[];
  responseCount: number;
  membershipRole?: TOrganizationRole;
  isUserTargetingAllowed?: boolean;
  isFormbricksCloud: boolean;
  locale: string;
  productPermission: TTeamPermission | null;
}

export const SettingsView = ({
  environment,
  localSurvey,
  setLocalSurvey,
  actionClasses,
  contactAttributeKeys,
  segments,
  responseCount,
  membershipRole,
  isUserTargetingAllowed = false,
<<<<<<< HEAD
=======
  isFormbricksCloud,
  locale,
  productPermission,
>>>>>>> ab3ef630
}: SettingsViewProps) => {
  const isAppSurvey = localSurvey.type === "app";

  return (
    <div className="mt-12 space-y-3 p-5">
      <HowToSendCard
        localSurvey={localSurvey}
        setLocalSurvey={setLocalSurvey}
        environment={environment}
        locale={locale}
      />

      {localSurvey.type === "app" ? (
        <div>
          {isUserTargetingAllowed && (
            <div className="relative">
              {/* <div className="absolute inset-0 z-10 flex flex-col items-center justify-center gap-4">
                <p className="text-lg font-medium text-slate-900">Please Upgrade</p>
                <Button variant="primary" size="sm" className="w-max">
                  Upgrade
                </Button>
              </div> */}
              <div className="blur-none">
                <TargetingCard
                  key={localSurvey.segment?.id}
                  localSurvey={localSurvey}
                  setLocalSurvey={setLocalSurvey}
                  environmentId={environment.id}
                  contactAttributeKeys={contactAttributeKeys}
                  segments={segments}
                  initialSegment={segments.find((segment) => segment.id === localSurvey.segment?.id)}
                />
              </div>
            </div>
          )}
        </div>
      ) : null}

      <WhenToSendCard
        localSurvey={localSurvey}
        setLocalSurvey={setLocalSurvey}
        environmentId={environment.id}
        propActionClasses={actionClasses}
        membershipRole={membershipRole}
        productPermission={productPermission}
      />

      <ResponseOptionsCard
        localSurvey={localSurvey}
        setLocalSurvey={setLocalSurvey}
        responseCount={responseCount}
      />

      <RecontactOptionsCard
        localSurvey={localSurvey}
        setLocalSurvey={setLocalSurvey}
        environmentId={environment.id}
      />

      {isAppSurvey && (
        <SurveyPlacementCard
          localSurvey={localSurvey}
          setLocalSurvey={setLocalSurvey}
          environmentId={environment.id}
        />
      )}
    </div>
  );
};<|MERGE_RESOLUTION|>--- conflicted
+++ resolved
@@ -1,9 +1,5 @@
-<<<<<<< HEAD
 import { TargetingCard } from "@/modules/ee/contacts/segments/components/targeting-card";
-=======
-import { AdvancedTargetingCard } from "@/modules/ee/advanced-targeting/components/advanced-targeting-card";
 import { TTeamPermission } from "@/modules/ee/teams/product-teams/types/teams";
->>>>>>> ab3ef630
 import { TActionClass } from "@formbricks/types/action-classes";
 import { TContactAttributeKey } from "@formbricks/types/contact-attribute-key";
 import { TEnvironment } from "@formbricks/types/environment";
@@ -41,12 +37,9 @@
   responseCount,
   membershipRole,
   isUserTargetingAllowed = false,
-<<<<<<< HEAD
-=======
   isFormbricksCloud,
   locale,
   productPermission,
->>>>>>> ab3ef630
 }: SettingsViewProps) => {
   const isAppSurvey = localSurvey.type === "app";
 
