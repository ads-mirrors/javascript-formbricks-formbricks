--- conflicted
+++ resolved
@@ -21,12 +21,8 @@
   selectedLanguageCode: string;
   setSelectedLanguageCode: (languageCode: string) => void;
   isInvalid: boolean;
-<<<<<<< HEAD
   contactAttributeKeys: TContactAttributeKey[];
-=======
-  attributeClasses: TAttributeClass[];
   locale: TUserLocale;
->>>>>>> ab3ef630
 }
 
 export const NPSQuestionForm = ({
@@ -38,12 +34,8 @@
   localSurvey,
   selectedLanguageCode,
   setSelectedLanguageCode,
-<<<<<<< HEAD
   contactAttributeKeys,
-=======
-  attributeClasses,
   locale,
->>>>>>> ab3ef630
 }: NPSQuestionFormProps): JSX.Element => {
   const t = useTranslations();
   const surveyLanguageCodes = extractLanguageCodes(localSurvey.languages);
@@ -62,12 +54,8 @@
         updateQuestion={updateQuestion}
         selectedLanguageCode={selectedLanguageCode}
         setSelectedLanguageCode={setSelectedLanguageCode}
-<<<<<<< HEAD
         contactAttributeKeys={contactAttributeKeys}
-=======
-        attributeClasses={attributeClasses}
         locale={locale}
->>>>>>> ab3ef630
       />
 
       <div ref={parent}>
@@ -84,12 +72,8 @@
                 updateQuestion={updateQuestion}
                 selectedLanguageCode={selectedLanguageCode}
                 setSelectedLanguageCode={setSelectedLanguageCode}
-<<<<<<< HEAD
                 contactAttributeKeys={contactAttributeKeys}
-=======
-                attributeClasses={attributeClasses}
                 locale={locale}
->>>>>>> ab3ef630
               />
             </div>
           </div>
@@ -124,12 +108,8 @@
             updateQuestion={updateQuestion}
             selectedLanguageCode={selectedLanguageCode}
             setSelectedLanguageCode={setSelectedLanguageCode}
-<<<<<<< HEAD
             contactAttributeKeys={contactAttributeKeys}
-=======
-            attributeClasses={attributeClasses}
             locale={locale}
->>>>>>> ab3ef630
           />
         </div>
         <div className="w-full">
@@ -143,12 +123,8 @@
             updateQuestion={updateQuestion}
             selectedLanguageCode={selectedLanguageCode}
             setSelectedLanguageCode={setSelectedLanguageCode}
-<<<<<<< HEAD
             contactAttributeKeys={contactAttributeKeys}
-=======
-            attributeClasses={attributeClasses}
             locale={locale}
->>>>>>> ab3ef630
           />
         </div>
       </div>
@@ -167,12 +143,8 @@
             updateQuestion={updateQuestion}
             selectedLanguageCode={selectedLanguageCode}
             setSelectedLanguageCode={setSelectedLanguageCode}
-<<<<<<< HEAD
             contactAttributeKeys={contactAttributeKeys}
-=======
-            attributeClasses={attributeClasses}
             locale={locale}
->>>>>>> ab3ef630
           />
         </div>
       )}
