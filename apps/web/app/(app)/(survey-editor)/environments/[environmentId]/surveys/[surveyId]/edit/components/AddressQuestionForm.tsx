--- conflicted
+++ resolved
@@ -21,12 +21,8 @@
   isInvalid: boolean;
   selectedLanguageCode: string;
   setSelectedLanguageCode: (language: string) => void;
-<<<<<<< HEAD
   contactAttributeKeys: TContactAttributeKey[];
-=======
-  attributeClasses: TAttributeClass[];
   locale: TUserLocale;
->>>>>>> ab3ef630
 }
 
 export const AddressQuestionForm = ({
@@ -37,12 +33,8 @@
   localSurvey,
   selectedLanguageCode,
   setSelectedLanguageCode,
-<<<<<<< HEAD
   contactAttributeKeys,
-=======
-  attributeClasses,
   locale,
->>>>>>> ab3ef630
 }: AddressQuestionFormProps): JSX.Element => {
   const surveyLanguageCodes = extractLanguageCodes(localSurvey.languages ?? []);
   const t = useTranslations();
@@ -117,12 +109,8 @@
         updateQuestion={updateQuestion}
         selectedLanguageCode={selectedLanguageCode}
         setSelectedLanguageCode={setSelectedLanguageCode}
-<<<<<<< HEAD
         contactAttributeKeys={contactAttributeKeys}
-=======
-        attributeClasses={attributeClasses}
         locale={locale}
->>>>>>> ab3ef630
       />
 
       <div ref={parent}>
@@ -139,12 +127,8 @@
                 updateQuestion={updateQuestion}
                 selectedLanguageCode={selectedLanguageCode}
                 setSelectedLanguageCode={setSelectedLanguageCode}
-<<<<<<< HEAD
                 contactAttributeKeys={contactAttributeKeys}
-=======
-                attributeClasses={attributeClasses}
                 locale={locale}
->>>>>>> ab3ef630
               />
             </div>
           </div>
