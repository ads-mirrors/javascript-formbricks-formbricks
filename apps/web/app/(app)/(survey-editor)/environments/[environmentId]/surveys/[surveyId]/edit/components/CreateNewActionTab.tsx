--- conflicted
+++ resolved
@@ -87,13 +87,8 @@
   const submitHandler = async (data: TActionClassInput) => {
     const { type } = data;
     try {
-<<<<<<< HEAD
       if (isMember) {
-        throw new Error("You are not authorised to perform this action.");
-=======
-      if (isViewer) {
         throw new Error(t("common.you_are_not_authorised_to_perform_this_action"));
->>>>>>> b3e6e8d5
       }
 
       if (data.name && actionClassNames.includes(data.name)) {
