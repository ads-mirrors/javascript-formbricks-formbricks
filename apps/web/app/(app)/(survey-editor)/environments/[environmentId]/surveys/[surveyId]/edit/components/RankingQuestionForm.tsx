--- conflicted
+++ resolved
@@ -26,12 +26,8 @@
   selectedLanguageCode: string;
   setSelectedLanguageCode: (language: string) => void;
   isInvalid: boolean;
-<<<<<<< HEAD
   contactAttributeKeys: TContactAttributeKey[];
-=======
-  attributeClasses: TAttributeClass[];
   locale: TUserLocale;
->>>>>>> ab3ef630
 }
 
 export const RankingQuestionForm = ({
@@ -42,12 +38,8 @@
   localSurvey,
   selectedLanguageCode,
   setSelectedLanguageCode,
-<<<<<<< HEAD
   contactAttributeKeys,
-=======
-  attributeClasses,
   locale,
->>>>>>> ab3ef630
 }: RankingQuestionFormProps): JSX.Element => {
   const t = useTranslations();
   const lastChoiceRef = useRef<HTMLInputElement>(null);
@@ -135,12 +127,8 @@
         updateQuestion={updateQuestion}
         selectedLanguageCode={selectedLanguageCode}
         setSelectedLanguageCode={setSelectedLanguageCode}
-<<<<<<< HEAD
         contactAttributeKeys={contactAttributeKeys}
-=======
-        attributeClasses={attributeClasses}
         locale={locale}
->>>>>>> ab3ef630
       />
 
       <div ref={parent}>
@@ -157,12 +145,8 @@
                 updateQuestion={updateQuestion}
                 selectedLanguageCode={selectedLanguageCode}
                 setSelectedLanguageCode={setSelectedLanguageCode}
-<<<<<<< HEAD
                 contactAttributeKeys={contactAttributeKeys}
-=======
-                attributeClasses={attributeClasses}
                 locale={locale}
->>>>>>> ab3ef630
               />
             </div>
           </div>
@@ -226,12 +210,8 @@
                       question={question}
                       updateQuestion={updateQuestion}
                       surveyLanguageCodes={surveyLanguageCodes}
-<<<<<<< HEAD
                       contactAttributeKeys={contactAttributeKeys}
-=======
-                      attributeClasses={attributeClasses}
                       locale={locale}
->>>>>>> ab3ef630
                     />
                   ))}
               </div>
