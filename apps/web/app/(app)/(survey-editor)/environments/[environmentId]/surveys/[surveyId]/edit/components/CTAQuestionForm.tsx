"use client";

import { LocalizedEditor } from "@/modules/ee/multi-language-surveys/components/localized-editor";
import { QuestionFormInput } from "@/modules/surveys/components/QuestionFormInput";
import { useAutoAnimate } from "@formkit/auto-animate/react";
<<<<<<< HEAD
import { useState } from "react";
import { LocalizedEditor } from "@formbricks/ee/multi-language/components/localized-editor";
import { TContactAttributeKey } from "@formbricks/types/contact-attribute-key";
=======
import { useTranslations } from "next-intl";
import { type JSX, useState } from "react";
import { TAttributeClass } from "@formbricks/types/attribute-classes";
>>>>>>> ab3ef630
import { TSurvey, TSurveyCTAQuestion } from "@formbricks/types/surveys/types";
import { TUserLocale } from "@formbricks/types/user";
import { Input } from "@formbricks/ui/components/Input";
import { Label } from "@formbricks/ui/components/Label";
import { OptionsSwitch } from "@formbricks/ui/components/OptionsSwitch";

const options = [
  {
    value: "internal",
    label: "environments.surveys.edit.button_to_continue_in_survey",
  },
  { value: "external", label: "environments.surveys.edit.button_to_link_to_external_url" },
];

interface CTAQuestionFormProps {
  localSurvey: TSurvey;
  question: TSurveyCTAQuestion;
  questionIdx: number;
  updateQuestion: (questionIdx: number, updatedAttributes: Partial<TSurveyCTAQuestion>) => void;
  lastQuestion: boolean;
  selectedLanguageCode: string;
  setSelectedLanguageCode: (languageCode: string) => void;
  isInvalid: boolean;
<<<<<<< HEAD
  contactAttributeKeys: TContactAttributeKey[];
=======
  attributeClasses: TAttributeClass[];
  locale: TUserLocale;
>>>>>>> ab3ef630
}

export const CTAQuestionForm = ({
  question,
  questionIdx,
  updateQuestion,
  lastQuestion,
  isInvalid,
  localSurvey,
  selectedLanguageCode,
  setSelectedLanguageCode,
<<<<<<< HEAD
  contactAttributeKeys,
=======
  attributeClasses,
  locale,
>>>>>>> ab3ef630
}: CTAQuestionFormProps): JSX.Element => {
  const [firstRender, setFirstRender] = useState(true);
  const t = useTranslations();
  const [parent] = useAutoAnimate();
  return (
    <form ref={parent}>
      <QuestionFormInput
        id="headline"
        value={question.headline}
        label={t("environments.surveys.edit.question") + "*"}
        localSurvey={localSurvey}
        questionIdx={questionIdx}
        isInvalid={isInvalid}
        updateQuestion={updateQuestion}
        selectedLanguageCode={selectedLanguageCode}
        setSelectedLanguageCode={setSelectedLanguageCode}
<<<<<<< HEAD
        contactAttributeKeys={contactAttributeKeys}
=======
        attributeClasses={attributeClasses}
        locale={locale}
>>>>>>> ab3ef630
      />

      <div className="mt-3">
        <Label htmlFor="subheader">{t("common.description")}</Label>
        <div className="mt-2">
          <LocalizedEditor
            id="subheader"
            value={question.html}
            localSurvey={localSurvey}
            isInvalid={isInvalid}
            updateQuestion={updateQuestion}
            selectedLanguageCode={selectedLanguageCode}
            setSelectedLanguageCode={setSelectedLanguageCode}
            firstRender={firstRender}
            setFirstRender={setFirstRender}
            questionIdx={questionIdx}
            locale={locale}
          />
        </div>
      </div>
      <div className="mt-3">
        <OptionsSwitch
          options={options}
          currentOption={question.buttonExternal ? "external" : "internal"}
          handleOptionChange={(e) => updateQuestion(questionIdx, { buttonExternal: e === "external" })}
        />
      </div>

      <div className="mt-2 flex justify-between gap-8">
        <div className="flex w-full space-x-2">
          <QuestionFormInput
            id="buttonLabel"
            value={question.buttonLabel}
            label={t("environments.surveys.edit.next_button_label")}
            localSurvey={localSurvey}
            questionIdx={questionIdx}
            maxLength={48}
            placeholder={lastQuestion ? t("common.finish") : t("common.next")}
            isInvalid={isInvalid}
            updateQuestion={updateQuestion}
            selectedLanguageCode={selectedLanguageCode}
            setSelectedLanguageCode={setSelectedLanguageCode}
<<<<<<< HEAD
            contactAttributeKeys={contactAttributeKeys}
=======
            attributeClasses={attributeClasses}
            locale={locale}
>>>>>>> ab3ef630
          />

          {questionIdx !== 0 && (
            <QuestionFormInput
              id="backButtonLabel"
              value={question.backButtonLabel}
              label={t("environments.surveys.edit.back_button_label")}
              localSurvey={localSurvey}
              questionIdx={questionIdx}
              maxLength={48}
              placeholder={"Back"}
              isInvalid={isInvalid}
              updateQuestion={updateQuestion}
              selectedLanguageCode={selectedLanguageCode}
              setSelectedLanguageCode={setSelectedLanguageCode}
<<<<<<< HEAD
              contactAttributeKeys={contactAttributeKeys}
=======
              attributeClasses={attributeClasses}
              locale={locale}
>>>>>>> ab3ef630
            />
          )}
        </div>
      </div>

      {question.buttonExternal && (
        <div className="mt-3 flex-1">
          <Label htmlFor="buttonLabel">{t("environments.surveys.edit.button_url")}</Label>
          <div className="mt-2">
            <Input
              id="buttonUrl"
              name="buttonUrl"
              value={question.buttonUrl}
              placeholder="https://website.com"
              onChange={(e) => updateQuestion(questionIdx, { buttonUrl: e.target.value })}
            />
          </div>
        </div>
      )}

      {!question.required && (
        <div className="mt-2">
          <QuestionFormInput
            id="dismissButtonLabel"
            value={question.dismissButtonLabel}
            label={t("environments.surveys.edit.skip_button_label")}
            localSurvey={localSurvey}
            questionIdx={questionIdx}
            placeholder={"skip"}
            isInvalid={isInvalid}
            updateQuestion={updateQuestion}
            selectedLanguageCode={selectedLanguageCode}
            setSelectedLanguageCode={setSelectedLanguageCode}
<<<<<<< HEAD
            contactAttributeKeys={contactAttributeKeys}
=======
            attributeClasses={attributeClasses}
            locale={locale}
>>>>>>> ab3ef630
          />
        </div>
      )}
    </form>
  );
};<|MERGE_RESOLUTION|>--- conflicted
+++ resolved
@@ -3,15 +3,9 @@
 import { LocalizedEditor } from "@/modules/ee/multi-language-surveys/components/localized-editor";
 import { QuestionFormInput } from "@/modules/surveys/components/QuestionFormInput";
 import { useAutoAnimate } from "@formkit/auto-animate/react";
-<<<<<<< HEAD
-import { useState } from "react";
-import { LocalizedEditor } from "@formbricks/ee/multi-language/components/localized-editor";
-import { TContactAttributeKey } from "@formbricks/types/contact-attribute-key";
-=======
 import { useTranslations } from "next-intl";
 import { type JSX, useState } from "react";
-import { TAttributeClass } from "@formbricks/types/attribute-classes";
->>>>>>> ab3ef630
+import { TContactAttributeKey } from "@formbricks/types/contact-attribute-key";
 import { TSurvey, TSurveyCTAQuestion } from "@formbricks/types/surveys/types";
 import { TUserLocale } from "@formbricks/types/user";
 import { Input } from "@formbricks/ui/components/Input";
@@ -35,12 +29,8 @@
   selectedLanguageCode: string;
   setSelectedLanguageCode: (languageCode: string) => void;
   isInvalid: boolean;
-<<<<<<< HEAD
   contactAttributeKeys: TContactAttributeKey[];
-=======
-  attributeClasses: TAttributeClass[];
   locale: TUserLocale;
->>>>>>> ab3ef630
 }
 
 export const CTAQuestionForm = ({
@@ -52,12 +42,8 @@
   localSurvey,
   selectedLanguageCode,
   setSelectedLanguageCode,
-<<<<<<< HEAD
   contactAttributeKeys,
-=======
-  attributeClasses,
   locale,
->>>>>>> ab3ef630
 }: CTAQuestionFormProps): JSX.Element => {
   const [firstRender, setFirstRender] = useState(true);
   const t = useTranslations();
@@ -74,12 +60,8 @@
         updateQuestion={updateQuestion}
         selectedLanguageCode={selectedLanguageCode}
         setSelectedLanguageCode={setSelectedLanguageCode}
-<<<<<<< HEAD
         contactAttributeKeys={contactAttributeKeys}
-=======
-        attributeClasses={attributeClasses}
         locale={locale}
->>>>>>> ab3ef630
       />
 
       <div className="mt-3">
@@ -122,12 +104,8 @@
             updateQuestion={updateQuestion}
             selectedLanguageCode={selectedLanguageCode}
             setSelectedLanguageCode={setSelectedLanguageCode}
-<<<<<<< HEAD
             contactAttributeKeys={contactAttributeKeys}
-=======
-            attributeClasses={attributeClasses}
             locale={locale}
->>>>>>> ab3ef630
           />
 
           {questionIdx !== 0 && (
@@ -143,12 +121,8 @@
               updateQuestion={updateQuestion}
               selectedLanguageCode={selectedLanguageCode}
               setSelectedLanguageCode={setSelectedLanguageCode}
-<<<<<<< HEAD
               contactAttributeKeys={contactAttributeKeys}
-=======
-              attributeClasses={attributeClasses}
               locale={locale}
->>>>>>> ab3ef630
             />
           )}
         </div>
@@ -182,12 +156,8 @@
             updateQuestion={updateQuestion}
             selectedLanguageCode={selectedLanguageCode}
             setSelectedLanguageCode={setSelectedLanguageCode}
-<<<<<<< HEAD
             contactAttributeKeys={contactAttributeKeys}
-=======
-            attributeClasses={attributeClasses}
             locale={locale}
->>>>>>> ab3ef630
           />
         </div>
       )}
