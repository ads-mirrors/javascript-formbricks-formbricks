--- conflicted
+++ resolved
@@ -51,12 +51,8 @@
         updateSurvey={updateSurvey}
         selectedLanguageCode={selectedLanguageCode}
         setSelectedLanguageCode={setSelectedLanguageCode}
-<<<<<<< HEAD
         contactAttributeKeys={contactAttributeKeys}
-=======
-        attributeClasses={attributeClasses}
         locale={locale}
->>>>>>> ab3ef630
       />
 
       <QuestionFormInput
@@ -69,12 +65,8 @@
         updateSurvey={updateSurvey}
         selectedLanguageCode={selectedLanguageCode}
         setSelectedLanguageCode={setSelectedLanguageCode}
-<<<<<<< HEAD
         contactAttributeKeys={contactAttributeKeys}
-=======
-        attributeClasses={attributeClasses}
         locale={locale}
->>>>>>> ab3ef630
       />
       <div className="mt-4">
         <div className="flex items-center space-x-1">
@@ -119,12 +111,8 @@
                 updateSurvey={updateSurvey}
                 selectedLanguageCode={selectedLanguageCode}
                 setSelectedLanguageCode={setSelectedLanguageCode}
-<<<<<<< HEAD
                 contactAttributeKeys={contactAttributeKeys}
-=======
-                attributeClasses={attributeClasses}
                 locale={locale}
->>>>>>> ab3ef630
               />
             </div>
             <div className="space-y-2">
