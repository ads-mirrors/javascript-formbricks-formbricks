--- conflicted
+++ resolved
@@ -23,12 +23,8 @@
   isInvalid: boolean;
   selectedLanguageCode: string;
   setSelectedLanguageCode: (languageCode: string) => void;
-<<<<<<< HEAD
   contactAttributeKeys: TContactAttributeKey[];
-=======
-  attributeClasses: TAttributeClass[];
   locale: TUserLocale;
->>>>>>> ab3ef630
 }
 
 export const EditWelcomeCard = ({
@@ -39,12 +35,8 @@
   isInvalid,
   selectedLanguageCode,
   setSelectedLanguageCode,
-<<<<<<< HEAD
   contactAttributeKeys,
-=======
-  attributeClasses,
   locale,
->>>>>>> ab3ef630
 }: EditWelcomeCardProps) => {
   const t = useTranslations();
   const [firstRender, setFirstRender] = useState(true);
@@ -144,12 +136,8 @@
                 updateSurvey={updateSurvey}
                 selectedLanguageCode={selectedLanguageCode}
                 setSelectedLanguageCode={setSelectedLanguageCode}
-<<<<<<< HEAD
                 contactAttributeKeys={contactAttributeKeys}
-=======
-                attributeClasses={attributeClasses}
                 locale={locale}
->>>>>>> ab3ef630
               />
             </div>
             <div className="mt-3">
@@ -185,14 +173,9 @@
                     updateSurvey={updateSurvey}
                     selectedLanguageCode={selectedLanguageCode}
                     setSelectedLanguageCode={setSelectedLanguageCode}
-<<<<<<< HEAD
                     contactAttributeKeys={contactAttributeKeys}
-                    label={`"Next" Button Label`}
-=======
-                    attributeClasses={attributeClasses}
                     label={t("environments.surveys.edit.next_button_label")}
                     locale={locale}
->>>>>>> ab3ef630
                   />
                 </div>
               </div>
