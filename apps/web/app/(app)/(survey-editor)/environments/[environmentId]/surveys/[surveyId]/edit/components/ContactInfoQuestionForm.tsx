"use client";

import { QuestionFormInput } from "@/modules/surveys/components/QuestionFormInput";
import { useAutoAnimate } from "@formkit/auto-animate/react";
import { PlusIcon } from "lucide-react";
import { useTranslations } from "next-intl";
import { type JSX, useEffect } from "react";
import { createI18nString, extractLanguageCodes } from "@formbricks/lib/i18n/utils";
import { TContactAttributeKey } from "@formbricks/types/contact-attribute-key";
import { TSurvey, TSurveyContactInfoQuestion } from "@formbricks/types/surveys/types";
import { TUserLocale } from "@formbricks/types/user";
import { Button } from "@formbricks/ui/components/Button";
import { QuestionToggleTable } from "@formbricks/ui/components/QuestionToggleTable";

interface ContactInfoQuestionFormProps {
  localSurvey: TSurvey;
  question: TSurveyContactInfoQuestion;
  questionIdx: number;
  updateQuestion: (questionIdx: number, updatedAttributes: Partial<TSurveyContactInfoQuestion>) => void;
  lastQuestion: boolean;
  isInvalid: boolean;
  selectedLanguageCode: string;
  setSelectedLanguageCode: (language: string) => void;
<<<<<<< HEAD
  contactAttributeKeys: TContactAttributeKey[];
=======
  attributeClasses: TAttributeClass[];
  locale: TUserLocale;
>>>>>>> ab3ef630
}

export const ContactInfoQuestionForm = ({
  question,
  questionIdx,
  updateQuestion,
  isInvalid,
  localSurvey,
  selectedLanguageCode,
  setSelectedLanguageCode,
<<<<<<< HEAD
  contactAttributeKeys,
=======
  attributeClasses,
  locale,
>>>>>>> ab3ef630
}: ContactInfoQuestionFormProps): JSX.Element => {
  const t = useTranslations();
  const surveyLanguageCodes = extractLanguageCodes(localSurvey.languages ?? []);

  const fields = [
    {
      id: "firstName",
      label: t("environments.surveys.edit.first_name"),
      ...question.firstName,
    },
    {
      id: "lastName",
      label: t("environments.surveys.edit.last_name"),
      ...question.lastName,
    },
    {
      id: "email",
      label: t("common.email"),
      ...question.email,
    },
    {
      id: "phone",
      label: t("common.phone"),
      ...question.phone,
    },
    {
      id: "company",
      label: t("environments.surveys.edit.company"),
      ...question.company,
    },
  ];

  useEffect(() => {
    const allFieldsAreOptional = [
      question.firstName,
      question.lastName,
      question.email,
      question.phone,
      question.company,
    ]
      .filter((field) => field.show)
      .every((field) => !field.required);

    if (allFieldsAreOptional) {
      updateQuestion(questionIdx, { required: false });
    }
    // eslint-disable-next-line react-hooks/exhaustive-deps
  }, [question.firstName, question.lastName, question.email, question.phone, question.company]);

  // Auto animate
  const [parent] = useAutoAnimate();

  return (
    <form>
      <QuestionFormInput
        id="headline"
        value={question.headline}
        label={t("environments.surveys.edit.question") + "*"}
        localSurvey={localSurvey}
        questionIdx={questionIdx}
        isInvalid={isInvalid}
        updateQuestion={updateQuestion}
        selectedLanguageCode={selectedLanguageCode}
        setSelectedLanguageCode={setSelectedLanguageCode}
<<<<<<< HEAD
        contactAttributeKeys={contactAttributeKeys}
=======
        attributeClasses={attributeClasses}
        locale={locale}
>>>>>>> ab3ef630
      />

      <div ref={parent}>
        {question.subheader !== undefined && (
          <div className="inline-flex w-full items-center">
            <div className="w-full">
              <QuestionFormInput
                id="subheader"
                value={question.subheader}
                label={t("common.description")}
                localSurvey={localSurvey}
                questionIdx={questionIdx}
                isInvalid={isInvalid}
                updateQuestion={updateQuestion}
                selectedLanguageCode={selectedLanguageCode}
                setSelectedLanguageCode={setSelectedLanguageCode}
<<<<<<< HEAD
                contactAttributeKeys={contactAttributeKeys}
=======
                attributeClasses={attributeClasses}
                locale={locale}
>>>>>>> ab3ef630
              />
            </div>
          </div>
        )}
        {question.subheader === undefined && (
          <Button
            size="sm"
            variant="minimal"
            className="mt-4"
            type="button"
            onClick={() => {
              updateQuestion(questionIdx, {
                subheader: createI18nString("", surveyLanguageCodes),
              });
            }}>
            <PlusIcon className="mr-1 h-4 w-4" />
            {t("environments.surveys.edit.add_description")}
          </Button>
        )}

        <QuestionToggleTable
          type="contact"
          fields={fields}
          onShowToggle={(field, show) => {
            updateQuestion(questionIdx, {
              [field.id]: {
                show,
                required: field.required,
              },
              // when show changes, and the field is required, the question should be required
              ...(show && field.required && { required: true }),
            });
          }}
          onRequiredToggle={(field, required) => {
            updateQuestion(questionIdx, {
              [field.id]: {
                show: field.show,
                required,
              },
              required: true,
            });
          }}
        />
      </div>
    </form>
  );
};<|MERGE_RESOLUTION|>--- conflicted
+++ resolved
@@ -21,12 +21,8 @@
   isInvalid: boolean;
   selectedLanguageCode: string;
   setSelectedLanguageCode: (language: string) => void;
-<<<<<<< HEAD
   contactAttributeKeys: TContactAttributeKey[];
-=======
-  attributeClasses: TAttributeClass[];
   locale: TUserLocale;
->>>>>>> ab3ef630
 }
 
 export const ContactInfoQuestionForm = ({
@@ -37,12 +33,8 @@
   localSurvey,
   selectedLanguageCode,
   setSelectedLanguageCode,
-<<<<<<< HEAD
   contactAttributeKeys,
-=======
-  attributeClasses,
   locale,
->>>>>>> ab3ef630
 }: ContactInfoQuestionFormProps): JSX.Element => {
   const t = useTranslations();
   const surveyLanguageCodes = extractLanguageCodes(localSurvey.languages ?? []);
@@ -107,12 +99,8 @@
         updateQuestion={updateQuestion}
         selectedLanguageCode={selectedLanguageCode}
         setSelectedLanguageCode={setSelectedLanguageCode}
-<<<<<<< HEAD
         contactAttributeKeys={contactAttributeKeys}
-=======
-        attributeClasses={attributeClasses}
         locale={locale}
->>>>>>> ab3ef630
       />
 
       <div ref={parent}>
@@ -129,12 +117,8 @@
                 updateQuestion={updateQuestion}
                 selectedLanguageCode={selectedLanguageCode}
                 setSelectedLanguageCode={setSelectedLanguageCode}
-<<<<<<< HEAD
                 contactAttributeKeys={contactAttributeKeys}
-=======
-                attributeClasses={attributeClasses}
                 locale={locale}
->>>>>>> ab3ef630
               />
             </div>
           </div>
