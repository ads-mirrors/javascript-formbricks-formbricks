"use client";

import { AddEndingCardButton } from "@/app/(app)/(survey-editor)/environments/[environmentId]/surveys/[surveyId]/edit/components/AddEndingCardButton";
import { SurveyVariablesCard } from "@/app/(app)/(survey-editor)/environments/[environmentId]/surveys/[surveyId]/edit/components/SurveyVariablesCard";
import { findQuestionUsedInLogic } from "@/app/(app)/(survey-editor)/environments/[environmentId]/surveys/[surveyId]/edit/lib/util";
import {
  DndContext,
  DragEndEvent,
  PointerSensor,
  closestCorners,
  useSensor,
  useSensors,
} from "@dnd-kit/core";
import { SortableContext, verticalListSortingStrategy } from "@dnd-kit/sortable";
import { createId } from "@paralleldrive/cuid2";
import React, { SetStateAction, useEffect, useMemo, useState } from "react";
import toast from "react-hot-toast";
import { MultiLanguageCard } from "@formbricks/ee/multi-language/components/multi-language-card";
import { addMultiLanguageLabels, extractLanguageCodes } from "@formbricks/lib/i18n/utils";
import { structuredClone } from "@formbricks/lib/pollyfills/structuredClone";
import { isConditionGroup } from "@formbricks/lib/survey/logic/utils";
import { getDefaultEndingCard } from "@formbricks/lib/templates";
import { checkForEmptyFallBackValue, extractRecallInfo } from "@formbricks/lib/utils/recall";
import { TAttributeClass } from "@formbricks/types/attribute-classes";
import { TOrganizationBillingPlan } from "@formbricks/types/organizations";
import { TProduct } from "@formbricks/types/product";
import {
  TConditionGroup,
  TSingleCondition,
  TSurveyAdvancedLogic,
  TSurveyAdvancedLogicAction,
} from "@formbricks/types/surveys/logic";
import { TSurvey, TSurveyQuestion } from "@formbricks/types/surveys/types";
import { findQuestionsWithCyclicLogic } from "@formbricks/types/surveys/validation";
import {
  isEndingCardValid,
  isWelcomeCardValid,
  validateQuestion,
  validateSurveyQuestionsInBatch,
} from "../lib/validation";
import { AddQuestionButton } from "./AddQuestionButton";
import { EditEndingCard } from "./EditEndingCard";
import { EditWelcomeCard } from "./EditWelcomeCard";
import { HiddenFieldsCard } from "./HiddenFieldsCard";
import { QuestionsDroppable } from "./QuestionsDroppable";

interface QuestionsViewProps {
  localSurvey: TSurvey;
  setLocalSurvey: React.Dispatch<SetStateAction<TSurvey>>;
  activeQuestionId: string | null;
  setActiveQuestionId: (questionId: string | null) => void;
  product: TProduct;
  invalidQuestions: string[] | null;
  setInvalidQuestions: React.Dispatch<SetStateAction<string[] | null>>;
  selectedLanguageCode: string;
  setSelectedLanguageCode: (languageCode: string) => void;
  isMultiLanguageAllowed?: boolean;
  isFormbricksCloud: boolean;
  attributeClasses: TAttributeClass[];
  plan: TOrganizationBillingPlan;
  isCxMode: boolean;
}

export const QuestionsView = ({
  activeQuestionId,
  setActiveQuestionId,
  localSurvey,
  setLocalSurvey,
  product,
  invalidQuestions,
  setInvalidQuestions,
  setSelectedLanguageCode,
  selectedLanguageCode,
  isMultiLanguageAllowed,
  isFormbricksCloud,
  attributeClasses,
  plan,
  isCxMode,
}: QuestionsViewProps) => {
  const internalQuestionIdMap = useMemo(() => {
    return localSurvey.questions.reduce((acc, question) => {
      acc[question.id] = createId();
      return acc;
    }, {});
  }, [localSurvey.questions]);

  const surveyLanguages = localSurvey.languages;
  const [backButtonLabel, setbackButtonLabel] = useState(null);

  const handleQuestionLogicChange = (survey: TSurvey, compareId: string, updatedId: string): TSurvey => {
    const updateConditions = (conditions: TConditionGroup): TConditionGroup => {
      return {
        ...conditions,
        conditions: conditions?.conditions.map((condition) => {
          if (isConditionGroup(condition)) {
            return updateConditions(condition);
          } else {
            return updateSingleCondition(condition);
          }
        }),
      };
    };

    const updateSingleCondition = (condition: TSingleCondition): TSingleCondition => {
      let updatedCondition = { ...condition };

      if (condition.leftOperand.value === compareId) {
        updatedCondition.leftOperand = { ...condition.leftOperand, value: updatedId };
      }

      if (condition.rightOperand?.type === "question" && condition.rightOperand?.value === compareId) {
        updatedCondition.rightOperand = { ...condition.rightOperand, value: updatedId };
      }

      return updatedCondition;
    };

    const updateActions = (actions: TSurveyAdvancedLogicAction[]): TSurveyAdvancedLogicAction[] => {
      return actions.map((action) => {
        let updatedAction = { ...action };

        if (updatedAction.objective === "jumpToQuestion" && updatedAction.target === compareId) {
          updatedAction.target = updatedId;
        }

        if (updatedAction.objective === "requireAnswer" && updatedAction.target === compareId) {
          updatedAction.target = updatedId;
        }

        return updatedAction;
      });
    };

    return {
      ...survey,
      questions: survey.questions.map((question) => {
        let updatedQuestion = { ...question };

        if (question.headline[selectedLanguageCode].includes(`recall:${compareId}`)) {
          question.headline[selectedLanguageCode] = question.headline[selectedLanguageCode].replaceAll(
            `recall:${compareId}`,
            `recall:${updatedId}`
          );
        }

        // Update advanced logic
        if (question.logic) {
          updatedQuestion.logic = question.logic.map((logicRule: TSurveyAdvancedLogic) => ({
            ...logicRule,
            conditions: updateConditions(logicRule.conditions),
            actions: updateActions(logicRule.actions),
          }));
        }

        return updatedQuestion;
      }),
    };
  };

  useEffect(() => {
    if (!invalidQuestions) return;
    let updatedInvalidQuestions: string[] = invalidQuestions;

    // Check welcome card
    if (localSurvey.welcomeCard.enabled && !isWelcomeCardValid(localSurvey.welcomeCard, surveyLanguages)) {
      if (!updatedInvalidQuestions.includes("start")) {
        updatedInvalidQuestions.push("start");
      }
    } else {
      updatedInvalidQuestions = updatedInvalidQuestions.filter((questionId) => questionId !== "start");
    }

    // Check thank you card
    localSurvey.endings.forEach((ending) => {
      if (!isEndingCardValid(ending, surveyLanguages)) {
        if (!updatedInvalidQuestions.includes(ending.id)) {
          updatedInvalidQuestions.push(ending.id);
        }
      } else {
        updatedInvalidQuestions = updatedInvalidQuestions.filter((questionId) => questionId !== ending.id);
      }
    });

    if (JSON.stringify(updatedInvalidQuestions) !== JSON.stringify(invalidQuestions)) {
      setInvalidQuestions(updatedInvalidQuestions);
    }
    // eslint-disable-next-line react-hooks/exhaustive-deps
  }, [localSurvey.languages, localSurvey.endings, localSurvey.welcomeCard]);

  // function to validate individual questions
  const validateSurveyQuestion = (question: TSurveyQuestion) => {
    // prevent this function to execute further if user hasnt still tried to save the survey
    if (invalidQuestions === null) {
      return;
    }

    const isFirstQuestion = question.id === localSurvey.questions[0].id;

    if (validateQuestion(question, surveyLanguages, isFirstQuestion)) {
      // If question is valid, we now check for cyclic logic
      const questionsWithCyclicLogic = findQuestionsWithCyclicLogic(localSurvey.questions);

      if (questionsWithCyclicLogic.includes(question.id) && !invalidQuestions.includes(question.id)) {
        setInvalidQuestions([...invalidQuestions, question.id]);
        return;
      }

      setInvalidQuestions(invalidQuestions.filter((id) => id !== question.id));
      return;
    }

    setInvalidQuestions([...invalidQuestions, question.id]);
    return;
  };

  const updateQuestion = (questionIdx: number, updatedAttributes: any) => {
    let updatedSurvey = { ...localSurvey };
    if ("id" in updatedAttributes) {
      // if the survey question whose id is to be changed is linked to logic of any other survey then changing it
      const initialQuestionId = updatedSurvey.questions[questionIdx].id;
      updatedSurvey = handleQuestionLogicChange(updatedSurvey, initialQuestionId, updatedAttributes.id);
      if (invalidQuestions?.includes(initialQuestionId)) {
        setInvalidQuestions(
          invalidQuestions.map((id) => (id === initialQuestionId ? updatedAttributes.id : id))
        );
      }

      // relink the question to internal Id
      internalQuestionIdMap[updatedAttributes.id] =
        internalQuestionIdMap[localSurvey.questions[questionIdx].id];
      delete internalQuestionIdMap[localSurvey.questions[questionIdx].id];
      setActiveQuestionId(updatedAttributes.id);
    }

    updatedSurvey.questions[questionIdx] = {
      ...updatedSurvey.questions[questionIdx],
      ...updatedAttributes,
    };

    if ("backButtonLabel" in updatedAttributes) {
      const backButtonLabel = updatedSurvey.questions[questionIdx].backButtonLabel;
      // If the value of backbuttonLabel is equal to {default:""}, then delete backButtonLabel key
      if (
        backButtonLabel &&
        Object.keys(backButtonLabel).length === 1 &&
        backButtonLabel["default"].trim() === ""
      ) {
        delete updatedSurvey.questions[questionIdx].backButtonLabel;
      } else {
        updatedSurvey.questions.forEach((question) => {
          question.backButtonLabel = updatedAttributes.backButtonLabel;
        });
        setbackButtonLabel(updatedAttributes.backButtonLabel);
      }
    }
    const attributesToCheck = ["buttonLabel", "upperLabel", "lowerLabel"];

    // If the value of buttonLabel, lowerLabel or upperLabel is equal to {default:""}, then delete buttonLabel key
    attributesToCheck.forEach((attribute) => {
      if (Object.keys(updatedAttributes).includes(attribute)) {
        const currentLabel = updatedSurvey.questions[questionIdx][attribute];
        if (currentLabel && Object.keys(currentLabel).length === 1 && currentLabel["default"].trim() === "") {
          delete updatedSurvey.questions[questionIdx][attribute];
        }
      }
    });
    setLocalSurvey(updatedSurvey);
    validateSurveyQuestion(updatedSurvey.questions[questionIdx]);
  };

  const deleteQuestion = (questionIdx: number) => {
    const questionId = localSurvey.questions[questionIdx].id;
    const activeQuestionIdTemp = activeQuestionId ?? localSurvey.questions[0].id;
    let updatedSurvey: TSurvey = { ...localSurvey };

    // checking if this question is used in logic of any other question
    const quesIdx = findQuestionUsedInLogic(localSurvey, questionId);

    if (quesIdx !== -1) {
      toast.error(
        `This question is used in logic of question ${quesIdx + 1}. ${localSurvey.questions[quesIdx].headline["default"]}`
      );
      return;
    }

    // check if we are recalling from this question for every language
    updatedSurvey.questions.forEach((question) => {
      for (const [languageCode, headline] of Object.entries(question.headline)) {
        if (headline.includes(`recall:${questionId}`)) {
          const recallInfo = extractRecallInfo(headline);
          if (recallInfo) {
            question.headline[languageCode] = headline.replace(recallInfo, "");
          }
        }
      }
    });
    updatedSurvey.questions.splice(questionIdx, 1);

    const firstEndingCard = localSurvey.endings[0];
    setLocalSurvey(updatedSurvey);
    delete internalQuestionIdMap[questionId];
    if (questionId === activeQuestionIdTemp) {
      if (questionIdx <= localSurvey.questions.length && localSurvey.questions.length > 0) {
        setActiveQuestionId(localSurvey.questions[questionIdx % localSurvey.questions.length].id);
      } else if (firstEndingCard) {
        setActiveQuestionId(firstEndingCard.id);
      }
    }
    toast.success("Question deleted.");
  };

  const duplicateQuestion = (questionIdx: number) => {
    const questionToDuplicate = structuredClone(localSurvey.questions[questionIdx]);

    const newQuestionId = createId();

    // create a copy of the question with a new id
    const duplicatedQuestion = {
      ...questionToDuplicate,
      id: newQuestionId,
    };

    // insert the new question right after the original one
    const updatedSurvey = { ...localSurvey };
    updatedSurvey.questions.splice(questionIdx + 1, 0, duplicatedQuestion);

    setLocalSurvey(updatedSurvey);
    setActiveQuestionId(newQuestionId);
    internalQuestionIdMap[newQuestionId] = createId();

    toast.success("Question duplicated.");
  };

  const addQuestion = (question: TSurveyQuestion, index?: number) => {
    const updatedSurvey = { ...localSurvey };
    if (backButtonLabel) {
      question.backButtonLabel = backButtonLabel;
    }

    const languageSymbols = extractLanguageCodes(localSurvey.languages);
    const updatedQuestion = addMultiLanguageLabels(question, languageSymbols);

    if (index) {
      updatedSurvey.questions.splice(index, 0, { ...updatedQuestion, isDraft: true });
    } else {
      updatedSurvey.questions.push({ ...updatedQuestion, isDraft: true });
    }

    setLocalSurvey(updatedSurvey);
    setActiveQuestionId(question.id);
    internalQuestionIdMap[question.id] = createId();
  };

  const addEndingCard = (index: number) => {
    const updatedSurvey = structuredClone(localSurvey);
    const newEndingCard = getDefaultEndingCard(localSurvey.languages);

    updatedSurvey.endings.splice(index, 0, newEndingCard);

    setLocalSurvey(updatedSurvey);
  };

  const moveQuestion = (questionIndex: number, up: boolean) => {
    const newQuestions = Array.from(localSurvey.questions);
    const [reorderedQuestion] = newQuestions.splice(questionIndex, 1);
    const destinationIndex = up ? questionIndex - 1 : questionIndex + 1;
    newQuestions.splice(destinationIndex, 0, reorderedQuestion);
    const updatedSurvey = { ...localSurvey, questions: newQuestions };
    setLocalSurvey(updatedSurvey);
  };

  //useEffect to validate survey when changes are made to languages
  useEffect(() => {
    if (!invalidQuestions) return;
    let updatedInvalidQuestions: string[] = invalidQuestions;
    // Validate each question
    localSurvey.questions.forEach((question, index) => {
      updatedInvalidQuestions = validateSurveyQuestionsInBatch(
        question,
        updatedInvalidQuestions,
        surveyLanguages,
        index === 0
      );
    });

    if (JSON.stringify(updatedInvalidQuestions) !== JSON.stringify(invalidQuestions)) {
      setInvalidQuestions(updatedInvalidQuestions);
    }
    // eslint-disable-next-line react-hooks/exhaustive-deps
  }, [localSurvey.languages, localSurvey.questions, localSurvey.endings, localSurvey.welcomeCard]);

  useEffect(() => {
    const questionWithEmptyFallback = checkForEmptyFallBackValue(localSurvey, selectedLanguageCode);
    if (questionWithEmptyFallback) {
      setActiveQuestionId(questionWithEmptyFallback.id);
      if (activeQuestionId === questionWithEmptyFallback.id) {
        toast.error("Fallback missing");
      }
    }
    // eslint-disable-next-line react-hooks/exhaustive-deps
  }, [activeQuestionId, setActiveQuestionId]);

  const sensors = useSensors(
    useSensor(PointerSensor, {
      activationConstraint: {
        distance: 5,
      },
    })
  );

  const onQuestionCardDragEnd = (event: DragEndEvent) => {
    const { active, over } = event;

    const newQuestions = Array.from(localSurvey.questions);
    const sourceIndex = newQuestions.findIndex((question) => question.id === active.id);
    const destinationIndex = newQuestions.findIndex((question) => question.id === over?.id);
    const [reorderedQuestion] = newQuestions.splice(sourceIndex, 1);
    newQuestions.splice(destinationIndex, 0, reorderedQuestion);
    const updatedSurvey = { ...localSurvey, questions: newQuestions };
    setLocalSurvey(updatedSurvey);
  };

  const onEndingCardDragEnd = (event: DragEndEvent) => {
    const { active, over } = event;
    const newEndings = Array.from(localSurvey.endings);
    const sourceIndex = newEndings.findIndex((ending) => ending.id === active.id);
    const destinationIndex = newEndings.findIndex((ending) => ending.id === over?.id);
    const [reorderedEndings] = newEndings.splice(sourceIndex, 1);
    newEndings.splice(destinationIndex, 0, reorderedEndings);
    const updatedSurvey = { ...localSurvey, endings: newEndings };
    setLocalSurvey(updatedSurvey);
  };

  return (
    <div className="mt-12 w-full px-5 py-4">
      {!isCxMode && (
        <div className="mb-5 flex w-full flex-col gap-5">
          <EditWelcomeCard
            localSurvey={localSurvey}
            setLocalSurvey={setLocalSurvey}
            setActiveQuestionId={setActiveQuestionId}
            activeQuestionId={activeQuestionId}
            isInvalid={invalidQuestions ? invalidQuestions.includes("start") : false}
            setSelectedLanguageCode={setSelectedLanguageCode}
            selectedLanguageCode={selectedLanguageCode}
            attributeClasses={attributeClasses}
          />
        </div>
      )}

      <DndContext
        id="questions"
        sensors={sensors}
        onDragEnd={onQuestionCardDragEnd}
        collisionDetection={closestCorners}>
        <QuestionsDroppable
          localSurvey={localSurvey}
          product={product}
          moveQuestion={moveQuestion}
          updateQuestion={updateQuestion}
          duplicateQuestion={duplicateQuestion}
          selectedLanguageCode={selectedLanguageCode}
          setSelectedLanguageCode={setSelectedLanguageCode}
          deleteQuestion={deleteQuestion}
          activeQuestionId={activeQuestionId}
          setActiveQuestionId={setActiveQuestionId}
          invalidQuestions={invalidQuestions}
          internalQuestionIdMap={internalQuestionIdMap}
          attributeClasses={attributeClasses}
          addQuestion={addQuestion}
          isFormbricksCloud={isFormbricksCloud}
          isCxMode={isCxMode}
        />
      </DndContext>

      <AddQuestionButton addQuestion={addQuestion} product={product} isCxMode={isCxMode} />
      <div className="mt-5 flex flex-col gap-5">
        <hr className="border-t border-dashed" />
        <DndContext
          id="endings"
          sensors={sensors}
          onDragEnd={onEndingCardDragEnd}
          collisionDetection={closestCorners}>
          <SortableContext items={localSurvey.endings} strategy={verticalListSortingStrategy}>
            {localSurvey.endings.map((ending, index) => {
              return (
                <EditEndingCard
                  key={ending.id}
                  localSurvey={localSurvey}
                  endingCardIndex={index}
                  setLocalSurvey={setLocalSurvey}
                  setActiveQuestionId={setActiveQuestionId}
                  activeQuestionId={activeQuestionId}
                  isInvalid={invalidQuestions ? invalidQuestions.includes(ending.id) : false}
                  setSelectedLanguageCode={setSelectedLanguageCode}
                  selectedLanguageCode={selectedLanguageCode}
                  attributeClasses={attributeClasses}
                  plan={plan}
                  addEndingCard={addEndingCard}
                  isFormbricksCloud={isFormbricksCloud}
                />
              );
            })}
          </SortableContext>
        </DndContext>

<<<<<<< HEAD
        <AddEndingCardButton
          localSurvey={localSurvey}
          setLocalSurvey={setLocalSurvey}
          addEndingCard={addEndingCard}
        />
        <hr />

        <HiddenFieldsCard
          localSurvey={localSurvey}
          setLocalSurvey={setLocalSurvey}
          setActiveQuestionId={setActiveQuestionId}
          activeQuestionId={activeQuestionId}
        />

        <SurveyVariablesCard
=======
        {!isCxMode && (
          <>
            <AddEndingCardButton
              localSurvey={localSurvey}
              setLocalSurvey={setLocalSurvey}
              addEndingCard={addEndingCard}
            />
            <hr />

            <HiddenFieldsCard
              localSurvey={localSurvey}
              setLocalSurvey={setLocalSurvey}
              setActiveQuestionId={setActiveQuestionId}
              activeQuestionId={activeQuestionId}
            />

            {/* <SurveyVariablesCard
>>>>>>> 25774f6f
          localSurvey={localSurvey}
          setLocalSurvey={setLocalSurvey}
          activeQuestionId={activeQuestionId}
          setActiveQuestionId={setActiveQuestionId}
        />

            <MultiLanguageCard
              localSurvey={localSurvey}
              product={product}
              setLocalSurvey={setLocalSurvey}
              setActiveQuestionId={setActiveQuestionId}
              activeQuestionId={activeQuestionId}
              isMultiLanguageAllowed={isMultiLanguageAllowed}
              isFormbricksCloud={isFormbricksCloud}
              setSelectedLanguageCode={setSelectedLanguageCode}
            />
          </>
        )}
      </div>
    </div>
  );
};<|MERGE_RESOLUTION|>--- conflicted
+++ resolved
@@ -504,23 +504,6 @@
           </SortableContext>
         </DndContext>
 
-<<<<<<< HEAD
-        <AddEndingCardButton
-          localSurvey={localSurvey}
-          setLocalSurvey={setLocalSurvey}
-          addEndingCard={addEndingCard}
-        />
-        <hr />
-
-        <HiddenFieldsCard
-          localSurvey={localSurvey}
-          setLocalSurvey={setLocalSurvey}
-          setActiveQuestionId={setActiveQuestionId}
-          activeQuestionId={activeQuestionId}
-        />
-
-        <SurveyVariablesCard
-=======
         {!isCxMode && (
           <>
             <AddEndingCardButton
@@ -537,13 +520,12 @@
               activeQuestionId={activeQuestionId}
             />
 
-            {/* <SurveyVariablesCard
->>>>>>> 25774f6f
-          localSurvey={localSurvey}
-          setLocalSurvey={setLocalSurvey}
-          activeQuestionId={activeQuestionId}
-          setActiveQuestionId={setActiveQuestionId}
-        />
+            <SurveyVariablesCard
+              localSurvey={localSurvey}
+              setLocalSurvey={setLocalSurvey}
+              activeQuestionId={activeQuestionId}
+              setActiveQuestionId={setActiveQuestionId}
+            />
 
             <MultiLanguageCard
               localSurvey={localSurvey}
