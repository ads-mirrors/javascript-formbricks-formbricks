--- conflicted
+++ resolved
@@ -10,11 +10,6 @@
 import { toast } from "react-hot-toast";
 import { extractLanguageCodes } from "@formbricks/lib/i18n/utils";
 import { createI18nString } from "@formbricks/lib/i18n/utils";
-<<<<<<< HEAD
-import { useGetBillingInfo } from "@formbricks/lib/organization/hooks/useGetBillingInfo";
-=======
-import { TAttributeClass } from "@formbricks/types/attribute-classes";
->>>>>>> ab3ef630
 import { TAllowedFileExtension, ZAllowedFileExtension } from "@formbricks/types/common";
 import { TContactAttributeKey } from "@formbricks/types/contact-attribute-key";
 import { TProduct } from "@formbricks/types/product";
@@ -146,12 +141,8 @@
         updateQuestion={updateQuestion}
         selectedLanguageCode={selectedLanguageCode}
         setSelectedLanguageCode={setSelectedLanguageCode}
-<<<<<<< HEAD
         contactAttributeKeys={contactAttributeKeys}
-=======
-        attributeClasses={attributeClasses}
         locale={locale}
->>>>>>> ab3ef630
       />
       <div ref={parent}>
         {question.subheader !== undefined && (
@@ -167,12 +158,8 @@
                 updateQuestion={updateQuestion}
                 selectedLanguageCode={selectedLanguageCode}
                 setSelectedLanguageCode={setSelectedLanguageCode}
-<<<<<<< HEAD
                 contactAttributeKeys={contactAttributeKeys}
-=======
-                attributeClasses={attributeClasses}
                 locale={locale}
->>>>>>> ab3ef630
               />
             </div>
           </div>
