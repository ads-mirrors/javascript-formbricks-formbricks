--- conflicted
+++ resolved
@@ -1,12 +1,8 @@
 "use client";
 
-<<<<<<< HEAD
+import { FollowUpsView } from "@/modules/ee/survey-follow-ups/components/follow-ups-view";
 import { TTeamPermission } from "@/modules/ee/teams/project-teams/types/teams";
-=======
-import { FollowUpsView } from "@/modules/ee/survey-follow-ups/components/follow-ups-view";
-import { TTeamPermission } from "@/modules/ee/teams/product-teams/types/teams";
 import { PreviewSurvey } from "@/modules/ui/components/preview-survey";
->>>>>>> 44980d21
 import { useCallback, useEffect, useRef, useState } from "react";
 import { extractLanguageCodes, getEnabledLanguages } from "@formbricks/lib/i18n/utils";
 import { structuredClone } from "@formbricks/lib/pollyfills/structuredClone";
@@ -20,12 +16,7 @@
 import { TSegment } from "@formbricks/types/segment";
 import { TSurvey, TSurveyEditorTabs, TSurveyStyling } from "@formbricks/types/surveys/types";
 import { TUserLocale } from "@formbricks/types/user";
-<<<<<<< HEAD
-import { PreviewSurvey } from "@formbricks/ui/components/PreviewSurvey";
 import { refetchProjectAction } from "../actions";
-=======
-import { refetchProductAction } from "../actions";
->>>>>>> 44980d21
 import { LoadingSkeleton } from "./LoadingSkeleton";
 import { QuestionsAudienceTabs } from "./QuestionsStylingSettingsTabs";
 import { QuestionsView } from "./QuestionsView";
@@ -50,14 +41,10 @@
   plan: TOrganizationBillingPlan;
   isCxMode: boolean;
   locale: TUserLocale;
-<<<<<<< HEAD
   projectPermission: TTeamPermission | null;
-=======
   mailFrom: string;
   isSurveyFollowUpsAllowed: boolean;
-  productPermission: TTeamPermission | null;
   userEmail: string;
->>>>>>> 44980d21
 }
 
 export const SurveyEditor = ({
@@ -77,14 +64,10 @@
   plan,
   isCxMode = false,
   locale,
-<<<<<<< HEAD
   projectPermission,
-=======
   mailFrom,
   isSurveyFollowUpsAllowed = false,
-  productPermission,
   userEmail,
->>>>>>> 44980d21
 }: SurveyEditorProps) => {
   const [activeView, setActiveView] = useState<TSurveyEditorTabs>("questions");
   const [activeQuestionId, setActiveQuestionId] = useState<string | null>(null);
@@ -184,12 +167,8 @@
             activeId={activeView}
             setActiveId={setActiveView}
             isCxMode={isCxMode}
-<<<<<<< HEAD
             isStylingTabVisible={!!project.styling.allowStyleOverwrite}
-=======
-            isStylingTabVisible={!!product.styling.allowStyleOverwrite}
             isSurveyFollowUpsAllowed={isSurveyFollowUpsAllowed}
->>>>>>> 44980d21
           />
 
           {activeView === "questions" && (
