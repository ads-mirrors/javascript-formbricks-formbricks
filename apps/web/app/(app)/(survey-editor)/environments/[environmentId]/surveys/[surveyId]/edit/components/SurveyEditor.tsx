--- conflicted
+++ resolved
@@ -141,13 +141,9 @@
           setSelectedLanguageCode={setSelectedLanguageCode}
         />
         <div className="relative z-0 flex flex-1 overflow-hidden">
-<<<<<<< HEAD
-          <main className="relative z-0 flex-1 overflow-y-auto focus:outline-none" ref={surveyEditorRef}>
-=======
           <main
             className="relative z-0 w-1/2 flex-1 overflow-y-auto focus:outline-none"
             ref={surveyEditorRef}>
->>>>>>> cea5716c
             <QuestionsAudienceTabs
               activeId={activeView}
               setActiveId={setActiveView}
