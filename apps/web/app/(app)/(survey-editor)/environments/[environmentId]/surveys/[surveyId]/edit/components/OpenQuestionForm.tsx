"use client";

import { QuestionFormInput } from "@/modules/surveys/components/QuestionFormInput";
import { Button } from "@/modules/ui/components/button";
import { Label } from "@/modules/ui/components/label";
import { OptionsSwitch } from "@/modules/ui/components/options-switch";
import { useAutoAnimate } from "@formkit/auto-animate/react";
import { HashIcon, LinkIcon, MailIcon, MessageSquareTextIcon, PhoneIcon, PlusIcon } from "lucide-react";
import { useTranslations } from "next-intl";
import { useEffect, useState, JSX } from "react";

import { createI18nString, extractLanguageCodes } from "@formbricks/lib/i18n/utils";
import { TAttributeClass } from "@formbricks/types/attribute-classes";
import {
  TSurvey,
  TSurveyOpenTextQuestion,
  TSurveyOpenTextQuestionInputType,
} from "@formbricks/types/surveys/types";
import { TUserLocale } from "@formbricks/types/user";
<<<<<<< HEAD
import { AdvancedOptionToggle } from "@formbricks/ui/components/AdvancedOptionToggle";
import { Button } from "@formbricks/ui/components/Button";
import { Input } from "@formbricks/ui/components/Input";
import { Label } from "@formbricks/ui/components/Label";
import { OptionsSwitch } from "@formbricks/ui/components/OptionsSwitch";
=======
>>>>>>> a3043c1f

const questionTypes = [
  { value: "text", label: "common.text", icon: <MessageSquareTextIcon className="h-4 w-4" /> },
  { value: "email", label: "common.email", icon: <MailIcon className="h-4 w-4" /> },
  { value: "url", label: "common.url", icon: <LinkIcon className="h-4 w-4" /> },
  { value: "number", label: "common.number", icon: <HashIcon className="h-4 w-4" /> },
  { value: "phone", label: "common.phone", icon: <PhoneIcon className="h-4 w-4" /> },
];

interface OpenQuestionFormProps {
  localSurvey: TSurvey;
  question: TSurveyOpenTextQuestion;
  questionIdx: number;
  updateQuestion: (questionIdx: number, updatedAttributes: Partial<TSurveyOpenTextQuestion>) => void;
  lastQuestion: boolean;
  selectedLanguageCode: string;
  setSelectedLanguageCode: (language: string) => void;
  isInvalid: boolean;
  attributeClasses: TAttributeClass[];
  locale: TUserLocale;
}

export const OpenQuestionForm = ({
  question,
  questionIdx,
  updateQuestion,
  isInvalid,
  localSurvey,
  selectedLanguageCode,
  setSelectedLanguageCode,
  attributeClasses,
  locale,
}: OpenQuestionFormProps): JSX.Element => {
  const t = useTranslations();
  const defaultPlaceholder = getPlaceholderByInputType(question.inputType ?? "text");
  const surveyLanguageCodes = extractLanguageCodes(localSurvey.languages ?? []);

  const [showCharLimits, setShowCharLimits] = useState(question.inputType === "text");

  const handleInputChange = (inputType: TSurveyOpenTextQuestionInputType) => {
    const updatedAttributes = {
      inputType: inputType,
      placeholder: createI18nString(getPlaceholderByInputType(inputType), surveyLanguageCodes),
      longAnswer: inputType === "text" ? question.longAnswer : false,
      minLength: undefined,
      maxLength: undefined,
    };
    setIsCharLimitEnabled(false);
    setShowCharLimits(inputType === "text");
    updateQuestion(questionIdx, updatedAttributes);
  };

  const [parent] = useAutoAnimate();
  const [isCharLimitEnabled, setIsCharLimitEnabled] = useState(false);

  useEffect(() => {
    if (question.minLength !== undefined || question.maxLength !== undefined) {
      setIsCharLimitEnabled(true);
    } else {
      setIsCharLimitEnabled(false);
    }
  }, []);

  return (
    <form>
      <QuestionFormInput
        id="headline"
        value={question.headline}
        localSurvey={localSurvey}
        questionIdx={questionIdx}
        isInvalid={isInvalid}
        updateQuestion={updateQuestion}
        selectedLanguageCode={selectedLanguageCode}
        setSelectedLanguageCode={setSelectedLanguageCode}
        attributeClasses={attributeClasses}
        label={t("environments.surveys.edit.question") + "*"}
        locale={locale}
      />

      <div ref={parent}>
        {question.subheader !== undefined && (
          <div className="inline-flex w-full items-center">
            <div className="w-full">
              <QuestionFormInput
                id="subheader"
                value={question.subheader}
                localSurvey={localSurvey}
                questionIdx={questionIdx}
                isInvalid={isInvalid}
                updateQuestion={updateQuestion}
                selectedLanguageCode={selectedLanguageCode}
                setSelectedLanguageCode={setSelectedLanguageCode}
                attributeClasses={attributeClasses}
                label={t("common.description")}
                locale={locale}
              />
            </div>
          </div>
        )}
        {question.subheader === undefined && (
          <Button
            size="sm"
            variant="minimal"
            className="mt-3"
            type="button"
            onClick={() => {
              updateQuestion(questionIdx, {
                subheader: createI18nString("", surveyLanguageCodes),
              });
            }}>
            <PlusIcon className="mr-1 h-4 w-4" />
            {t("environments.surveys.edit.add_description")}
          </Button>
        )}
      </div>
      <div className="mt-2">
        <QuestionFormInput
          id="placeholder"
          value={
            question.placeholder
              ? question.placeholder
              : createI18nString(defaultPlaceholder, surveyLanguageCodes)
          }
          localSurvey={localSurvey}
          questionIdx={questionIdx}
          isInvalid={isInvalid}
          updateQuestion={updateQuestion}
          selectedLanguageCode={selectedLanguageCode}
          setSelectedLanguageCode={setSelectedLanguageCode}
          attributeClasses={attributeClasses}
          label={t("common.placeholder")}
          locale={locale}
        />
      </div>

      {/* Add a dropdown to select the question type */}
      <div className="mt-3">
        <Label htmlFor="questionType">{t("common.input_type")}</Label>
        <div className="mt-2 flex items-center">
          <OptionsSwitch
            options={questionTypes}
            currentOption={question.inputType}
            handleOptionChange={handleInputChange} // Use the merged function
          />
        </div>
      </div>
      <div className="mt-3">
        {showCharLimits && (
          <AdvancedOptionToggle
            isChecked={isCharLimitEnabled}
            onToggle={(checked: boolean) => {
              setIsCharLimitEnabled(checked);
              updateQuestion(questionIdx, {
                isCharLimitEnabled: checked,
              });
              if (!checked) {
                updateQuestion(questionIdx, {
                  minLength: undefined,
                  maxLength: undefined,
                });
              }
            }}
            htmlId="charLimit"
            description={t("environments.surveys.edit.character_limit_toggle_description")}
            childBorder
            title={t("environments.surveys.edit.character_limit_toggle_title")}
            customContainerClass="p-0">
            <div className="flex gap-4 p-4">
              <div className="flex items-center gap-2">
                <Label htmlFor="minLength">{t("common.minimum")}</Label>
                <Input
                  id="minLength"
                  name="minLength"
                  type="number"
                  min={0}
                  value={question.minLength || ""}
                  aria-label={t("common.minimum")}
                  className="bg-white"
                  onChange={(e) =>
                    updateQuestion(questionIdx, {
                      minLength: e.target.value ? parseInt(e.target.value) : undefined,
                    })
                  }
                />
              </div>
              <div className="flex items-center gap-2">
                <Label htmlFor="maxLength">{t("common.maximum")}</Label>
                <Input
                  id="maxLength"
                  name="maxLength"
                  type="number"
                  min={0}
                  aria-label={t("common.maximum")}
                  value={question.maxLength || ""}
                  className="bg-white"
                  onChange={(e) =>
                    updateQuestion(questionIdx, {
                      maxLength: e.target.value ? parseInt(e.target.value) : undefined,
                    })
                  }
                />
              </div>
            </div>
          </AdvancedOptionToggle>
        )}
      </div>
    </form>
  );
};

const getPlaceholderByInputType = (inputType: TSurveyOpenTextQuestionInputType) => {
  switch (inputType) {
    case "email":
      return "example@email.com";
    case "url":
      return "http://...";
    case "number":
      return "42";
    case "phone":
      return "+1 123 456 789";
    default:
      return "Type your answer here...";
  }
};<|MERGE_RESOLUTION|>--- conflicted
+++ resolved
@@ -17,14 +17,9 @@
   TSurveyOpenTextQuestionInputType,
 } from "@formbricks/types/surveys/types";
 import { TUserLocale } from "@formbricks/types/user";
-<<<<<<< HEAD
-import { AdvancedOptionToggle } from "@formbricks/ui/components/AdvancedOptionToggle";
-import { Button } from "@formbricks/ui/components/Button";
-import { Input } from "@formbricks/ui/components/Input";
-import { Label } from "@formbricks/ui/components/Label";
-import { OptionsSwitch } from "@formbricks/ui/components/OptionsSwitch";
-=======
->>>>>>> a3043c1f
+import { AdvancedOptionToggle } from "@modules/ui/components/AdvancedOptionToggle";
+import { Input } from "@/modules/ui/components/input";
+
 
 const questionTypes = [
   { value: "text", label: "common.text", icon: <MessageSquareTextIcon className="h-4 w-4" /> },
