"use client";

import { QuestionFormInput } from "@/modules/surveys/components/QuestionFormInput";
import { useAutoAnimate } from "@formkit/auto-animate/react";
import { HashIcon, LinkIcon, MailIcon, MessageSquareTextIcon, PhoneIcon, PlusIcon } from "lucide-react";
import { useTranslations } from "next-intl";
<<<<<<< HEAD
import { useEffect, useState } from "react";
=======
import type { JSX } from "react";
>>>>>>> 36cf16ce
import { createI18nString, extractLanguageCodes } from "@formbricks/lib/i18n/utils";
import { TAttributeClass } from "@formbricks/types/attribute-classes";
import {
  TSurvey,
  TSurveyOpenTextQuestion,
  TSurveyOpenTextQuestionInputType,
} from "@formbricks/types/surveys/types";
import { TUserLocale } from "@formbricks/types/user";
import { AdvancedOptionToggle } from "@formbricks/ui/components/AdvancedOptionToggle";
import { Button } from "@formbricks/ui/components/Button";
import { Input } from "@formbricks/ui/components/Input";
import { Label } from "@formbricks/ui/components/Label";
import { OptionsSwitch } from "@formbricks/ui/components/OptionsSwitch";

const questionTypes = [
  { value: "text", label: "common.text", icon: <MessageSquareTextIcon className="h-4 w-4" /> },
  { value: "email", label: "common.email", icon: <MailIcon className="h-4 w-4" /> },
  { value: "url", label: "common.url", icon: <LinkIcon className="h-4 w-4" /> },
  { value: "number", label: "common.number", icon: <HashIcon className="h-4 w-4" /> },
  { value: "phone", label: "common.phone", icon: <PhoneIcon className="h-4 w-4" /> },
];

interface OpenQuestionFormProps {
  localSurvey: TSurvey;
  question: TSurveyOpenTextQuestion;
  questionIdx: number;
  updateQuestion: (questionIdx: number, updatedAttributes: Partial<TSurveyOpenTextQuestion>) => void;
  lastQuestion: boolean;
  selectedLanguageCode: string;
  setSelectedLanguageCode: (language: string) => void;
  isInvalid: boolean;
  attributeClasses: TAttributeClass[];
  locale: TUserLocale;
}

export const OpenQuestionForm = ({
  question,
  questionIdx,
  updateQuestion,
  isInvalid,
  localSurvey,
  selectedLanguageCode,
  setSelectedLanguageCode,
  attributeClasses,
  locale,
}: OpenQuestionFormProps): JSX.Element => {
  const t = useTranslations();
  const defaultPlaceholder = getPlaceholderByInputType(question.inputType ?? "text");
  const surveyLanguageCodes = extractLanguageCodes(localSurvey.languages ?? []);

  const [showCharLimits, setShowCharLimits] = useState(question.inputType === "text");

  const handleInputChange = (inputType: TSurveyOpenTextQuestionInputType) => {
    const updatedAttributes = {
      inputType: inputType,
      placeholder: createI18nString(getPlaceholderByInputType(inputType), surveyLanguageCodes),
      longAnswer: inputType === "text" ? question.longAnswer : false,
      minLength: undefined,
      maxLength: undefined,
    };
    setIsCharLimitEnabled(false);
    setShowCharLimits(inputType === "text");
    updateQuestion(questionIdx, updatedAttributes);
  };

  const [parent] = useAutoAnimate();
  const [isCharLimitEnabled, setIsCharLimitEnabled] = useState(false);

  useEffect(() => {
    if (question.minLength !== undefined || question.maxLength !== undefined) {
      setIsCharLimitEnabled(true);
    } else {
      setIsCharLimitEnabled(false);
    }
  }, []);

  return (
    <form>
      <QuestionFormInput
        id="headline"
        value={question.headline}
        localSurvey={localSurvey}
        questionIdx={questionIdx}
        isInvalid={isInvalid}
        updateQuestion={updateQuestion}
        selectedLanguageCode={selectedLanguageCode}
        setSelectedLanguageCode={setSelectedLanguageCode}
        attributeClasses={attributeClasses}
        label={t("environments.surveys.edit.question") + "*"}
        locale={locale}
      />

      <div ref={parent}>
        {question.subheader !== undefined && (
          <div className="inline-flex w-full items-center">
            <div className="w-full">
              <QuestionFormInput
                id="subheader"
                value={question.subheader}
                localSurvey={localSurvey}
                questionIdx={questionIdx}
                isInvalid={isInvalid}
                updateQuestion={updateQuestion}
                selectedLanguageCode={selectedLanguageCode}
                setSelectedLanguageCode={setSelectedLanguageCode}
                attributeClasses={attributeClasses}
                label={t("common.description")}
                locale={locale}
              />
            </div>
          </div>
        )}
        {question.subheader === undefined && (
          <Button
            size="sm"
            variant="minimal"
            className="mt-3"
            type="button"
            onClick={() => {
              updateQuestion(questionIdx, {
                subheader: createI18nString("", surveyLanguageCodes),
              });
            }}>
            <PlusIcon className="mr-1 h-4 w-4" />
            {t("environments.surveys.edit.add_description")}
          </Button>
        )}
      </div>
      <div className="mt-2">
        <QuestionFormInput
          id="placeholder"
          value={
            question.placeholder
              ? question.placeholder
              : createI18nString(defaultPlaceholder, surveyLanguageCodes)
          }
          localSurvey={localSurvey}
          questionIdx={questionIdx}
          isInvalid={isInvalid}
          updateQuestion={updateQuestion}
          selectedLanguageCode={selectedLanguageCode}
          setSelectedLanguageCode={setSelectedLanguageCode}
          attributeClasses={attributeClasses}
          label={t("common.placeholder")}
          locale={locale}
        />
      </div>

      {/* Add a dropdown to select the question type */}
      <div className="mt-3">
        <Label htmlFor="questionType">{t("common.input_type")}</Label>
        <div className="mt-2 flex items-center">
          <OptionsSwitch
            options={questionTypes}
            currentOption={question.inputType}
            handleOptionChange={handleInputChange} // Use the merged function
          />
        </div>
      </div>
      <div className="mt-3">
        {showCharLimits && (
          <AdvancedOptionToggle
            isChecked={isCharLimitEnabled}
            onToggle={(checked: boolean) => {
              setIsCharLimitEnabled(checked);
              updateQuestion(questionIdx, {
                isCharLimitEnabled: checked,
              });
              if (!checked) {
                updateQuestion(questionIdx, {
                  minLength: undefined,
                  maxLength: undefined,
                });
              }
            }}
            htmlId="charLimit"
            description={t("environments.surveys.edit.character_limit_toggle_description")}
            childBorder
            title={t("environments.surveys.edit.character_limit_toggle_title")}
            customContainerClass="p-0">
            <div className="flex gap-4 p-4">
              <div className="flex items-center gap-2">
                <Label htmlFor="minLength">{t("common.minimum")}</Label>
                <Input
                  id="minLength"
                  name="minLength"
                  type="number"
                  min={0}
                  value={question.minLength || ""}
                  aria-label={t("common.minimum")}
                  className="bg-white"
                  onChange={(e) =>
                    updateQuestion(questionIdx, {
                      minLength: e.target.value ? parseInt(e.target.value) : undefined,
                    })
                  }
                />
              </div>
              <div className="flex items-center gap-2">
                <Label htmlFor="maxLength">{t("common.maximum")}</Label>
                <Input
                  id="maxLength"
                  name="maxLength"
                  type="number"
                  min={0}
                  aria-label={t("common.maximum")}
                  value={question.maxLength || ""}
                  className="bg-white"
                  onChange={(e) =>
                    updateQuestion(questionIdx, {
                      maxLength: e.target.value ? parseInt(e.target.value) : undefined,
                    })
                  }
                />
              </div>
            </div>
          </AdvancedOptionToggle>
        )}
      </div>
    </form>
  );
};

const getPlaceholderByInputType = (inputType: TSurveyOpenTextQuestionInputType) => {
  switch (inputType) {
    case "email":
      return "example@email.com";
    case "url":
      return "http://...";
    case "number":
      return "42";
    case "phone":
      return "+1 123 456 789";
    default:
      return "Type your answer here...";
  }
};<|MERGE_RESOLUTION|>--- conflicted
+++ resolved
@@ -4,11 +4,8 @@
 import { useAutoAnimate } from "@formkit/auto-animate/react";
 import { HashIcon, LinkIcon, MailIcon, MessageSquareTextIcon, PhoneIcon, PlusIcon } from "lucide-react";
 import { useTranslations } from "next-intl";
-<<<<<<< HEAD
-import { useEffect, useState } from "react";
-=======
-import type { JSX } from "react";
->>>>>>> 36cf16ce
+import { useEffect, useState, JSX } from "react";
+
 import { createI18nString, extractLanguageCodes } from "@formbricks/lib/i18n/utils";
 import { TAttributeClass } from "@formbricks/types/attribute-classes";
 import {
