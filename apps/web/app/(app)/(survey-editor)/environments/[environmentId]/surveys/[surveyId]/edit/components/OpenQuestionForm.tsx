--- conflicted
+++ resolved
@@ -2,11 +2,8 @@
 
 import { useAutoAnimate } from "@formkit/auto-animate/react";
 import { HashIcon, LinkIcon, MailIcon, MessageSquareTextIcon, PhoneIcon, PlusIcon } from "lucide-react";
-<<<<<<< HEAD
+import { useTranslations } from "next-intl";
 import { useState } from "react";
-=======
-import { useTranslations } from "next-intl";
->>>>>>> 1e2833b7
 import { createI18nString, extractLanguageCodes } from "@formbricks/lib/i18n/utils";
 import { TAttributeClass } from "@formbricks/types/attribute-classes";
 import {
@@ -14,11 +11,8 @@
   TSurveyOpenTextQuestion,
   TSurveyOpenTextQuestionInputType,
 } from "@formbricks/types/surveys/types";
-<<<<<<< HEAD
+import { TUserLocale } from "@formbricks/types/user";
 import { AdvancedOptionToggle } from "@formbricks/ui/components/AdvancedOptionToggle";
-=======
-import { TUserLocale } from "@formbricks/types/user";
->>>>>>> 1e2833b7
 import { Button } from "@formbricks/ui/components/Button";
 import { Input } from "@formbricks/ui/components/Input";
 import { Label } from "@formbricks/ui/components/Label";
@@ -130,7 +124,6 @@
           </Button>
         )}
       </div>
-<<<<<<< HEAD
       <div className="mt-2 flex flex-col gap-6">
         <div>
           <QuestionFormInput
@@ -147,30 +140,10 @@
             selectedLanguageCode={selectedLanguageCode}
             setSelectedLanguageCode={setSelectedLanguageCode}
             attributeClasses={attributeClasses}
-            label={"Placeholder"}
+            label={t("common.placeholder")}
+            locale={locale}
           />
         </div>
-=======
-      <div className="mt-2">
-        <QuestionFormInput
-          id="placeholder"
-          value={
-            question.placeholder
-              ? question.placeholder
-              : createI18nString(defaultPlaceholder, surveyLanguageCodes)
-          }
-          localSurvey={localSurvey}
-          questionIdx={questionIdx}
-          isInvalid={isInvalid}
-          updateQuestion={updateQuestion}
-          selectedLanguageCode={selectedLanguageCode}
-          setSelectedLanguageCode={setSelectedLanguageCode}
-          attributeClasses={attributeClasses}
-          label={t("common.placeholder")}
-          locale={locale}
-        />
-      </div>
->>>>>>> 1e2833b7
 
         <div>
           {showCharLimits && (
