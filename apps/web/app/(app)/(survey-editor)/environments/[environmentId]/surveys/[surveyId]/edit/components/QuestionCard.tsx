--- conflicted
+++ resolved
@@ -146,11 +146,7 @@
         {...attributes}
         className={cn(
           open ? "bg-slate-700" : "bg-slate-400",
-<<<<<<< HEAD
-          "top-0 w-10 rounded-l-lg p-2 text-center text-sm text-white hover:cursor-grab hover:bg-slate-600",
-=======
           "top-0 w-[5%] rounded-l-lg p-2 text-center text-sm text-white hover:cursor-grab hover:bg-slate-600",
->>>>>>> cea5716c
           isInvalid && "bg-red-400 hover:bg-red-600",
           "flex flex-col items-center justify-between"
         )}>
