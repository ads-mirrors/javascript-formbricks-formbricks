--- conflicted
+++ resolved
@@ -1,8 +1,5 @@
-<<<<<<< HEAD
+import { useAutoAnimate } from "@formkit/auto-animate/react";
 import { useTranslations } from "next-intl";
-=======
-import { useAutoAnimate } from "@formkit/auto-animate/react";
->>>>>>> deea760a
 import { useEffect, useState } from "react";
 import { TabBar } from "@formbricks/ui/components/TabBar";
 import { AnimatedSurveyBg } from "./AnimatedSurveyBg";
@@ -28,11 +25,8 @@
   isUnsplashConfigured,
 }: SurveyBgSelectorTabProps) => {
   const [activeTab, setActiveTab] = useState(bgType || "color");
-<<<<<<< HEAD
   const t = useTranslations();
-=======
   const [parent] = useAutoAnimate();
->>>>>>> deea760a
   const [colorBackground, setColorBackground] = useState(bg);
   const [animationBackground, setAnimationBackground] = useState(bg);
   const [uploadBackground, setUploadBackground] = useState(bg);
