"use server";

import { actionClient, authenticatedActionClient } from "@/lib/utils/action-client";
import { checkAuthorizationUpdated } from "@/lib/utils/action-client-middleware";
import {
  getOrganizationIdFromEnvironmentId,
  getOrganizationIdFromProjectId,
  getOrganizationIdFromSegmentId,
  getOrganizationIdFromSurveyId,
  getProjectIdFromEnvironmentId,
  getProjectIdFromSegmentId,
  getProjectIdFromSurveyId,
} from "@/lib/utils/helper";
import { getSegment, getSurvey } from "@/lib/utils/services";
import { getSurveyFollowUpsPermission } from "@/modules/ee/license-check/lib/utils";
import { z } from "zod";
import { createActionClass } from "@formbricks/lib/actionClass/service";
import { UNSPLASH_ACCESS_KEY, UNSPLASH_ALLOWED_DOMAINS } from "@formbricks/lib/constants";
<<<<<<< HEAD
import { getProject } from "@formbricks/lib/project/service";
=======
import { getOrganization } from "@formbricks/lib/organization/service";
import { getProduct } from "@formbricks/lib/product/service";
>>>>>>> 44980d21
import {
  cloneSegment,
  createSegment,
  resetSegmentInSurvey,
  updateSegment,
} from "@formbricks/lib/segment/service";
import { surveyCache } from "@formbricks/lib/survey/cache";
import { loadNewSegmentInSurvey, updateSurvey } from "@formbricks/lib/survey/service";
import { ZActionClassInput } from "@formbricks/types/action-classes";
import { ZId } from "@formbricks/types/common";
import { OperationNotAllowedError, ResourceNotFoundError } from "@formbricks/types/errors";
import { ZBaseFilters, ZSegmentFilters, ZSegmentUpdateInput } from "@formbricks/types/segment";
import { ZSurvey } from "@formbricks/types/surveys/types";

/**
 * Checks if survey follow-ups are enabled for the given organization.
 *
 * @param { string } organizationId  The ID of the organization to check.
 * @returns { Promise<void> }  A promise that resolves if the permission is granted.
 * @throws { ResourceNotFoundError }  If the organization is not found.
 * @throws { OperationNotAllowedError }  If survey follow-ups are not enabled for the organization.
 */
const checkSurveyFollowUpsPermission = async (organizationId: string): Promise<void> => {
  const organization = await getOrganization(organizationId);
  if (!organization) {
    throw new ResourceNotFoundError("Organization not found", organizationId);
  }

  const isSurveyFollowUpsEnabled = await getSurveyFollowUpsPermission(organization);
  if (!isSurveyFollowUpsEnabled) {
    throw new OperationNotAllowedError("Survey follow ups are not enabled for this organization");
  }
};

export const updateSurveyAction = authenticatedActionClient
  .schema(ZSurvey)
  .action(async ({ ctx, parsedInput }) => {
    const organizationId = await getOrganizationIdFromSurveyId(parsedInput.id);
    await checkAuthorizationUpdated({
      userId: ctx.user.id,
      organizationId,
      access: [
        {
          type: "organization",
          roles: ["owner", "manager"],
        },
        {
          type: "projectTeam",
          projectId: await getProjectIdFromSurveyId(parsedInput.id),
          minPermission: "readWrite",
        },
      ],
    });

    if (parsedInput.followUps?.length) {
      await checkSurveyFollowUpsPermission(organizationId);
    }

    return await updateSurvey(parsedInput);
  });

const ZRefetchProjectAction = z.object({
  projectId: ZId,
});

export const refetchProjectAction = authenticatedActionClient
  .schema(ZRefetchProjectAction)
  .action(async ({ ctx, parsedInput }) => {
    await checkAuthorizationUpdated({
      userId: ctx.user.id,
      organizationId: await getOrganizationIdFromProjectId(parsedInput.projectId),
      access: [
        {
          type: "organization",
          roles: ["owner", "manager"],
        },
        {
          type: "projectTeam",
          minPermission: "readWrite",
          projectId: parsedInput.projectId,
        },
      ],
    });

    return await getProject(parsedInput.projectId);
  });

const ZCreateBasicSegmentAction = z.object({
  description: z.string().optional(),
  environmentId: ZId,
  filters: ZBaseFilters,
  isPrivate: z.boolean(),
  surveyId: ZId,
  title: z.string(),
});

export const createBasicSegmentAction = authenticatedActionClient
  .schema(ZCreateBasicSegmentAction)
  .action(async ({ ctx, parsedInput }) => {
    const surveyEnvironment = await getSurvey(parsedInput.surveyId);

    if (!surveyEnvironment) {
      throw new Error("Survey not found");
    }

    if (surveyEnvironment.environmentId !== parsedInput.environmentId) {
      throw new Error("Survey and segment are not in the same environment");
    }

    await checkAuthorizationUpdated({
      userId: ctx.user.id,
      organizationId: await getOrganizationIdFromEnvironmentId(surveyEnvironment.environmentId),
      access: [
        {
          type: "organization",
          roles: ["owner", "manager"],
        },
        {
          type: "projectTeam",
          minPermission: "readWrite",
          projectId: await getProjectIdFromSurveyId(parsedInput.surveyId),
        },
      ],
    });

    const parsedFilters = ZSegmentFilters.safeParse(parsedInput.filters);

    if (!parsedFilters.success) {
      const errMsg =
        parsedFilters.error.issues.find((issue) => issue.code === "custom")?.message || "Invalid filters";
      throw new Error(errMsg);
    }

    const segment = await createSegment({
      environmentId: parsedInput.environmentId,
      surveyId: parsedInput.surveyId,
      title: parsedInput.title,
      description: parsedInput.description || "",
      isPrivate: parsedInput.isPrivate,
      filters: parsedInput.filters,
    });
    surveyCache.revalidate({ id: parsedInput.surveyId });

    return segment;
  });

const ZUpdateBasicSegmentAction = z.object({
  segmentId: ZId,
  data: ZSegmentUpdateInput,
});

export const updateBasicSegmentAction = authenticatedActionClient
  .schema(ZUpdateBasicSegmentAction)
  .action(async ({ ctx, parsedInput }) => {
    await checkAuthorizationUpdated({
      userId: ctx.user.id,
      organizationId: await getOrganizationIdFromSegmentId(parsedInput.segmentId),
      access: [
        {
          schema: ZSegmentUpdateInput,
          data: parsedInput.data,
          type: "organization",
          roles: ["owner", "manager"],
        },
        {
          type: "projectTeam",
          minPermission: "readWrite",
          projectId: await getProjectIdFromSegmentId(parsedInput.segmentId),
        },
      ],
    });

    const { filters } = parsedInput.data;
    if (filters) {
      const parsedFilters = ZSegmentFilters.safeParse(filters);

      if (!parsedFilters.success) {
        const errMsg =
          parsedFilters.error.issues.find((issue) => issue.code === "custom")?.message || "Invalid filters";
        throw new Error(errMsg);
      }
    }

    return await updateSegment(parsedInput.segmentId, parsedInput.data);
  });

const ZLoadNewBasicSegmentAction = z.object({
  surveyId: ZId,
  segmentId: ZId,
});

export const loadNewBasicSegmentAction = authenticatedActionClient
  .schema(ZLoadNewBasicSegmentAction)
  .action(async ({ ctx, parsedInput }) => {
    const surveyEnvironment = await getSurvey(parsedInput.surveyId);
    const segmentEnvironment = await getSegment(parsedInput.segmentId);

    if (!surveyEnvironment || !segmentEnvironment) {
      if (!surveyEnvironment) {
        throw new Error("Survey not found");
      }
      if (!segmentEnvironment) {
        throw new Error("Segment not found");
      }
    }

    if (surveyEnvironment.environmentId !== segmentEnvironment.environmentId) {
      throw new Error("Segment and survey are not in the same environment");
    }

    await checkAuthorizationUpdated({
      userId: ctx.user.id,
      organizationId: await getOrganizationIdFromSurveyId(parsedInput.surveyId),
      access: [
        {
          type: "organization",
          roles: ["owner", "manager"],
        },
        {
          type: "projectTeam",
          minPermission: "readWrite",
          projectId: await getProjectIdFromSurveyId(parsedInput.surveyId),
        },
      ],
    });

    return await loadNewSegmentInSurvey(parsedInput.surveyId, parsedInput.segmentId);
  });

const ZCloneBasicSegmentAction = z.object({
  segmentId: ZId,
  surveyId: ZId,
});

export const cloneBasicSegmentAction = authenticatedActionClient
  .schema(ZCloneBasicSegmentAction)
  .action(async ({ ctx, parsedInput }) => {
    const surveyEnvironment = await getSurvey(parsedInput.surveyId);
    const segmentEnvironment = await getSegment(parsedInput.segmentId);

    if (!surveyEnvironment || !segmentEnvironment) {
      if (!surveyEnvironment) {
        throw new Error("Survey not found");
      }
      if (!segmentEnvironment) {
        throw new Error("Segment not found");
      }
    }

    if (surveyEnvironment.environmentId !== segmentEnvironment.environmentId) {
      throw new Error("Segment and survey are not in the same environment");
    }

    await checkAuthorizationUpdated({
      userId: ctx.user.id,
      organizationId: await getOrganizationIdFromSurveyId(parsedInput.surveyId),
      access: [
        {
          type: "organization",
          roles: ["owner", "manager"],
        },
        {
          type: "projectTeam",
          minPermission: "readWrite",
          projectId: await getProjectIdFromSurveyId(parsedInput.surveyId),
        },
      ],
    });

    return await cloneSegment(parsedInput.segmentId, parsedInput.surveyId);
  });

const ZResetBasicSegmentFiltersAction = z.object({
  surveyId: ZId,
});

export const resetBasicSegmentFiltersAction = authenticatedActionClient
  .schema(ZResetBasicSegmentFiltersAction)
  .action(async ({ ctx, parsedInput }) => {
    await checkAuthorizationUpdated({
      userId: ctx.user.id,
      organizationId: await getOrganizationIdFromSurveyId(parsedInput.surveyId),
      access: [
        {
          type: "organization",
          roles: ["owner", "manager"],
        },
        {
          type: "projectTeam",
          minPermission: "readWrite",
          projectId: await getProjectIdFromSurveyId(parsedInput.surveyId),
        },
      ],
    });

    return await resetSegmentInSurvey(parsedInput.surveyId);
  });

const ZGetImagesFromUnsplashAction = z.object({
  searchQuery: z.string(),
  page: z.number().optional(),
});

export const getImagesFromUnsplashAction = actionClient
  .schema(ZGetImagesFromUnsplashAction)
  .action(async ({ parsedInput }) => {
    if (!UNSPLASH_ACCESS_KEY) {
      throw new Error("Unsplash access key is not set");
    }
    const baseUrl = "https://api.unsplash.com/search/photos";
    const params = new URLSearchParams({
      query: parsedInput.searchQuery,
      client_id: UNSPLASH_ACCESS_KEY,
      orientation: "landscape",
      per_page: "9",
      page: (parsedInput.page || 1).toString(),
    });

    const response = await fetch(`${baseUrl}?${params}`, {
      method: "GET",
      headers: { "Content-Type": "application/json" },
    });

    if (!response.ok) {
      const errorData = await response.json();
      throw new Error(errorData.error || "Failed to fetch images from Unsplash");
    }

    const { results } = await response.json();
    return results.map((result) => {
      const authorName = encodeURIComponent(result.user.first_name + " " + result.user.last_name);
      const authorLink = encodeURIComponent(result.user.links.html);

      return {
        id: result.id,
        alt_description: result.alt_description,
        urls: {
          regularWithAttribution: `${result.urls.regular}&dpr=2&authorLink=${authorLink}&authorName=${authorName}&utm_source=formbricks&utm_medium=referral`,
          download: result.links.download_location,
        },
      };
    });
  });

const isValidUnsplashUrl = (url: string): boolean => {
  try {
    const parsedUrl = new URL(url);
    return parsedUrl.protocol === "https:" && UNSPLASH_ALLOWED_DOMAINS.includes(parsedUrl.hostname);
  } catch {
    return false;
  }
};

const ZTriggerDownloadUnsplashImageAction = z.object({
  downloadUrl: z.string().url(),
});

export const triggerDownloadUnsplashImageAction = actionClient
  .schema(ZTriggerDownloadUnsplashImageAction)
  .action(async ({ parsedInput }) => {
    if (!isValidUnsplashUrl(parsedInput.downloadUrl)) {
      throw new Error("Invalid Unsplash URL");
    }

    const response = await fetch(`${parsedInput.downloadUrl}/?client_id=${UNSPLASH_ACCESS_KEY}`, {
      method: "GET",
      headers: { "Content-Type": "application/json" },
    });

    if (!response.ok) {
      const errorData = await response.json();
      throw new Error(errorData.error || "Failed to download image from Unsplash");
    }

    return;
  });

const ZCreateActionClassAction = z.object({
  action: ZActionClassInput,
});

export const createActionClassAction = authenticatedActionClient
  .schema(ZCreateActionClassAction)
  .action(async ({ ctx, parsedInput }) => {
    await checkAuthorizationUpdated({
      userId: ctx.user.id,
      organizationId: await getOrganizationIdFromEnvironmentId(parsedInput.action.environmentId),
      access: [
        {
          type: "organization",
          roles: ["owner", "manager"],
        },
        {
          type: "projectTeam",
          minPermission: "readWrite",
          projectId: await getProjectIdFromEnvironmentId(parsedInput.action.environmentId),
        },
      ],
    });

    return await createActionClass(parsedInput.action.environmentId, parsedInput.action);
  });<|MERGE_RESOLUTION|>--- conflicted
+++ resolved
@@ -16,12 +16,8 @@
 import { z } from "zod";
 import { createActionClass } from "@formbricks/lib/actionClass/service";
 import { UNSPLASH_ACCESS_KEY, UNSPLASH_ALLOWED_DOMAINS } from "@formbricks/lib/constants";
-<<<<<<< HEAD
+import { getOrganization } from "@formbricks/lib/organization/service";
 import { getProject } from "@formbricks/lib/project/service";
-=======
-import { getOrganization } from "@formbricks/lib/organization/service";
-import { getProduct } from "@formbricks/lib/product/service";
->>>>>>> 44980d21
 import {
   cloneSegment,
   createSegment,
