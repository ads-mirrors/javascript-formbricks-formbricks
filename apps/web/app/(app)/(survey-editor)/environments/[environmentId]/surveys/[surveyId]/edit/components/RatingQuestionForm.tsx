--- conflicted
+++ resolved
@@ -20,12 +20,8 @@
   selectedLanguageCode: string;
   setSelectedLanguageCode: (language: string) => void;
   isInvalid: boolean;
-<<<<<<< HEAD
   contactAttributeKeys: TContactAttributeKey[];
-=======
-  attributeClasses: TAttributeClass[];
   locale: TUserLocale;
->>>>>>> ab3ef630
 }
 
 export const RatingQuestionForm = ({
@@ -36,12 +32,8 @@
   localSurvey,
   selectedLanguageCode,
   setSelectedLanguageCode,
-<<<<<<< HEAD
   contactAttributeKeys,
-=======
-  attributeClasses,
   locale,
->>>>>>> ab3ef630
 }: RatingQuestionFormProps) => {
   const t = useTranslations();
   const surveyLanguageCodes = extractLanguageCodes(localSurvey.languages);
@@ -58,12 +50,8 @@
         updateQuestion={updateQuestion}
         selectedLanguageCode={selectedLanguageCode}
         setSelectedLanguageCode={setSelectedLanguageCode}
-<<<<<<< HEAD
         contactAttributeKeys={contactAttributeKeys}
-=======
-        attributeClasses={attributeClasses}
         locale={locale}
->>>>>>> ab3ef630
       />
 
       <div ref={parent}>
@@ -80,12 +68,8 @@
                 updateQuestion={updateQuestion}
                 selectedLanguageCode={selectedLanguageCode}
                 setSelectedLanguageCode={setSelectedLanguageCode}
-<<<<<<< HEAD
                 contactAttributeKeys={contactAttributeKeys}
-=======
-                attributeClasses={attributeClasses}
                 locale={locale}
->>>>>>> ab3ef630
               />
             </div>
           </div>
@@ -160,12 +144,8 @@
             updateQuestion={updateQuestion}
             selectedLanguageCode={selectedLanguageCode}
             setSelectedLanguageCode={setSelectedLanguageCode}
-<<<<<<< HEAD
             contactAttributeKeys={contactAttributeKeys}
-=======
-            attributeClasses={attributeClasses}
             locale={locale}
->>>>>>> ab3ef630
           />
         </div>
         <div className="flex-1">
@@ -180,12 +160,8 @@
             updateQuestion={updateQuestion}
             selectedLanguageCode={selectedLanguageCode}
             setSelectedLanguageCode={setSelectedLanguageCode}
-<<<<<<< HEAD
             contactAttributeKeys={contactAttributeKeys}
-=======
-            attributeClasses={attributeClasses}
             locale={locale}
->>>>>>> ab3ef630
           />
         </div>
       </div>
@@ -204,12 +180,8 @@
               updateQuestion={updateQuestion}
               selectedLanguageCode={selectedLanguageCode}
               setSelectedLanguageCode={setSelectedLanguageCode}
-<<<<<<< HEAD
               contactAttributeKeys={contactAttributeKeys}
-=======
-              attributeClasses={attributeClasses}
               locale={locale}
->>>>>>> ab3ef630
             />
           </div>
         )}
