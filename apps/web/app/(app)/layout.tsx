--- conflicted
+++ resolved
@@ -7,7 +7,6 @@
 import { ToasterClient } from "@/modules/ui/components/toaster-client";
 import { getServerSession } from "next-auth";
 import { Suspense } from "react";
-<<<<<<< HEAD
 import {
   FORMBRICKS_API_HOST,
   FORMBRICKS_ENVIRONMENT_ID,
@@ -16,9 +15,6 @@
   POSTHOG_API_HOST,
   POSTHOG_API_KEY,
 } from "@formbricks/lib/constants";
-=======
-import { IS_POSTHOG_CONFIGURED, POSTHOG_API_HOST, POSTHOG_API_KEY } from "@formbricks/lib/constants";
->>>>>>> 15878a4a
 import { getUser } from "@formbricks/lib/user/service";
 
 const AppLayout = async ({ children }) => {
@@ -42,7 +38,6 @@
       </Suspense>
       <PHProvider posthogEnabled={IS_POSTHOG_CONFIGURED}>
         <>
-<<<<<<< HEAD
           {user ? (
             <FormbricksClient
               userId={user.id}
@@ -52,9 +47,6 @@
               formbricksEnabled={IS_FORMBRICKS_ENABLED}
             />
           ) : null}
-=======
-          {user ? <FormbricksClient userId={user.id} email={user.email} /> : null}
->>>>>>> 15878a4a
           <IntercomClientWrapper user={user} />
           <ToasterClient />
           {children}
