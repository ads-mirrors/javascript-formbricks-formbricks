<<<<<<< HEAD
import { describe, expect, test, vi } from "vitest";
// Import after unmocking
import {
  hashSecret,
  hashSha256,
  parseApiKeyV2,
  symmetricDecrypt,
  symmetricEncrypt,
  verifySecret,
} from "./crypto";
=======
import { createCipheriv, randomBytes } from "crypto";
import { beforeEach, describe, expect, test, vi } from "vitest";
import { logger } from "@formbricks/logger";
import { getHash, symmetricDecrypt, symmetricEncrypt } from "./crypto";
>>>>>>> 5468510f

// Unmock crypto for these tests since we want to test the actual crypto functions
vi.unmock("crypto");

<<<<<<< HEAD
describe("Crypto Utils", () => {
  describe("hashSecret and verifySecret", () => {
    test("should hash and verify secrets correctly", async () => {
      const secret = "test-secret-123";
      const hash = await hashSecret(secret);

      expect(hash).toMatch(/^\$2[aby]\$\d+\$[./A-Za-z0-9]{53}$/);

      const isValid = await verifySecret(secret, hash);
      expect(isValid).toBe(true);
    });

    test("should reject wrong secrets", async () => {
      const secret = "test-secret-123";
      const wrongSecret = "wrong-secret";
      const hash = await hashSecret(secret);

      const isValid = await verifySecret(wrongSecret, hash);
      expect(isValid).toBe(false);
    });

    test("should generate different hashes for the same secret (due to salt)", async () => {
      const secret = "test-secret-123";
      const hash1 = await hashSecret(secret);
      const hash2 = await hashSecret(secret);

      expect(hash1).not.toBe(hash2);

      // But both should verify correctly
      expect(await verifySecret(secret, hash1)).toBe(true);
      expect(await verifySecret(secret, hash2)).toBe(true);
    });

    test("should use custom cost factor", async () => {
      const secret = "test-secret-123";
      const hash = await hashSecret(secret, 10);

      // Verify the cost factor is in the hash
      expect(hash).toMatch(/^\$2[aby]\$10\$/);
      expect(await verifySecret(secret, hash)).toBe(true);
    });

    test("should return false for invalid hash format", async () => {
      const secret = "test-secret-123";
      const invalidHash = "not-a-bcrypt-hash";

      const isValid = await verifySecret(secret, invalidHash);
      expect(isValid).toBe(false);
    });
=======
vi.mock("@formbricks/logger", () => ({
  logger: {
    warn: vi.fn(),
  },
}));

const key = "0".repeat(32);
const plain = "hello";

describe("crypto", () => {
  beforeEach(() => {
    vi.clearAllMocks();
  });

  test("encrypt + decrypt roundtrip", () => {
    const cipher = symmetricEncrypt(plain, key);
    expect(symmetricDecrypt(cipher, key)).toBe(plain);
>>>>>>> 5468510f
  });

  describe("hashSha256", () => {
    test("should generate deterministic SHA-256 hashes", () => {
      const input = "test-input-123";
      const hash1 = hashSha256(input);
      const hash2 = hashSha256(input);

      expect(hash1).toBe(hash2);
      expect(hash1).toMatch(/^[a-f0-9]{64}$/);
    });

    test("should generate different hashes for different inputs", () => {
      const hash1 = hashSha256("input1");
      const hash2 = hashSha256("input2");

      expect(hash1).not.toBe(hash2);
    });

    test("should generate correct SHA-256 hash", () => {
      // Known SHA-256 hash for "hello"
      const input = "hello";
      const expectedHash = "2cf24dba5fb0a30e26e83b2ac5b9e29e1b161e5c1fa7425e73043362938b9824";

      expect(hashSha256(input)).toBe(expectedHash);
    });
  });

  describe("parseApiKeyV2", () => {
    test("should parse valid v2 format keys (fbk_secret)", () => {
      const secret = "secret456";
      const key = `fbk_${secret}`;
      const parsed = parseApiKeyV2(key);

      expect(parsed).toEqual({
        secret: "secret456",
      });
    });

    test("should handle keys with underscores in secrets", () => {
      // Valid - secrets can contain underscores (base64url-encoded)
      const key1 = "fbk_secret_with_underscores";
      const parsed1 = parseApiKeyV2(key1);
      expect(parsed1).toEqual({
        secret: "secret_with_underscores",
      });

      // Valid - multiple underscores in secret
      const key2 = "fbk_secret_with_many_underscores_allowed";
      const parsed2 = parseApiKeyV2(key2);
      expect(parsed2).toEqual({
        secret: "secret_with_many_underscores_allowed",
      });
    });

    test("should handle keys with hyphens in secret", () => {
      const key = "fbk_secret-with-hyphens";
      const parsed = parseApiKeyV2(key);

      expect(parsed).toEqual({
        secret: "secret-with-hyphens",
      });
    });

    test("should handle base64url-encoded secrets with all valid characters", () => {
      // Base64url alphabet includes: A-Z, a-z, 0-9, - (hyphen), _ (underscore)
      const key1 = "fbk_ABCDEFGHIJKLMNOPQRSTUVWXYZabcdefghijklmnopqrstuvwxyz0123456789-_";
      const parsed1 = parseApiKeyV2(key1);
      expect(parsed1).toEqual({
        secret: "ABCDEFGHIJKLMNOPQRSTUVWXYZabcdefghijklmnopqrstuvwxyz0123456789-_",
      });

      // Realistic base64url secret with underscores and hyphens
      const key2 = "fbk_a1B2c3D4e5F6g7H8i9J0-_K1L2M3N4O5P6";
      const parsed2 = parseApiKeyV2(key2);
      expect(parsed2).toEqual({
        secret: "a1B2c3D4e5F6g7H8i9J0-_K1L2M3N4O5P6",
      });
    });

    test("should handle long secrets (GitHub-style PATs)", () => {
      // Simulating a 32-byte base64url-encoded secret (43 chars)
      const longSecret = "a".repeat(43);
      const key = `fbk_${longSecret}`;
      const parsed = parseApiKeyV2(key);

      expect(parsed).toEqual({
        secret: longSecret,
      });
    });

    test("should return null for invalid formats", () => {
      const invalidKeys = [
        "invalid-key", // No fbk_ prefix
        "fbk_", // No secret
        "not_fbk_secret", // Wrong prefix
        "", // Empty string
      ];

      invalidKeys.forEach((key) => {
        expect(parseApiKeyV2(key)).toBeNull();
      });
    });

    test("should reject secrets with invalid characters", () => {
      // Secrets should only contain base64url characters: [A-Za-z0-9_-]
      const invalidKeys = [
        "fbk_secret+with+plus", // + is not base64url (it's base64)
        "fbk_secret/with/slash", // / is not base64url (it's base64)
        "fbk_secret=with=equals", // = is padding, not in base64url alphabet
        "fbk_secret with space", // spaces not allowed
        "fbk_secret!special", // special chars not allowed
        "fbk_secret@email", // @ not allowed
        "fbk_secret#hash", // # not allowed
        "fbk_secret$dollar", // $ not allowed
      ];

      invalidKeys.forEach((key) => {
        expect(parseApiKeyV2(key)).toBeNull();
      });
    });
  });

  describe("symmetricEncrypt and symmetricDecrypt", () => {
    // 64 hex characters = 32 bytes when decoded
    const testKey = "0123456789abcdef0123456789abcdef0123456789abcdef0123456789abcdef";

    test("should encrypt and decrypt data correctly (V2 format)", () => {
      const plaintext = "sensitive data to encrypt";
      const encrypted = symmetricEncrypt(plaintext, testKey);

      // V2 format should have 3 parts: iv:ciphertext:tag
      const parts = encrypted.split(":");
      expect(parts).toHaveLength(3);

      const decrypted = symmetricDecrypt(encrypted, testKey);
      expect(decrypted).toBe(plaintext);
    });

    test("should produce different encrypted values for the same plaintext (due to random IV)", () => {
      const plaintext = "same data";
      const encrypted1 = symmetricEncrypt(plaintext, testKey);
      const encrypted2 = symmetricEncrypt(plaintext, testKey);

      expect(encrypted1).not.toBe(encrypted2);

      // But both should decrypt to the same value
      expect(symmetricDecrypt(encrypted1, testKey)).toBe(plaintext);
      expect(symmetricDecrypt(encrypted2, testKey)).toBe(plaintext);
    });

    test("should handle various data types and special characters", () => {
      const testCases = [
        "simple text",
        "text with spaces and special chars: !@#$%^&*()",
        '{"json": "data", "number": 123}',
        "unicode: 你好世界 🚀",
        "",
        "a".repeat(1000), // long text
      ];

      testCases.forEach((text) => {
        const encrypted = symmetricEncrypt(text, testKey);
        const decrypted = symmetricDecrypt(encrypted, testKey);
        expect(decrypted).toBe(text);
      });
    });

    test("should decrypt legacy V1 format (with only one colon)", () => {
      // Simulate a V1 encrypted value (only has one colon: iv:ciphertext)
      // This test verifies backward compatibility
      const plaintext = "legacy data";

      // Since we can't easily create a V1 format without the old code,
      // we'll just verify that a payload with 2 parts triggers the V1 path
      // For a real test, you'd need a known V1 encrypted value

      // Skip this test or use a known V1 encrypted string if available
      // For now, we'll test that the logic correctly identifies the format
      const v2Encrypted = symmetricEncrypt(plaintext, testKey);
      expect(v2Encrypted.split(":")).toHaveLength(3); // V2 has 3 parts
    });

    test("should throw error for invalid encrypted data", () => {
      const invalidEncrypted = "invalid:encrypted:data:extra";

      expect(() => {
        symmetricDecrypt(invalidEncrypted, testKey);
      }).toThrow();
    });

    test("should throw error when decryption key is wrong", () => {
      const plaintext = "secret message";
      const correctKey = "0123456789abcdef0123456789abcdef0123456789abcdef0123456789abcdef";
      const wrongKey = "ffffffffffffffffffffffffffffffffffffffffffffffffffffffffffffffff";

      const encrypted = symmetricEncrypt(plaintext, correctKey);

      expect(() => {
        symmetricDecrypt(encrypted, wrongKey);
      }).toThrow();
    });

    test("should handle empty string encryption and decryption", () => {
      const plaintext = "";
      const encrypted = symmetricEncrypt(plaintext, testKey);
      const decrypted = symmetricDecrypt(encrypted, testKey);

      expect(decrypted).toBe(plaintext);
      expect(decrypted).toBe("");
    });
  });

  test("logs warning and throws when GCM decryption fails with invalid auth tag", () => {
    // Create a valid GCM payload but corrupt the auth tag
    const iv = randomBytes(16);
    const bufKey = Buffer.from(key, "utf8");
    const cipher = createCipheriv("aes-256-gcm", bufKey, iv);
    let enc = cipher.update(plain, "utf8", "hex");
    enc += cipher.final("hex");
    const validTag = cipher.getAuthTag().toString("hex");

    // Corrupt the auth tag by flipping some bits
    const corruptedTag = validTag
      .split("")
      .map((c, i) => (i < 4 ? (parseInt(c, 16) ^ 0xf).toString(16) : c))
      .join("");

    const corruptedPayload = `${iv.toString("hex")}:${enc}:${corruptedTag}`;

    // Should throw an error and log a warning
    expect(() => symmetricDecrypt(corruptedPayload, key)).toThrow();

    // Verify logger.warn was called with the correct format (object first, message second)
    expect(logger.warn).toHaveBeenCalledWith(
      { err: expect.any(Error) },
      "AES-GCM decryption failed; refusing to fall back to insecure CBC"
    );
    expect(logger.warn).toHaveBeenCalledTimes(1);
  });

  test("logs warning and throws when GCM decryption fails with corrupted encrypted data", () => {
    // Create a payload with valid structure but corrupted encrypted data
    const iv = randomBytes(16);
    const bufKey = Buffer.from(key, "utf8");
    const cipher = createCipheriv("aes-256-gcm", bufKey, iv);
    let enc = cipher.update(plain, "utf8", "hex");
    enc += cipher.final("hex");
    const tag = cipher.getAuthTag().toString("hex");

    // Corrupt the encrypted data
    const corruptedEnc = enc
      .split("")
      .map((c, i) => (i < 4 ? (parseInt(c, 16) ^ 0xa).toString(16) : c))
      .join("");

    const corruptedPayload = `${iv.toString("hex")}:${corruptedEnc}:${tag}`;

    // Should throw an error and log a warning
    expect(() => symmetricDecrypt(corruptedPayload, key)).toThrow();

    // Verify logger.warn was called
    expect(logger.warn).toHaveBeenCalledWith(
      { err: expect.any(Error) },
      "AES-GCM decryption failed; refusing to fall back to insecure CBC"
    );
    expect(logger.warn).toHaveBeenCalledTimes(1);
  });

  test("logs warning and throws when GCM decryption fails with wrong key", () => {
    // Create a valid GCM payload with one key
    const iv = randomBytes(16);
    const bufKey = Buffer.from(key, "utf8");
    const cipher = createCipheriv("aes-256-gcm", bufKey, iv);
    let enc = cipher.update(plain, "utf8", "hex");
    enc += cipher.final("hex");
    const tag = cipher.getAuthTag().toString("hex");
    const payload = `${iv.toString("hex")}:${enc}:${tag}`;

    // Try to decrypt with a different key
    const wrongKey = "1".repeat(32);

    // Should throw an error and log a warning
    expect(() => symmetricDecrypt(payload, wrongKey)).toThrow();

    // Verify logger.warn was called
    expect(logger.warn).toHaveBeenCalledWith(
      { err: expect.any(Error) },
      "AES-GCM decryption failed; refusing to fall back to insecure CBC"
    );
    expect(logger.warn).toHaveBeenCalledTimes(1);
  });
});<|MERGE_RESOLUTION|>--- conflicted
+++ resolved
@@ -1,4 +1,3 @@
-<<<<<<< HEAD
 import { describe, expect, test, vi } from "vitest";
 // Import after unmocking
 import {
@@ -9,17 +8,10 @@
   symmetricEncrypt,
   verifySecret,
 } from "./crypto";
-=======
-import { createCipheriv, randomBytes } from "crypto";
-import { beforeEach, describe, expect, test, vi } from "vitest";
-import { logger } from "@formbricks/logger";
-import { getHash, symmetricDecrypt, symmetricEncrypt } from "./crypto";
->>>>>>> 5468510f
 
 // Unmock crypto for these tests since we want to test the actual crypto functions
 vi.unmock("crypto");
 
-<<<<<<< HEAD
 describe("Crypto Utils", () => {
   describe("hashSecret and verifySecret", () => {
     test("should hash and verify secrets correctly", async () => {
@@ -69,25 +61,6 @@
       const isValid = await verifySecret(secret, invalidHash);
       expect(isValid).toBe(false);
     });
-=======
-vi.mock("@formbricks/logger", () => ({
-  logger: {
-    warn: vi.fn(),
-  },
-}));
-
-const key = "0".repeat(32);
-const plain = "hello";
-
-describe("crypto", () => {
-  beforeEach(() => {
-    vi.clearAllMocks();
-  });
-
-  test("encrypt + decrypt roundtrip", () => {
-    const cipher = symmetricEncrypt(plain, key);
-    expect(symmetricDecrypt(cipher, key)).toBe(plain);
->>>>>>> 5468510f
   });
 
   describe("hashSha256", () => {
