import "server-only";
import { TUserLocale } from "@formbricks/types/user";
import { env } from "./env";

export const IS_FORMBRICKS_CLOUD = env.IS_FORMBRICKS_CLOUD === "1";

export const IS_PRODUCTION = env.NODE_ENV === "production";

export const IS_DEVELOPMENT = env.NODE_ENV === "development";
export const E2E_TESTING = env.E2E_TESTING === "1";

// URLs
export const WEBAPP_URL =
  env.WEBAPP_URL || (env.VERCEL_URL ? `https://${env.VERCEL_URL}` : false) || "http://localhost:3000";

// encryption keys
export const ENCRYPTION_KEY = env.ENCRYPTION_KEY;

// Other
export const CRON_SECRET = env.CRON_SECRET;
export const DEFAULT_BRAND_COLOR = "#64748b";
export const FB_LOGO_URL =
  "https://s3.eu-central-1.amazonaws.com/listmonk-formbricks/Formbricks-Light-transparent.png";

export const PRIVACY_URL = env.PRIVACY_URL;
export const TERMS_URL = env.TERMS_URL;
export const IMPRINT_URL = env.IMPRINT_URL;
export const IMPRINT_ADDRESS = env.IMPRINT_ADDRESS;

export const PASSWORD_RESET_DISABLED = env.PASSWORD_RESET_DISABLED === "1";
export const EMAIL_VERIFICATION_DISABLED = env.EMAIL_VERIFICATION_DISABLED === "1";

export const GOOGLE_OAUTH_ENABLED = !!(env.GOOGLE_CLIENT_ID && env.GOOGLE_CLIENT_SECRET);
export const GITHUB_OAUTH_ENABLED = !!(env.GITHUB_ID && env.GITHUB_SECRET);
export const AZURE_OAUTH_ENABLED = !!(env.AZUREAD_CLIENT_ID && env.AZUREAD_CLIENT_SECRET);
export const OIDC_OAUTH_ENABLED = !!(env.OIDC_CLIENT_ID && env.OIDC_CLIENT_SECRET && env.OIDC_ISSUER);
export const SAML_OAUTH_ENABLED = !!env.SAML_DATABASE_URL;
export const SAML_XML_DIR = "./saml-connection";

export const GITHUB_ID = env.GITHUB_ID;
export const GITHUB_SECRET = env.GITHUB_SECRET;
export const GOOGLE_CLIENT_ID = env.GOOGLE_CLIENT_ID;
export const GOOGLE_CLIENT_SECRET = env.GOOGLE_CLIENT_SECRET;

export const AZUREAD_CLIENT_ID = env.AZUREAD_CLIENT_ID;
export const AZUREAD_CLIENT_SECRET = env.AZUREAD_CLIENT_SECRET;
export const AZUREAD_TENANT_ID = env.AZUREAD_TENANT_ID;

export const OIDC_CLIENT_ID = env.OIDC_CLIENT_ID;
export const OIDC_CLIENT_SECRET = env.OIDC_CLIENT_SECRET;
export const OIDC_ISSUER = env.OIDC_ISSUER;
export const OIDC_DISPLAY_NAME = env.OIDC_DISPLAY_NAME;
export const OIDC_SIGNING_ALGORITHM = env.OIDC_SIGNING_ALGORITHM;

export const SAML_DATABASE_URL = env.SAML_DATABASE_URL;
export const SAML_TENANT = "formbricks.com";
export const SAML_PRODUCT = "formbricks";
export const SAML_AUDIENCE = "https://saml.formbricks.com";
export const SAML_PATH = "/api/auth/saml/callback";

export const SIGNUP_ENABLED = IS_FORMBRICKS_CLOUD || IS_DEVELOPMENT || E2E_TESTING;
export const EMAIL_AUTH_ENABLED = env.EMAIL_AUTH_DISABLED !== "1";
export const INVITE_DISABLED = env.INVITE_DISABLED === "1";

export const SLACK_CLIENT_SECRET = env.SLACK_CLIENT_SECRET;
export const SLACK_CLIENT_ID = env.SLACK_CLIENT_ID;
export const SLACK_AUTH_URL = `https://slack.com/oauth/v2/authorize?client_id=${env.SLACK_CLIENT_ID}&scope=channels:read,chat:write,chat:write.public,chat:write.customize,groups:read`;

export const GOOGLE_SHEETS_CLIENT_ID = env.GOOGLE_SHEETS_CLIENT_ID;
export const GOOGLE_SHEETS_CLIENT_SECRET = env.GOOGLE_SHEETS_CLIENT_SECRET;
export const GOOGLE_SHEETS_REDIRECT_URL = env.GOOGLE_SHEETS_REDIRECT_URL;

export const NOTION_OAUTH_CLIENT_ID = env.NOTION_OAUTH_CLIENT_ID;
export const NOTION_OAUTH_CLIENT_SECRET = env.NOTION_OAUTH_CLIENT_SECRET;
export const NOTION_REDIRECT_URI = `${WEBAPP_URL}/api/v1/integrations/notion/callback`;
export const NOTION_AUTH_URL = `https://api.notion.com/v1/oauth/authorize?client_id=${env.NOTION_OAUTH_CLIENT_ID}&response_type=code&owner=user&redirect_uri=${NOTION_REDIRECT_URI}`;

export const AIRTABLE_CLIENT_ID = env.AIRTABLE_CLIENT_ID;

export const SMTP_HOST = env.SMTP_HOST;
export const SMTP_PORT = env.SMTP_PORT;
export const SMTP_SECURE_ENABLED = env.SMTP_SECURE_ENABLED === "1" || env.SMTP_PORT === "465";
export const SMTP_USER = env.SMTP_USER;
export const SMTP_PASSWORD = env.SMTP_PASSWORD;
export const SMTP_AUTHENTICATED = env.SMTP_AUTHENTICATED !== "0";
export const SMTP_REJECT_UNAUTHORIZED_TLS = env.SMTP_REJECT_UNAUTHORIZED_TLS !== "0";
export const MAIL_FROM = env.MAIL_FROM;
export const MAIL_FROM_NAME = env.MAIL_FROM_NAME;

export const NEXTAUTH_SECRET = env.NEXTAUTH_SECRET;
export const ITEMS_PER_PAGE = 30;
export const SURVEYS_PER_PAGE = 12;
export const RESPONSES_PER_PAGE = 25;
export const TEXT_RESPONSES_PER_PAGE = 5;
export const MAX_RESPONSES_FOR_INSIGHT_GENERATION = 500;
export const MAX_OTHER_OPTION_LENGTH = 250;

export const SKIP_INVITE_FOR_SSO = env.AUTH_SKIP_INVITE_FOR_SSO === "1";
export const DEFAULT_TEAM_ID = env.AUTH_DEFAULT_TEAM_ID;

export const SLACK_MESSAGE_LIMIT = 2995;
export const GOOGLE_SHEET_MESSAGE_LIMIT = 49995;
export const AIRTABLE_MESSAGE_LIMIT = 99995;
export const NOTION_RICH_TEXT_LIMIT = 1995;

// Storage constants
export const S3_ACCESS_KEY = env.S3_ACCESS_KEY;
export const S3_SECRET_KEY = env.S3_SECRET_KEY;
export const S3_REGION = env.S3_REGION;
export const S3_ENDPOINT_URL = env.S3_ENDPOINT_URL;
export const S3_BUCKET_NAME = env.S3_BUCKET_NAME;
export const S3_FORCE_PATH_STYLE = env.S3_FORCE_PATH_STYLE === "1";
export const UPLOADS_DIR = env.UPLOADS_DIR ?? "./uploads";
export const MAX_SIZES = {
  standard: 1024 * 1024 * 10, // 10MB
  big: 1024 * 1024 * 1024, // 1GB
} as const;

// Function to check if the necessary S3 configuration is set up
export const isS3Configured = () => {
  // This function checks if the S3 bucket name environment variable is defined.
  // The AWS SDK automatically resolves credentials through a chain,
  // so we do not need to explicitly check for AWS credentials like access key, secret key, or region.
  return !!S3_BUCKET_NAME;
};

// Colors for Survey Bg
export const SURVEY_BG_COLORS = [
  "#FFFFFF",
  "#FFF2D8",
  "#EAD7BB",
  "#BCA37F",
  "#113946",
  "#04364A",
  "#176B87",
  "#64CCC5",
  "#DAFFFB",
  "#132043",
  "#1F4172",
  "#F1B4BB",
  "#FDF0F0",
  "#001524",
  "#445D48",
  "#D6CC99",
  "#FDE5D4",
  "#BEADFA",
  "#D0BFFF",
  "#DFCCFB",
  "#FFF8C9",
  "#FF8080",
  "#FFCF96",
  "#F6FDC3",
  "#CDFAD5",
];

// Rate Limiting
export const CLIENT_SIDE_API_RATE_LIMIT = {
  interval: 60, // 1 minute
  allowedPerInterval: 100,
};
export const MANAGEMENT_API_RATE_LIMIT = {
  interval: 60, // 1 minute
  allowedPerInterval: 100,
};
<<<<<<< HEAD
=======
export const SHARE_RATE_LIMIT = {
  interval: 60 * 1, // 1 minutes
  allowedPerInterval: 30,
};
export const FORGET_PASSWORD_RATE_LIMIT = {
  interval: 60 * 60, // 60 minutes
  allowedPerInterval: 5, // Limit to 5 requests per hour
};
export const RESET_PASSWORD_RATE_LIMIT = {
  interval: 60 * 60, // 60 minutes
  allowedPerInterval: 5, // Limit to 5 requests per hour
};
export const VERIFY_EMAIL_RATE_LIMIT = {
  interval: 60 * 60, // 60 minutes
  allowedPerInterval: 10, // Limit to 10 requests per hour
};
>>>>>>> d6566311
export const SYNC_USER_IDENTIFICATION_RATE_LIMIT = {
  interval: 60, // 1 minute
  allowedPerInterval: 5,
};

export const DEBUG = env.DEBUG === "1";

// Enterprise License constant
export const ENTERPRISE_LICENSE_KEY = env.ENTERPRISE_LICENSE_KEY;

export const REDIS_URL = env.REDIS_URL;
export const REDIS_HTTP_URL = env.REDIS_HTTP_URL;
export const RATE_LIMITING_DISABLED = env.RATE_LIMITING_DISABLED === "1";
export const UNKEY_ROOT_KEY = env.UNKEY_ROOT_KEY;

export const BREVO_API_KEY = env.BREVO_API_KEY;
export const BREVO_LIST_ID = env.BREVO_LIST_ID;

export const UNSPLASH_ACCESS_KEY = env.UNSPLASH_ACCESS_KEY;
export const UNSPLASH_ALLOWED_DOMAINS = ["api.unsplash.com"];

export const STRIPE_API_VERSION = "2024-06-20";

// Maximum number of attribute classes allowed:
export const MAX_ATTRIBUTE_CLASSES_PER_ENVIRONMENT = 150;

export const DEFAULT_LOCALE = "en-US";
export const AVAILABLE_LOCALES: TUserLocale[] = ["en-US", "de-DE", "pt-BR", "fr-FR", "zh-Hant-TW", "pt-PT"];

// Billing constants

export enum PROJECT_FEATURE_KEYS {
  FREE = "free",
  STARTUP = "startup",
  SCALE = "scale",
  ENTERPRISE = "enterprise",
}

export enum STRIPE_PROJECT_NAMES {
  STARTUP = "Formbricks Startup",
  SCALE = "Formbricks Scale",
  ENTERPRISE = "Formbricks Enterprise",
}

export enum STRIPE_PRICE_LOOKUP_KEYS {
  STARTUP_MAY25_MONTHLY = "STARTUP_MAY25_MONTHLY",
  STARTUP_MAY25_YEARLY = "STARTUP_MAY25_YEARLY",
  SCALE_MONTHLY = "formbricks_scale_monthly",
  SCALE_YEARLY = "formbricks_scale_yearly",
}

export const BILLING_LIMITS = {
  FREE: {
    PROJECTS: 3,
    RESPONSES: 1500,
    MIU: 2000,
  },
  STARTUP: {
    PROJECTS: 3,
    RESPONSES: 5000,
    MIU: 7500,
  },
  SCALE: {
    PROJECTS: 5,
    RESPONSES: 10000,
    MIU: 30000,
  },
} as const;

export const INTERCOM_SECRET_KEY = env.INTERCOM_SECRET_KEY;
export const INTERCOM_APP_ID = env.INTERCOM_APP_ID;
export const IS_INTERCOM_CONFIGURED = Boolean(env.INTERCOM_APP_ID && INTERCOM_SECRET_KEY);

export const POSTHOG_API_KEY = env.POSTHOG_API_KEY;
export const POSTHOG_API_HOST = env.POSTHOG_API_HOST;
export const IS_POSTHOG_CONFIGURED = Boolean(POSTHOG_API_KEY && POSTHOG_API_HOST);

export const TURNSTILE_SECRET_KEY = env.TURNSTILE_SECRET_KEY;
export const TURNSTILE_SITE_KEY = env.TURNSTILE_SITE_KEY;
export const IS_TURNSTILE_CONFIGURED = Boolean(env.TURNSTILE_SITE_KEY && TURNSTILE_SECRET_KEY);

export const RECAPTCHA_SITE_KEY = env.RECAPTCHA_SITE_KEY;
export const RECAPTCHA_SECRET_KEY = env.RECAPTCHA_SECRET_KEY;
export const IS_RECAPTCHA_CONFIGURED = Boolean(RECAPTCHA_SITE_KEY && RECAPTCHA_SECRET_KEY);

// Use the app version for Sentry release (updated during build in production)
// Fallback to environment variable if package.json is not accessible
export const SENTRY_RELEASE = (() => {
  if (process.env.NODE_ENV !== "production") {
    return undefined;
  }

  // Try to read from package.json with proper error handling
  try {
    const pkg = require("../package.json");
    return pkg.version === "0.0.0" ? undefined : `v${pkg.version}`;
  } catch {
    // If package.json can't be read (e.g., in some deployment scenarios),
    // return undefined and let Sentry work without release tracking
    return undefined;
  }
})();
export const SENTRY_ENVIRONMENT = env.SENTRY_ENVIRONMENT;
export const SENTRY_DSN = env.SENTRY_DSN;

export const PROMETHEUS_ENABLED = env.PROMETHEUS_ENABLED === "1";

export const USER_MANAGEMENT_MINIMUM_ROLE = env.USER_MANAGEMENT_MINIMUM_ROLE ?? "manager";

export const AUDIT_LOG_ENABLED =
  env.AUDIT_LOG_ENABLED === "1" &&
  env.REDIS_URL &&
  env.REDIS_URL !== "" &&
  env.ENCRYPTION_KEY &&
  env.ENCRYPTION_KEY !== ""; // The audit log requires Redis to be configured
export const AUDIT_LOG_GET_USER_IP = env.AUDIT_LOG_GET_USER_IP === "1";
export const SESSION_MAX_AGE = Number(env.SESSION_MAX_AGE) || 86400;<|MERGE_RESOLUTION|>--- conflicted
+++ resolved
@@ -162,25 +162,6 @@
   interval: 60, // 1 minute
   allowedPerInterval: 100,
 };
-<<<<<<< HEAD
-=======
-export const SHARE_RATE_LIMIT = {
-  interval: 60 * 1, // 1 minutes
-  allowedPerInterval: 30,
-};
-export const FORGET_PASSWORD_RATE_LIMIT = {
-  interval: 60 * 60, // 60 minutes
-  allowedPerInterval: 5, // Limit to 5 requests per hour
-};
-export const RESET_PASSWORD_RATE_LIMIT = {
-  interval: 60 * 60, // 60 minutes
-  allowedPerInterval: 5, // Limit to 5 requests per hour
-};
-export const VERIFY_EMAIL_RATE_LIMIT = {
-  interval: 60 * 60, // 60 minutes
-  allowedPerInterval: 10, // Limit to 10 requests per hour
-};
->>>>>>> d6566311
 export const SYNC_USER_IDENTIFICATION_RATE_LIMIT = {
   interval: 60, // 1 minute
   allowedPerInterval: 5,
