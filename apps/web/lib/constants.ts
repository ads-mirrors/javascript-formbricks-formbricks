import "server-only";
import { TUserLocale } from "@formbricks/types/user";
import { env } from "./env";

export const IS_FORMBRICKS_CLOUD = env.IS_FORMBRICKS_CLOUD === "1";

export const IS_PRODUCTION = env.NODE_ENV === "production";

export const IS_DEVELOPMENT = env.NODE_ENV === "development";

export const E2E_TESTING = env.E2E_TESTING === "1";

// URLs
export const WEBAPP_URL =
  env.WEBAPP_URL || (env.VERCEL_URL ? `https://${env.VERCEL_URL}` : false) || "http://localhost:3000";

export const SURVEY_URL = env.SURVEY_URL;

// encryption keys
export const ENCRYPTION_KEY = env.ENCRYPTION_KEY;

// Other
export const CRON_SECRET = env.CRON_SECRET;
export const DEFAULT_BRAND_COLOR = "#64748b";
export const FB_LOGO_URL =
  "https://s3.eu-central-1.amazonaws.com/listmonk-formbricks/Formbricks-Light-transparent.png";

export const PRIVACY_URL = env.PRIVACY_URL;
export const TERMS_URL = env.TERMS_URL;
export const IMPRINT_URL = env.IMPRINT_URL;
export const IMPRINT_ADDRESS = env.IMPRINT_ADDRESS;

export const PASSWORD_RESET_DISABLED = env.PASSWORD_RESET_DISABLED === "1";
export const EMAIL_VERIFICATION_DISABLED = env.EMAIL_VERIFICATION_DISABLED === "1";

export const GOOGLE_OAUTH_ENABLED = !!(env.GOOGLE_CLIENT_ID && env.GOOGLE_CLIENT_SECRET);
export const GITHUB_OAUTH_ENABLED = !!(env.GITHUB_ID && env.GITHUB_SECRET);
export const AZURE_OAUTH_ENABLED = !!(env.AZUREAD_CLIENT_ID && env.AZUREAD_CLIENT_SECRET);
export const OIDC_OAUTH_ENABLED = !!(env.OIDC_CLIENT_ID && env.OIDC_CLIENT_SECRET && env.OIDC_ISSUER);
export const SAML_OAUTH_ENABLED = !!env.SAML_DATABASE_URL;
export const SAML_XML_DIR = "./saml-connection";

export const GITHUB_ID = env.GITHUB_ID;
export const GITHUB_SECRET = env.GITHUB_SECRET;
export const GOOGLE_CLIENT_ID = env.GOOGLE_CLIENT_ID;
export const GOOGLE_CLIENT_SECRET = env.GOOGLE_CLIENT_SECRET;

export const AZUREAD_CLIENT_ID = env.AZUREAD_CLIENT_ID;
export const AZUREAD_CLIENT_SECRET = env.AZUREAD_CLIENT_SECRET;
export const AZUREAD_TENANT_ID = env.AZUREAD_TENANT_ID;

export const OIDC_CLIENT_ID = env.OIDC_CLIENT_ID;
export const OIDC_CLIENT_SECRET = env.OIDC_CLIENT_SECRET;
export const OIDC_ISSUER = env.OIDC_ISSUER;
export const OIDC_DISPLAY_NAME = env.OIDC_DISPLAY_NAME;
export const OIDC_SIGNING_ALGORITHM = env.OIDC_SIGNING_ALGORITHM;

export const SAML_DATABASE_URL = env.SAML_DATABASE_URL;
export const SAML_TENANT = "formbricks.com";
export const SAML_PRODUCT = "formbricks";
export const SAML_AUDIENCE = "https://saml.formbricks.com";
export const SAML_PATH = "/api/auth/saml/callback";

export const SIGNUP_ENABLED = IS_FORMBRICKS_CLOUD || IS_DEVELOPMENT || E2E_TESTING;
export const EMAIL_AUTH_ENABLED = env.EMAIL_AUTH_DISABLED !== "1";
export const INVITE_DISABLED = env.INVITE_DISABLED === "1";

export const SLACK_CLIENT_SECRET = env.SLACK_CLIENT_SECRET;
export const SLACK_CLIENT_ID = env.SLACK_CLIENT_ID;
export const SLACK_AUTH_URL = `https://slack.com/oauth/v2/authorize?client_id=${env.SLACK_CLIENT_ID}&scope=channels:read,chat:write,chat:write.public,chat:write.customize,groups:read`;

export const GOOGLE_SHEETS_CLIENT_ID = env.GOOGLE_SHEETS_CLIENT_ID;
export const GOOGLE_SHEETS_CLIENT_SECRET = env.GOOGLE_SHEETS_CLIENT_SECRET;
export const GOOGLE_SHEETS_REDIRECT_URL = env.GOOGLE_SHEETS_REDIRECT_URL;

export const NOTION_OAUTH_CLIENT_ID = env.NOTION_OAUTH_CLIENT_ID;
export const NOTION_OAUTH_CLIENT_SECRET = env.NOTION_OAUTH_CLIENT_SECRET;
export const NOTION_REDIRECT_URI = `${WEBAPP_URL}/api/v1/integrations/notion/callback`;
export const NOTION_AUTH_URL = `https://api.notion.com/v1/oauth/authorize?client_id=${env.NOTION_OAUTH_CLIENT_ID}&response_type=code&owner=user&redirect_uri=${NOTION_REDIRECT_URI}`;

export const AIRTABLE_CLIENT_ID = env.AIRTABLE_CLIENT_ID;

export const SMTP_HOST = env.SMTP_HOST;
export const SMTP_PORT = env.SMTP_PORT;
export const SMTP_SECURE_ENABLED = env.SMTP_SECURE_ENABLED === "1" || env.SMTP_PORT === "465";
export const SMTP_USER = env.SMTP_USER;
export const SMTP_PASSWORD = env.SMTP_PASSWORD;
export const SMTP_AUTHENTICATED = env.SMTP_AUTHENTICATED !== "0";
export const SMTP_REJECT_UNAUTHORIZED_TLS = env.SMTP_REJECT_UNAUTHORIZED_TLS !== "0";
export const MAIL_FROM = env.MAIL_FROM;
export const MAIL_FROM_NAME = env.MAIL_FROM_NAME;

export const NEXTAUTH_SECRET = env.NEXTAUTH_SECRET;
export const ITEMS_PER_PAGE = 30;
export const SURVEYS_PER_PAGE = 12;
export const RESPONSES_PER_PAGE = 25;
export const TEXT_RESPONSES_PER_PAGE = 5;
export const INSIGHTS_PER_PAGE = 10;
export const DOCUMENTS_PER_PAGE = 10;
export const MAX_RESPONSES_FOR_INSIGHT_GENERATION = 500;
export const MAX_OTHER_OPTION_LENGTH = 250;

export const SKIP_INVITE_FOR_SSO = env.AUTH_SKIP_INVITE_FOR_SSO === "1";
export const DEFAULT_TEAM_ID = env.AUTH_DEFAULT_TEAM_ID;

export const SLACK_MESSAGE_LIMIT = 2995;
export const GOOGLE_SHEET_MESSAGE_LIMIT = 49995;
export const AIRTABLE_MESSAGE_LIMIT = 99995;
export const NOTION_RICH_TEXT_LIMIT = 1995;

// Storage constants
export const S3_ACCESS_KEY = env.S3_ACCESS_KEY;
export const S3_SECRET_KEY = env.S3_SECRET_KEY;
export const S3_REGION = env.S3_REGION;
export const S3_ENDPOINT_URL = env.S3_ENDPOINT_URL;
export const S3_BUCKET_NAME = env.S3_BUCKET_NAME;
export const S3_FORCE_PATH_STYLE = env.S3_FORCE_PATH_STYLE === "1";
export const UPLOADS_DIR = env.UPLOADS_DIR ?? "./uploads";
export const MAX_SIZES = {
  standard: 1024 * 1024 * 10, // 10MB
  big: 1024 * 1024 * 1024, // 1GB
} as const;

// Function to check if the necessary S3 configuration is set up
export const isS3Configured = () => {
  // This function checks if the S3 bucket name environment variable is defined.
  // The AWS SDK automatically resolves credentials through a chain,
  // so we do not need to explicitly check for AWS credentials like access key, secret key, or region.
  return !!S3_BUCKET_NAME;
};

// Colors for Survey Bg
export const SURVEY_BG_COLORS = [
  "#FFFFFF",
  "#FFF2D8",
  "#EAD7BB",
  "#BCA37F",
  "#113946",
  "#04364A",
  "#176B87",
  "#64CCC5",
  "#DAFFFB",
  "#132043",
  "#1F4172",
  "#F1B4BB",
  "#FDF0F0",
  "#001524",
  "#445D48",
  "#D6CC99",
  "#FDE5D4",
  "#BEADFA",
  "#D0BFFF",
  "#DFCCFB",
  "#FFF8C9",
  "#FF8080",
  "#FFCF96",
  "#F6FDC3",
  "#CDFAD5",
];

// Rate Limiting
export const SIGNUP_RATE_LIMIT = {
  interval: 60 * 60, // 60 minutes
  allowedPerInterval: 30,
};
export const LOGIN_RATE_LIMIT = {
  interval: 15 * 60, // 15 minutes
  allowedPerInterval: 30,
};

export const CLIENT_SIDE_API_RATE_LIMIT = {
  interval: 60, // 1 minute
  allowedPerInterval: 100,
};
export const MANAGEMENT_API_RATE_LIMIT = {
  interval: 60, // 1 minute
  allowedPerInterval: 100,
};

export const SHARE_RATE_LIMIT = {
  interval: 60 * 1, // 1 minutes
  allowedPerInterval: 30,
};
export const FORGET_PASSWORD_RATE_LIMIT = {
  interval: 60 * 60, // 60 minutes
  allowedPerInterval: 5, // Limit to 5 requests per hour
};
export const RESET_PASSWORD_RATE_LIMIT = {
  interval: 60 * 60, // 60 minutes
  allowedPerInterval: 5, // Limit to 5 requests per hour
};
export const VERIFY_EMAIL_RATE_LIMIT = {
  interval: 60 * 60, // 60 minutes
  allowedPerInterval: 10, // Limit to 10 requests per hour
};
export const SYNC_USER_IDENTIFICATION_RATE_LIMIT = {
  interval: 60, // 1 minute
  allowedPerInterval: 5,
};

export const DEBUG = env.DEBUG === "1";

// Enterprise License constant
export const ENTERPRISE_LICENSE_KEY = env.ENTERPRISE_LICENSE_KEY;

export const REDIS_URL = env.REDIS_URL;
export const REDIS_HTTP_URL = env.REDIS_HTTP_URL;
export const RATE_LIMITING_DISABLED = env.RATE_LIMITING_DISABLED === "1";
export const UNKEY_ROOT_KEY = env.UNKEY_ROOT_KEY;

export const BREVO_API_KEY = env.BREVO_API_KEY;
export const BREVO_LIST_ID = env.BREVO_LIST_ID;

export const UNSPLASH_ACCESS_KEY = env.UNSPLASH_ACCESS_KEY;
export const UNSPLASH_ALLOWED_DOMAINS = ["api.unsplash.com"];

export const STRIPE_API_VERSION = "2024-06-20";

// Maximum number of attribute classes allowed:
export const MAX_ATTRIBUTE_CLASSES_PER_ENVIRONMENT = 150;

export const DEFAULT_LOCALE = "en-US";
export const AVAILABLE_LOCALES: TUserLocale[] = ["en-US", "de-DE", "pt-BR", "fr-FR", "zh-Hant-TW", "pt-PT"];

// Billing constants

export enum PROJECT_FEATURE_KEYS {
  FREE = "free",
  STARTUP = "startup",
  SCALE = "scale",
  ENTERPRISE = "enterprise",
}

export enum STRIPE_PROJECT_NAMES {
  STARTUP = "Formbricks Startup",
  SCALE = "Formbricks Scale",
  ENTERPRISE = "Formbricks Enterprise",
}

export enum STRIPE_PRICE_LOOKUP_KEYS {
  STARTUP_MONTHLY = "formbricks_startup_monthly",
  STARTUP_YEARLY = "formbricks_startup_yearly",
  SCALE_MONTHLY = "formbricks_scale_monthly",
  SCALE_YEARLY = "formbricks_scale_yearly",
}

export const BILLING_LIMITS = {
  FREE: {
    PROJECTS: 3,
    RESPONSES: 1500,
    MIU: 2000,
  },
  STARTUP: {
    PROJECTS: 3,
    RESPONSES: 5000,
    MIU: 7500,
  },
  SCALE: {
    PROJECTS: 5,
    RESPONSES: 10000,
    MIU: 30000,
  },
} as const;

export const INTERCOM_SECRET_KEY = env.INTERCOM_SECRET_KEY;
export const INTERCOM_APP_ID = env.INTERCOM_APP_ID;
export const IS_INTERCOM_CONFIGURED = Boolean(env.INTERCOM_APP_ID && INTERCOM_SECRET_KEY);

export const POSTHOG_API_KEY = env.POSTHOG_API_KEY;
export const POSTHOG_API_HOST = env.POSTHOG_API_HOST;
export const IS_POSTHOG_CONFIGURED = Boolean(POSTHOG_API_KEY && POSTHOG_API_HOST);

export const TURNSTILE_SECRET_KEY = env.TURNSTILE_SECRET_KEY;
export const TURNSTILE_SITE_KEY = env.TURNSTILE_SITE_KEY;
export const IS_TURNSTILE_CONFIGURED = Boolean(env.TURNSTILE_SITE_KEY && TURNSTILE_SECRET_KEY);

export const RECAPTCHA_SITE_KEY = env.RECAPTCHA_SITE_KEY;
export const RECAPTCHA_SECRET_KEY = env.RECAPTCHA_SECRET_KEY;
export const IS_RECAPTCHA_CONFIGURED = Boolean(RECAPTCHA_SITE_KEY && RECAPTCHA_SECRET_KEY);

export const SENTRY_DSN = env.SENTRY_DSN;

export const PROMETHEUS_ENABLED = env.PROMETHEUS_ENABLED === "1";

export const USER_MANAGEMENT_MINIMUM_ROLE = env.USER_MANAGEMENT_MINIMUM_ROLE ?? "manager";

<<<<<<< HEAD
export const AUDIT_LOG_ENABLED = env.AUDIT_LOG_ENABLED === "1";
export const AUDIT_LOG_PATH = env.AUDIT_LOG_PATH || "logs/audit.log";
export const AUDIT_LOG_GET_USER_IP = env.AUDIT_LOG_GET_USER_IP === "1";
=======
export const SESSION_MAX_AGE = Number(env.SESSION_MAX_AGE) || 86400;
>>>>>>> ce2fdde4
<|MERGE_RESOLUTION|>--- conflicted
+++ resolved
@@ -284,10 +284,7 @@
 
 export const USER_MANAGEMENT_MINIMUM_ROLE = env.USER_MANAGEMENT_MINIMUM_ROLE ?? "manager";
 
-<<<<<<< HEAD
 export const AUDIT_LOG_ENABLED = env.AUDIT_LOG_ENABLED === "1";
 export const AUDIT_LOG_PATH = env.AUDIT_LOG_PATH || "logs/audit.log";
 export const AUDIT_LOG_GET_USER_IP = env.AUDIT_LOG_GET_USER_IP === "1";
-=======
-export const SESSION_MAX_AGE = Number(env.SESSION_MAX_AGE) || 86400;
->>>>>>> ce2fdde4
+export const SESSION_MAX_AGE = Number(env.SESSION_MAX_AGE) || 86400;