--- conflicted
+++ resolved
@@ -22,6 +22,7 @@
   const [selectedChoice, setSelectedChoice] = useState<string | null>(null);
   /*   const [isIphone, setIsIphone] = useState(false);
 
+
   useEffect(() => {
     setIsIphone(/iPhone|iPad|iPod/.test(navigator.userAgent));
   }, []);
@@ -42,11 +43,7 @@
       <div className="mt-4">
         <fieldset>
           <legend className="sr-only">Options</legend>
-<<<<<<< HEAD
           <div className="xs:max-h-[41vh] relative max-h-[60vh] space-y-2 overflow-y-auto rounded-md py-0.5 pr-2">
-=======
-          <div className="xs:max-h-[40vh] relative max-h-[60vh] space-y-2 overflow-y-auto rounded-md py-0.5 pr-2">
->>>>>>> 97263a66
             {question.choices &&
               question.choices.map((choice, idx) => (
                 <label
@@ -88,6 +85,9 @@
             {/*             {isIphone && question.choices.length > 5 && (
               <div className="z-50 -mt-8 h-8 bg-gradient-to-b from-transparent to-white"></div>
             )} */}
+            {/*             {isIphone && question.choices.length > 5 && (
+              <div className="z-50 -mt-8 h-8 bg-gradient-to-b from-transparent to-white"></div>
+            )} */}
           </div>
         </fieldset>
       </div>
