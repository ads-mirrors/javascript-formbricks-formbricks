// This file configures the initialization of Sentry on the server.
// The config you add here will be used whenever the server handles a request.
// https://docs.sentry.io/platforms/javascript/guides/nextjs/
import * as Sentry from "@sentry/nextjs";
<<<<<<< HEAD
import { SENTRY_DNS } from "@formbricks/lib/constants";

if (SENTRY_DNS) {
  console.log("Sentry DSN found, enabling Sentry on the server");

  Sentry.init({
    dsn: SENTRY_DNS,
=======
import { SENTRY_DSN } from "@formbricks/lib/constants";

if (SENTRY_DSN) {
  console.log("Sentry DSN found, enabling Sentry on the server");

  Sentry.init({
    dsn: SENTRY_DSN,
>>>>>>> 15878a4a

    // Adjust this value in production, or use tracesSampler for greater control
    tracesSampleRate: 1,

    // Setting this option to true will print useful information to the console while you're setting up Sentry.
    debug: false,

    // uncomment the line below to enable Spotlight (https://spotlightjs.com)
    // spotlight: process.env.NODE_ENV === 'development',

    beforeSend(event, hint) {
      const error = hint.originalException as Error;

      // @ts-expect-error
      if (error && error.digest === "NEXT_NOT_FOUND") {
        return null;
      }

      return event;
    },
  });
} else {
  console.warn("Sentry DSN not found, Sentry will be disabled on the server");
}<|MERGE_RESOLUTION|>--- conflicted
+++ resolved
@@ -2,15 +2,6 @@
 // The config you add here will be used whenever the server handles a request.
 // https://docs.sentry.io/platforms/javascript/guides/nextjs/
 import * as Sentry from "@sentry/nextjs";
-<<<<<<< HEAD
-import { SENTRY_DNS } from "@formbricks/lib/constants";
-
-if (SENTRY_DNS) {
-  console.log("Sentry DSN found, enabling Sentry on the server");
-
-  Sentry.init({
-    dsn: SENTRY_DNS,
-=======
 import { SENTRY_DSN } from "@formbricks/lib/constants";
 
 if (SENTRY_DSN) {
@@ -18,7 +9,6 @@
 
   Sentry.init({
     dsn: SENTRY_DSN,
->>>>>>> 15878a4a
 
     // Adjust this value in production, or use tracesSampler for greater control
     tracesSampleRate: 1,
