import { createEnv } from "@t3-oss/env-nextjs";
import { z } from "zod";

export const env = createEnv({
  /*
   * Serverside Environment variables, not available on the client.
   * Will throw if you access these variables on the client.
   */
  server: {
    WEBAPP_URL: z.string().url().optional(),
    DATABASE_URL: z.string().url(),
    ENCRYPTION_KEY: z.string().length(32),
    FORMBRICKS_ENCRYPTION_KEY: z.string().length(24).or(z.string().length(0)),
    NEXTAUTH_SECRET: z.string().min(1),
    NEXTAUTH_URL: z.string().url().optional(),
    MAIL_FROM: z.string().email().optional(),
    SMTP_HOST: z.string().min(1).optional(),
    SMTP_PORT: z.string().min(1).optional(),
    SMTP_USER: z.string().min(1).optional(),
    SMTP_PASSWORD: z.string().min(1).optional(),
    SMTP_SECURE_ENABLED: z.enum(["1", "0"]).optional(),
    GITHUB_ID: z.string().optional(),
    GITHUB_SECRET: z.string().optional(),
    GOOGLE_CLIENT_ID: z.string().optional(),
    GOOGLE_CLIENT_SECRET: z.string().optional(),
    STRIPE_SECRET_KEY: z.string().optional(),
    STRIPE_WEBHOOK_SECRET: z.string().optional(),
    CRON_SECRET: z.string().optional(),
    EMAIL_VERIFICATION_DISABLED: z.enum(["1", "0"]).optional(),
    PASSWORD_RESET_DISABLED: z.enum(["1", "0"]).optional(),
    SIGNUP_DISABLED: z.enum(["1", "0"]).optional(),
    PRIVACY_URL: z
      .string()
      .url()
      .optional()
      .or(z.string().refine((str) => str === "")),
    TERMS_URL: z
      .string()
      .url()
      .optional()
      .or(z.string().refine((str) => str === "")),
    IMPRINT_URL: z
      .string()
      .url()
      .optional()
      .or(z.string().refine((str) => str === "")),
    GITHUB_AUTH_ENABLED: z.enum(["1", "0"]).optional(),
    GOOGLE_AUTH_ENABLED: z.enum(["1", "0"]).optional(),
    AZUREAD_AUTH_ENABLED: z.enum(["1", "0"]).optional(),
    INVITE_DISABLED: z.enum(["1", "0"]).optional(),
    IS_FORMBRICKS_CLOUD: z.enum(["1", "0"]).optional(),
    VERCEL_URL: z.string().optional(),
    SURVEY_BASE_URL: z.string().url().optional(),
    SHORT_SURVEY_BASE_URL: z.string().url().optional().or(z.string().length(0)),
    GOOGLE_SHEETS_CLIENT_ID: z.string().optional(),
    GOOGLE_SHEETS_CLIENT_SECRET: z.string().optional(),
    GOOGLE_SHEETS_REDIRECT_URL: z.string().optional(),
    AIR_TABLE_CLIENT_ID: z.string().optional(),
    AWS_ACCESS_KEY: z.string().optional(),
    AWS_SECRET_KEY: z.string().optional(),
    S3_ACCESS_KEY: z.string().optional(),
    S3_SECRET_KEY: z.string().optional(),
    S3_REGION: z.string().optional(),
    S3_BUCKET_NAME: z.string().optional(),
<<<<<<< HEAD
    NOTION_OAUTH_CLIENT_ID: z.string().optional(),
    NOTION_OAUTH_CLIENT_SECRET: z.string().optional(),
    NOTION_AUTH_URL: z.string().optional(),
    NOTION_REDIRECT_URI: z.string().optional(),
=======
    AZUREAD_CLIENT_SECRET: z.string().optional(),
    AZUREAD_TENANT_ID: z.string().optional(),
    AZUREAD_CLIENT_ID: z.string().optional(),
>>>>>>> b645418b
  },

  /*
   * Environment variables available on the client (and server).
   *
   * 💡 You'll get type errors if these are not prefixed with NEXT_PUBLIC_.
   */
  client: {
    NEXT_PUBLIC_FORMBRICKS_API_HOST: z
      .string()
      .url()
      .optional()
      .or(z.string().refine((str) => str === "")),
    NEXT_PUBLIC_FORMBRICKS_ENVIRONMENT_ID: z.string().optional(),
    NEXT_PUBLIC_FORMBRICKS_ONBOARDING_SURVEY_ID: z.string().optional(),
    NEXT_PUBLIC_POSTHOG_API_KEY: z.string().optional(),
    NEXT_PUBLIC_POSTHOG_API_HOST: z.string().optional(),
    NEXT_PUBLIC_SENTRY_DSN: z.string().optional(),
  },
  /*
   * Due to how Next.js bundles environment variables on Edge and Client,
   * we need to manually destructure them to make sure all are included in bundle.
   *
   * 💡 You'll get type errors if not all variables from `server` & `client` are included here.
   */
  runtimeEnv: {
    WEBAPP_URL: process.env.WEBAPP_URL,
    DATABASE_URL: process.env.DATABASE_URL,
    ENCRYPTION_KEY: process.env.ENCRYPTION_KEY,
    FORMBRICKS_ENCRYPTION_KEY: process.env.FORMBRICKS_ENCRYPTION_KEY,
    NEXTAUTH_SECRET: process.env.NEXTAUTH_SECRET,
    NEXTAUTH_URL: process.env.NEXTAUTH_URL,
    MAIL_FROM: process.env.MAIL_FROM,
    SMTP_HOST: process.env.SMTP_HOST,
    SMTP_PORT: process.env.SMTP_PORT,
    SMTP_USER: process.env.SMTP_USER,
    SMTP_PASSWORD: process.env.SMTP_PASSWORD,
    SMTP_SECURE_ENABLED: process.env.SMTP_SECURE_ENABLED,
    GITHUB_ID: process.env.GITHUB_ID,
    GITHUB_SECRET: process.env.GITHUB_SECRET,
    GOOGLE_CLIENT_ID: process.env.GOOGLE_CLIENT_ID,
    GOOGLE_CLIENT_SECRET: process.env.GOOGLE_CLIENT_SECRET,
    STRIPE_SECRET_KEY: process.env.STRIPE_SECRET_KEY,
    STRIPE_WEBHOOK_SECRET: process.env.STRIPE_WEBHOOK_SECRET,
    CRON_SECRET: process.env.CRON_SECRET,
    EMAIL_VERIFICATION_DISABLED: process.env.EMAIL_VERIFICATION_DISABLED,
    PASSWORD_RESET_DISABLED: process.env.PASSWORD_RESET_DISABLED,
    SIGNUP_DISABLED: process.env.SIGNUP_DISABLED,
    INVITE_DISABLED: process.env.INVITE_DISABLED,
    PRIVACY_URL: process.env.PRIVACY_URL,
    TERMS_URL: process.env.TERMS_URL,
    IMPRINT_URL: process.env.IMPRINT_URL,
    GITHUB_AUTH_ENABLED: process.env.GITHUB_AUTH_ENABLED,
    GOOGLE_AUTH_ENABLED: process.env.GOOGLE_AUTH_ENABLED,
    GOOGLE_SHEETS_CLIENT_ID: process.env.GOOGLE_SHEETS_CLIENT_ID,
    GOOGLE_SHEETS_CLIENT_SECRET: process.env.GOOGLE_SHEETS_CLIENT_SECRET,
    GOOGLE_SHEETS_REDIRECT_URL: process.env.GOOGLE_SHEETS_REDIRECT_URL,
    S3_ACCESS_KEY: process.env.S3_ACCESS_KEY,
    S3_SECRET_KEY: process.env.S3_SECRET_KEY,
    S3_REGION: process.env.S3_REGION,
    S3_BUCKET_NAME: process.env.S3_BUCKET_NAME,
    NOTION_OAUTH_CLIENT_ID: process.env.NOTION_OAUTH_CLIENT_ID,
    NOTION_OAUTH_CLIENT_SECRET: process.env.NOTION_OAUTH_CLIENT_SECRET,
    NOTION_AUTH_URL: process.env.NOTION_AUTH_URL,
    NOTION_REDIRECT_URI: process.env.NOTION_REDIRECT_URI,
    NEXT_PUBLIC_FORMBRICKS_API_HOST: process.env.NEXT_PUBLIC_FORMBRICKS_API_HOST,
    NEXT_PUBLIC_FORMBRICKS_ENVIRONMENT_ID: process.env.NEXT_PUBLIC_FORMBRICKS_ENVIRONMENT_ID,
    NEXT_PUBLIC_FORMBRICKS_ONBOARDING_SURVEY_ID: process.env.NEXT_PUBLIC_FORMBRICKS_ONBOARDING_SURVEY_ID,
    IS_FORMBRICKS_CLOUD: process.env.IS_FORMBRICKS_CLOUD,
    NEXT_PUBLIC_POSTHOG_API_KEY: process.env.NEXT_PUBLIC_POSTHOG_API_KEY,
    NEXT_PUBLIC_POSTHOG_API_HOST: process.env.NEXT_PUBLIC_POSTHOG_API_HOST,
    FORMBRICKS_ENCRYPTION_KEY: process.env.FORMBRICKS_ENCRYPTION_KEY,
    VERCEL_URL: process.env.VERCEL_URL,
    SURVEY_BASE_URL: process.env.SURVEY_BASE_URL,
    SHORT_SURVEY_BASE_URL: process.env.SHORT_SURVEY_BASE_URL,
    NEXT_PUBLIC_SENTRY_DSN: process.env.NEXT_PUBLIC_SENTRY_DSN,
    AZUREAD_AUTH_ENABLED: process.env.AZUREAD_AUTH_ENABLED,
    AZUREAD_CLIENT_ID: process.env.AZUREAD_CLIENT_ID,
    AZUREAD_CLIENT_SECRET: process.env.AZUREAD_CLIENT_SECRET,
    AZUREAD_TENANT_ID: process.env.AZUREAD_TENANT_ID,
    AIR_TABLE_CLIENT_ID: process.env.AIR_TABLE_CLIENT_ID,
  },
});<|MERGE_RESOLUTION|>--- conflicted
+++ resolved
@@ -62,16 +62,13 @@
     S3_SECRET_KEY: z.string().optional(),
     S3_REGION: z.string().optional(),
     S3_BUCKET_NAME: z.string().optional(),
-<<<<<<< HEAD
     NOTION_OAUTH_CLIENT_ID: z.string().optional(),
     NOTION_OAUTH_CLIENT_SECRET: z.string().optional(),
     NOTION_AUTH_URL: z.string().optional(),
     NOTION_REDIRECT_URI: z.string().optional(),
-=======
     AZUREAD_CLIENT_SECRET: z.string().optional(),
     AZUREAD_TENANT_ID: z.string().optional(),
     AZUREAD_CLIENT_ID: z.string().optional(),
->>>>>>> b645418b
   },
 
   /*
