--- conflicted
+++ resolved
@@ -8,24 +8,14 @@
       var t = document.createElement("script");
       (t.type = "text/javascript"), (t.async = !0), (t.src = "http://localhost:3000/js/formbricks.umd.cjs");
       var e = document.getElementsByTagName("script")[0];
-<<<<<<< HEAD
       t.onload = function(){
         if (window.formbricks) {
-          window.formbricks.init({environmentId: "ENVIRONMENT_ID", apiHost: "http://localhost:3000", userId: "RANDOM_USER_ID"});
+          window.formbricks.init({environmentId: "ENVIRONMENT_ID", appUrl: "http://localhost:3000"});
         } else {
           console.error("Formbricks library failed to load properly. The formbricks object is not available.");
         }
       };
       e.parentNode.insertBefore(t, e);
-=======
-      e.parentNode.insertBefore(t, e),
-        setTimeout(function () {
-          formbricks.setup({
-            environmentId: "ENVIRONMENT_ID",
-            appUrl: "http://localhost:3000",
-          });
-        }, 500);
->>>>>>> aa2588dd
     })();
   </script>
 </head>
