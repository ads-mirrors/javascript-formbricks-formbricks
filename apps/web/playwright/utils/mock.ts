--- conflicted
+++ resolved
@@ -153,11 +153,7 @@
     },
     address: {
       question: "Where do you live?",
-<<<<<<< HEAD
-      placeholder: "Address Line 1 e.g. Bay Street 69",
-=======
       placeholder: "Address Line 1",
->>>>>>> e5ed8d2f
     },
     thankYouCard: {
       headline: "This is my Thank You Card Headline!",
