--- conflicted
+++ resolved
@@ -1,15 +1,10 @@
 "use client";
 
 import { ApiKeyPermission } from "@prisma/client";
-<<<<<<< HEAD
 import { FilesIcon, TrashIcon } from "lucide-react";
-import { useTranslation } from "react-i18next";
-=======
-import { useTranslate } from "@tolgee/react";
-import { FilesIcon, TrashIcon } from "lucide-react";
->>>>>>> aaea129d
 import { useState } from "react";
 import toast from "react-hot-toast";
+import { useTranslation } from "react-i18next";
 import { TOrganizationAccess } from "@formbricks/types/api-key";
 import { TUserLocale } from "@formbricks/types/user";
 import { timeSince } from "@/lib/time";
