import {
  mockDeleteMembershipInput,
  mockDeletedMemberMembership,
  mockDeletedMembership,
  mockInviteId,
  mockInviteToken,
  mockInviteUserInput,
  mockInviteWithCreator,
  mockInviteeEmail,
  mockInviteeName,
  mockLeaveOrganizationInput,
  mockManagerMembership,
  mockMemberMembership,
  mockMultipleMemberships,
  mockNonOwnerAccessFlags,
  mockOrganizationId,
  mockOtherUserId,
  mockOwnerAccessFlags,
  mockOwnerMembership,
  mockResendInviteResponse,
  mockSession,
  mockSingleMembership,
  mockUser,
  mockUserId,
  mockUserName,
} from "./__mocks__/actions.mock";
import { createInviteToken } from "@/lib/jwt";
import { getMembershipByUserIdOrganizationId } from "@/lib/membership/service";
import { getAccessFlags } from "@/lib/membership/utils";
import { getUser } from "@/lib/user/service";
import { checkAuthorizationUpdated } from "@/lib/utils/action-client-middleware";
import { getOrganizationIdFromInviteId } from "@/lib/utils/helper";
import { getIsMultiOrgEnabled } from "@/modules/ee/license-check/lib/utils";
import { checkRoleManagementPermission } from "@/modules/ee/role-management/actions";
import { sendInviteMemberEmail } from "@/modules/email";
import { OrganizationRole } from "@prisma/client";
import { getServerSession } from "next-auth";
import { afterEach, beforeEach, describe, expect, test, vi } from "vitest";
import {
  createInviteTokenAction,
  deleteInviteAction,
  deleteMembershipAction,
  inviteUserAction,
  leaveOrganizationAction,
  resendInviteAction,
} from "../actions";
import { deleteInvite, getInvite, inviteUser, resendInvite } from "../lib/invite";
import { deleteMembership, getMembershipsByUserId, getOrganizationOwnerCount } from "../lib/membership";

vi.mock("@/lib/utils/action-client-middleware", () => ({
  checkAuthorizationUpdated: vi.fn(() => Promise.resolve()),
}));

vi.mock("@/lib/utils/helper", () => ({
  getOrganizationIdFromInviteId: vi.fn(() => Promise.resolve(mockOrganizationId)),
}));

vi.mock("../lib/invite", () => ({
  deleteInvite: vi.fn(),
  getInvite: vi.fn(),
  inviteUser: vi.fn(),
  resendInvite: vi.fn(),
}));

vi.mock("../lib/membership", () => ({
  deleteMembership: vi.fn(),
  getMembershipsByUserId: vi.fn(),
  getOrganizationOwnerCount: vi.fn(),
}));

vi.mock("next-auth", () => ({
  getServerSession: vi.fn(),
}));

vi.mock("@/lib/user/service", () => ({
  getUser: vi.fn(),
}));

vi.mock("@/modules/email", () => ({
  sendInviteMemberEmail: vi.fn(),
}));

vi.mock("@/lib/jwt", () => ({
  createInviteToken: vi.fn(),
}));

vi.mock("@/lib/membership/service", () => ({
  getMembershipByUserIdOrganizationId: vi.fn(),
}));

vi.mock("@/lib/membership/utils", () => ({
  getAccessFlags: vi.fn(),
}));

vi.mock("@/modules/ee/role-management/actions", () => ({
  checkRoleManagementPermission: vi.fn(),
}));

vi.mock("@/modules/ee/license-check/lib/utils", () => ({
  getIsMultiOrgEnabled: vi.fn(),
}));

// Mock constants without importing the actual module
vi.mock("@/lib/constants", () => ({
  IS_FORMBRICKS_CLOUD: false,
  IS_MULTI_ORG_ENABLED: true,
  ENCRYPTION_KEY: "test-encryption-key",
  ENTERPRISE_LICENSE_KEY: "test-enterprise-license-key",
  GITHUB_ID: "test-github-id",
  GITHUB_SECRET: "test-github-secret",
  GOOGLE_CLIENT_ID: "test-google-client-id",
  GOOGLE_CLIENT_SECRET: "test-google-client-secret",
  INVITE_DISABLED: 0,
  AZUREAD_CLIENT_ID: "test-azure-client-id",
  AZUREAD_CLIENT_SECRET: "test-azure-client-secret",
  AZUREAD_TENANT_ID: "test-azure-tenant-id",
  OIDC_CLIENT_ID: "test-oidc-client-id",
  OIDC_CLIENT_SECRET: "test-oidc-client-secret",
  OIDC_ISSUER: "test-oidc-issuer",
  OIDC_DISPLAY_NAME: "test-oidc-display-name",
  OIDC_SIGNING_ALGORITHM: "test-oidc-algorithm",
  SAML_DATABASE_URL: "test-saml-db-url",
  NEXTAUTH_SECRET: "test-nextauth-secret",
  WEBAPP_URL: "http://localhost:3000",
<<<<<<< HEAD
  AUDIT_LOG_PATH: "",
  AUDIT_LOG_ENABLED: true,
  AUDIT_LOG_GET_USER_IP: false,
=======
  SESSION_MAX_AGE: 1000,
>>>>>>> ce2fdde4
}));

describe("Organization Settings Teams Actions", () => {
  beforeEach(() => {
    vi.clearAllMocks();
  });

  afterEach(() => {
    vi.resetAllMocks();
  });

  describe("deleteInviteAction", () => {
    test("deletes an invite when authorized", async () => {
      vi.mocked(getServerSession).mockResolvedValue(mockSession);
      vi.mocked(getUser).mockResolvedValue(mockUser);
      vi.mocked(getMembershipByUserIdOrganizationId).mockResolvedValue(null);

      vi.mocked(checkAuthorizationUpdated).mockResolvedValueOnce(true);

      vi.mocked(deleteInvite).mockResolvedValueOnce(true);

      await expect(
        await deleteInviteAction({
          inviteId: mockInviteId,
          organizationId: mockOrganizationId,
        })
      ).toStrictEqual({
        data: true,
      });

      expect(deleteInvite).toHaveBeenCalledWith(mockInviteId);
    });
  });

  describe("createInviteTokenAction", () => {
    test("creates an invite token when authorized", async () => {
      vi.mocked(getServerSession).mockResolvedValue(mockSession);
      vi.mocked(getUser).mockResolvedValue(mockUser);
      vi.mocked(getMembershipByUserIdOrganizationId).mockResolvedValue(null);

      vi.mocked(checkAuthorizationUpdated).mockResolvedValueOnce(true);

      vi.mocked(getInvite).mockResolvedValueOnce(mockInviteWithCreator);
      vi.mocked(createInviteToken).mockReturnValueOnce(mockInviteToken);

      const result = await createInviteTokenAction({
        inviteId: mockInviteId,
      });

      expect(createInviteToken).toHaveBeenCalledWith(mockInviteId, mockInviteWithCreator.email, {
        expiresIn: "7d",
      });
      expect(result).toEqual({ data: { inviteToken: encodeURIComponent(mockInviteToken) } });
    });

    test("throws an error if invite is not found", async () => {
      vi.mocked(getServerSession).mockResolvedValue(mockSession);
      vi.mocked(getUser).mockResolvedValue(mockUser);
      vi.mocked(getMembershipByUserIdOrganizationId).mockResolvedValue(null);

      vi.mocked(checkAuthorizationUpdated).mockResolvedValueOnce(true);

      vi.mocked(getInvite).mockResolvedValueOnce(null);

      await expect(
        await createInviteTokenAction({
          inviteId: mockInviteId,
        })
      ).toStrictEqual({
        serverError: "Something went wrong while executing the operation.",
      });
    });
  });

  describe("deleteMembershipAction", () => {
    test("deletes a membership when authorized", async () => {
      vi.mocked(getServerSession).mockResolvedValue(mockSession);
      vi.mocked(getUser).mockResolvedValue(mockUser);
      vi.mocked(getMembershipByUserIdOrganizationId).mockResolvedValue(mockOwnerMembership);

      vi.mocked(checkAuthorizationUpdated).mockResolvedValueOnce(true);

      vi.mocked(getMembershipByUserIdOrganizationId)
        .mockResolvedValueOnce(mockOwnerMembership)
        .mockResolvedValueOnce(mockMemberMembership);

      vi.mocked(deleteMembership).mockResolvedValueOnce([mockDeletedMembership]);

      await expect(
        await deleteMembershipAction({
          organizationId: mockOrganizationId,
          userId: mockOtherUserId,
        })
      ).toStrictEqual({
        data: [mockDeletedMembership],
      });

      expect(deleteMembership).toHaveBeenCalledWith(mockOtherUserId, mockOrganizationId);
    });

    test("throws an error when trying to delete yourself", async () => {
      const input = { ...mockDeleteMembershipInput, userId: mockUserId };

      vi.mocked(getServerSession).mockResolvedValue(mockSession);
      vi.mocked(getUser).mockResolvedValue(mockUser);
      vi.mocked(getMembershipByUserIdOrganizationId).mockResolvedValue(mockOwnerMembership);

      vi.mocked(checkAuthorizationUpdated).mockResolvedValueOnce(true);

      expect(
        await deleteMembershipAction({
          ...input,
        })
      ).toStrictEqual({
        serverError: "You cannot delete yourself from the organization",
      });
    });

    test("throws an error when manager tries to delete an owner", async () => {
      vi.mocked(getServerSession).mockResolvedValue(mockSession);
      vi.mocked(getUser).mockResolvedValue(mockUser);
      vi.mocked(getMembershipByUserIdOrganizationId)
        .mockResolvedValueOnce(mockManagerMembership)
        .mockResolvedValueOnce(mockOwnerMembership);

      vi.mocked(checkAuthorizationUpdated).mockResolvedValueOnce(true);

      expect(
        await deleteMembershipAction({
          ...mockDeleteMembershipInput,
        })
      ).toStrictEqual({
        serverError: "You cannot delete the owner of the organization",
      });
    });

    test("throws an error when deleting the last owner", async () => {
      vi.mocked(getServerSession).mockResolvedValue(mockSession);
      vi.mocked(getUser).mockResolvedValue(mockUser);
      vi.mocked(getMembershipByUserIdOrganizationId).mockResolvedValue(mockOwnerMembership);

      vi.mocked(checkAuthorizationUpdated).mockResolvedValueOnce(true);

      vi.mocked(getMembershipByUserIdOrganizationId)
        .mockResolvedValueOnce(mockOwnerMembership)
        .mockResolvedValueOnce(mockOwnerMembership);

      vi.mocked(getOrganizationOwnerCount).mockResolvedValueOnce(1);

      expect(
        await deleteMembershipAction({
          ...mockDeleteMembershipInput,
        })
      ).toStrictEqual({
        serverError: "Something went wrong while executing the operation.",
      });
    });
  });

  describe("resendInviteAction", () => {
    test("resends an invite when authorized", async () => {
      vi.mocked(getOrganizationIdFromInviteId).mockResolvedValueOnce(mockOrganizationId);

      vi.mocked(getServerSession).mockResolvedValue(mockSession);
      vi.mocked(getUser).mockResolvedValue(mockUser);
      vi.mocked(getMembershipByUserIdOrganizationId).mockResolvedValue(null);

      vi.mocked(checkAuthorizationUpdated).mockResolvedValueOnce(true);

      vi.mocked(getInvite).mockResolvedValueOnce(mockInviteWithCreator);
      vi.mocked(resendInvite).mockResolvedValueOnce(mockResendInviteResponse);

      await resendInviteAction({
        inviteId: mockInviteId,
        organizationId: mockOrganizationId,
      });

      expect(resendInvite).toHaveBeenCalledWith(mockInviteId);
      expect(sendInviteMemberEmail).toHaveBeenCalledWith(
        mockInviteId,
        mockInviteeEmail,
        mockUserName,
        mockInviteeName,
        undefined,
        "en-US"
      );
    });

    test("throws an error when invite does not belong to organization", async () => {
      vi.mocked(getServerSession).mockResolvedValue(mockSession);
      vi.mocked(getUser).mockResolvedValue(mockUser);
      vi.mocked(getMembershipByUserIdOrganizationId).mockResolvedValue(null);

      vi.mocked(checkAuthorizationUpdated).mockResolvedValueOnce(true);

      vi.mocked(getOrganizationIdFromInviteId).mockResolvedValueOnce("different-org-id");

      expect(
        await resendInviteAction({
          inviteId: mockInviteId,
          organizationId: mockOrganizationId,
        })
      ).toStrictEqual({
        serverError: "Something went wrong while executing the operation.",
      });
    });
  });

  describe("inviteUserAction", () => {
    test("invites a user when authorized", async () => {
      vi.mocked(getServerSession).mockResolvedValueOnce(mockSession);
      vi.mocked(getUser).mockResolvedValueOnce(mockUser);
      vi.mocked(getMembershipByUserIdOrganizationId).mockResolvedValueOnce(mockOwnerMembership);

      vi.mocked(checkAuthorizationUpdated).mockResolvedValueOnce(true);

      vi.mocked(inviteUser).mockResolvedValueOnce(mockInviteId);

      const result = await inviteUserAction({
        ...mockInviteUserInput,
      });

      expect(inviteUser).toHaveBeenCalledWith({
        organizationId: mockOrganizationId,
        invitee: {
          email: mockInviteeEmail,
          name: mockInviteeName,
          role: "member",
          teamIds: [mockInviteUserInput.teamIds[0]],
        },
        currentUserId: mockUserId,
      });

      expect(sendInviteMemberEmail).toHaveBeenCalled();
      expect(result).toStrictEqual({ data: mockInviteId });
    });

    test("throws an error when manager tries to invite non-member role", async () => {
      vi.mocked(getServerSession).mockResolvedValueOnce(mockSession);
      vi.mocked(getUser).mockResolvedValueOnce(mockUser);
      vi.mocked(getMembershipByUserIdOrganizationId).mockResolvedValueOnce(mockManagerMembership);

      vi.mocked(checkAuthorizationUpdated).mockResolvedValueOnce(true);

      const input = { ...mockInviteUserInput, role: OrganizationRole.owner };

      expect(
        await inviteUserAction({
          ...input,
        })
      ).toStrictEqual({
        serverError: "Managers can only invite users as members",
      });
    });

    test("checks role management permission for non-owner roles or team assignments", async () => {
      vi.mocked(getServerSession).mockResolvedValueOnce(mockSession);
      vi.mocked(getUser).mockResolvedValueOnce(mockUser);
      vi.mocked(getMembershipByUserIdOrganizationId).mockResolvedValueOnce(mockOwnerMembership);

      vi.mocked(inviteUser).mockResolvedValueOnce(mockInviteId);

      await expect(
        await inviteUserAction({
          ...mockInviteUserInput,
        })
      ).toStrictEqual({
        data: mockInviteId,
      });

      expect(checkRoleManagementPermission).toHaveBeenCalledWith(mockOrganizationId);
    });
  });

  describe("leaveOrganizationAction", () => {
    test("allows a non-owner to leave an organization", async () => {
      vi.mocked(getServerSession).mockResolvedValueOnce(mockSession);
      vi.mocked(getUser).mockResolvedValueOnce(mockUser);
      vi.mocked(getMembershipByUserIdOrganizationId).mockResolvedValueOnce(mockMemberMembership);

      vi.mocked(checkAuthorizationUpdated).mockResolvedValueOnce(true);

      vi.mocked(getAccessFlags).mockReturnValueOnce(mockNonOwnerAccessFlags);
      vi.mocked(getIsMultiOrgEnabled).mockResolvedValueOnce(true);
      vi.mocked(getMembershipsByUserId).mockResolvedValueOnce(mockMultipleMemberships);
      vi.mocked(deleteMembership).mockResolvedValueOnce([mockDeletedMemberMembership]);

      expect(
        await leaveOrganizationAction({
          ...mockLeaveOrganizationInput,
        })
      ).toStrictEqual({
        data: [mockDeletedMemberMembership],
      });

      expect(deleteMembership).toHaveBeenCalledWith(mockUserId, mockOrganizationId);
    });

    test("throws an error when an owner tries to leave", async () => {
      vi.mocked(getServerSession).mockResolvedValueOnce(mockSession);
      vi.mocked(getUser).mockResolvedValueOnce(mockUser);
      vi.mocked(getMembershipByUserIdOrganizationId).mockResolvedValueOnce(mockOwnerMembership);

      vi.mocked(getAccessFlags).mockReturnValueOnce(mockOwnerAccessFlags);

      expect(
        await leaveOrganizationAction({
          ...mockLeaveOrganizationInput,
        })
      ).toStrictEqual({
        serverError: "You cannot leave an organization you own",
      });
    });

    test("throws an error when user tries to leave their only organization", async () => {
      vi.mocked(getServerSession).mockResolvedValueOnce(mockSession);
      vi.mocked(getUser).mockResolvedValueOnce(mockUser);
      vi.mocked(getMembershipByUserIdOrganizationId).mockResolvedValueOnce(mockMemberMembership);

      vi.mocked(getAccessFlags).mockReturnValueOnce(mockNonOwnerAccessFlags);
      vi.mocked(getIsMultiOrgEnabled).mockResolvedValueOnce(true);
      vi.mocked(getMembershipsByUserId).mockResolvedValueOnce(mockSingleMembership);

      expect(
        await leaveOrganizationAction({
          ...mockLeaveOrganizationInput,
        })
      ).toStrictEqual({
        serverError: "Something went wrong while executing the operation.",
      });
    });
  });
});<|MERGE_RESOLUTION|>--- conflicted
+++ resolved
@@ -122,13 +122,10 @@
   SAML_DATABASE_URL: "test-saml-db-url",
   NEXTAUTH_SECRET: "test-nextauth-secret",
   WEBAPP_URL: "http://localhost:3000",
-<<<<<<< HEAD
   AUDIT_LOG_PATH: "",
   AUDIT_LOG_ENABLED: true,
   AUDIT_LOG_GET_USER_IP: false,
-=======
   SESSION_MAX_AGE: 1000,
->>>>>>> ce2fdde4
 }));
 
 describe("Organization Settings Teams Actions", () => {
