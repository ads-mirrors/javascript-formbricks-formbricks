--- conflicted
+++ resolved
@@ -9,67 +9,6 @@
 import { EmailButton } from "../../components/email-button";
 import { EmailTemplate } from "../../components/email-template";
 
-<<<<<<< HEAD
-export const renderEmailResponseValue = async (
-  response: string | string[],
-  questionType: TSurveyQuestionType
-): Promise<React.JSX.Element> => {
-  switch (questionType) {
-    case TSurveyQuestionTypeEnum.FileUpload:
-      return (
-        <Container>
-          {Array.isArray(response) &&
-            response.map((responseItem) => (
-              <Link
-                className="mt-2 flex flex-col items-center justify-center rounded-lg bg-slate-200 p-2 text-black shadow-xs"
-                href={responseItem}
-                key={responseItem}>
-                <FileIcon />
-                <Text className="mx-auto mb-0 truncate">{getOriginalFileNameFromUrl(responseItem)}</Text>
-              </Link>
-            ))}
-        </Container>
-      );
-
-    case TSurveyQuestionTypeEnum.PictureSelection:
-      return (
-        <Container>
-          <Row>
-            {Array.isArray(response) &&
-              response.map((responseItem) => (
-                <Column key={responseItem}>
-                  <Img alt={responseItem.split("/").pop()} className="m-2 h-28" src={responseItem} />
-                </Column>
-              ))}
-          </Row>
-        </Container>
-      );
-
-    case TSurveyQuestionTypeEnum.Ranking:
-      return (
-        <Container>
-          <Row className="my-1 font-semibold text-slate-700" dir="auto">
-            {Array.isArray(response) &&
-              response.map(
-                (item, index) =>
-                  item && (
-                    <Row key={item} className="mb-1 flex items-center">
-                      <Column className="w-6 text-slate-400">#{index + 1}</Column>
-                      <Column className="rounded-sm bg-slate-100 px-2 py-1">{item}</Column>
-                    </Row>
-                  )
-              )}
-          </Row>
-        </Container>
-      );
-
-    default:
-      return <Text className="mt-0 font-bold break-words whitespace-pre-wrap">{response}</Text>;
-  }
-};
-
-=======
->>>>>>> df06540f
 interface ResponseFinishedEmailProps {
   survey: TSurvey;
   responseCount: number;
