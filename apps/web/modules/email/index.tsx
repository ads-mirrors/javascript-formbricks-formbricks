--- conflicted
+++ resolved
@@ -43,19 +43,8 @@
   html: string;
 }
 
-<<<<<<< HEAD
-interface TEmailUser {
-  id: string;
-  email: string;
-  locale: string;
-}
-
 const getEmailSubject = (projectName: string): string => {
   return `${projectName} User Insights - Last Week by Formbricks`;
-=======
-const getEmailSubject = (productName: string): string => {
-  return `${productName} User Insights - Last Week by Formbricks`;
->>>>>>> f80d1b32
 };
 
 export const sendEmail = async (emailData: SendEmailDataProps): Promise<void> => {
