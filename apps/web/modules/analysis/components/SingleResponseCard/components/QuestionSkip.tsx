--- conflicted
+++ resolved
@@ -1,17 +1,10 @@
 "use client";
 
-<<<<<<< HEAD
-=======
-import { useTranslate } from "@tolgee/react";
->>>>>>> 2186a1c6
 import { CheckCircle2Icon, ChevronsDownIcon, XCircleIcon } from "lucide-react";
 import { useTranslation } from "react-i18next";
 import { TResponseData } from "@formbricks/types/responses";
 import { TSurveyQuestion } from "@formbricks/types/surveys/types";
-<<<<<<< HEAD
-=======
 import { getTextContent } from "@formbricks/types/surveys/validation";
->>>>>>> 2186a1c6
 import { getLocalizedValue } from "@/lib/i18n/utils";
 import { parseRecallInfo } from "@/lib/utils/recall";
 import { Tooltip, TooltipContent, TooltipProvider, TooltipTrigger } from "@/modules/ui/components/tooltip";
