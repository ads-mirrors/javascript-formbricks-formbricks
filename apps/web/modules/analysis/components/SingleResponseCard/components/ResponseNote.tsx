--- conflicted
+++ resolved
@@ -98,33 +98,6 @@
   const unresolvedNotes = useMemo(() => notes.filter((note) => !note.isResolved), [notes]);
 
   return (
-<<<<<<< HEAD
-    <div
-      className={clsx(
-        "absolute w-1/4 rounded-lg border border-slate-200 shadow-sm transition-all",
-        !isOpen && unresolvedNotes.length && "group/hint cursor-pointer bg-white hover:-right-3",
-        !isOpen && !unresolvedNotes.length && "cursor-pointer bg-slate-50",
-        isOpen
-          ? "-right-2 top-0 h-5/6 max-h-[600px] w-1/4 bg-white"
-          : unresolvedNotes.length
-            ? "right-0 top-[8.33%] h-5/6 max-h-[600px] w-1/12"
-            : "right-[120px] top-[8.333%] h-5/6 max-h-[600px] w-1/12 group-hover:right-[0]"
-      )}
-      onClick={() => {
-        if (!isOpen) setIsOpen(true);
-      }}>
-      {!isOpen ? (
-        <div className="flex h-full flex-col">
-          <div
-            className={clsx(
-              "space-y-2 rounded-t-lg px-2 pb-2 pt-2",
-              unresolvedNotes.length ? "flex h-12 items-center justify-end bg-amber-50" : "bg-slate-200"
-            )}>
-            {!unresolvedNotes.length ? (
-              <div className="flex items-center justify-end">
-                <div className="group flex items-center">
-                  <h3 className="float-left ml-4 pb-1 text-sm text-slate-600">{t("common.note")}</h3>
-=======
     <>
       {!isOpen ? (
         <button
@@ -153,7 +126,6 @@
                   <div className="group flex items-center">
                     <h3 className="float-left ml-4 pb-1 text-sm text-slate-600">{t("common.note")}</h3>
                   </div>
->>>>>>> 5f02ad49
                 </div>
               ) : (
                 <div className="float-left mr-1.5">
@@ -167,27 +139,15 @@
                   <PlusIcon className="h-5 w-5 text-slate-400" />
                 </span>
               </div>
-<<<<<<< HEAD
-            ) : (
-              <div className="float-left mr-1.5">
-                <Maximize2Icon className="h-4 w-4 text-amber-500 hover:text-amber-600 group-hover/hint:scale-110" />
-              </div>
-            )}
-=======
             ) : null}
->>>>>>> 5f02ad49
           </div>
         </button>
       ) : (
-<<<<<<< HEAD
-        <div className="relative flex h-full flex-col">
-=======
         <div
           className={clsx(
             "absolute w-1/4 rounded-lg border border-slate-200 shadow-sm transition-all",
             "-right-2 top-0 h-5/6 max-h-[600px] w-1/4 bg-white"
           )}>
->>>>>>> 5f02ad49
           <div className="rounded-t-lg bg-amber-50 px-4 pb-3 pt-4">
             <div className="flex items-center justify-between">
               <div className="group flex items-center">
