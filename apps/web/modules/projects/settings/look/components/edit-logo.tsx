--- conflicted
+++ resolved
@@ -1,17 +1,10 @@
 "use client";
 
 import { Project } from "@prisma/client";
-<<<<<<< HEAD
 import Image from "next/image";
 import { ChangeEvent, useRef, useState } from "react";
 import toast from "react-hot-toast";
 import { useTranslation } from "react-i18next";
-=======
-import { useTranslate } from "@tolgee/react";
-import Image from "next/image";
-import { ChangeEvent, useRef, useState } from "react";
-import toast from "react-hot-toast";
->>>>>>> 5468510f
 import { getFormattedErrorMessage } from "@/lib/utils/helper";
 import { updateProjectAction } from "@/modules/projects/settings/actions";
 import { handleFileUpload } from "@/modules/storage/file-upload";
