--- conflicted
+++ resolved
@@ -5,11 +5,8 @@
 import { Modal } from "@/modules/ui/components/preview-survey/components/modal";
 import { ResetProgressButton } from "@/modules/ui/components/reset-progress-button";
 import { SurveyInline } from "@/modules/ui/components/survey";
-<<<<<<< HEAD
 import { Project } from "@prisma/client";
-=======
 import { useTranslate } from "@tolgee/react";
->>>>>>> 36378e9c
 import { Variants, motion } from "framer-motion";
 import { Fragment, useRef, useState } from "react";
 import { TSurvey, TSurveyType } from "@formbricks/types/surveys/types";
