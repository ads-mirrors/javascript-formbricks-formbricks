--- conflicted
+++ resolved
@@ -49,31 +49,6 @@
           {environment && (
             <div className="space-y-4">
               <WidgetStatusIndicator environment={environment} />
-<<<<<<< HEAD
-              {!environment.appSetupCompleted && (
-                <Alert variant="outbound">
-                  <AlertTitle>{t("environments.project.app-connection.setup_alert_title")}</AlertTitle>
-                  <AlertDescription>
-                    {t("environments.project.app-connection.setup_alert_description")}
-                  </AlertDescription>
-                  <AlertButton asChild>
-                    <Link
-                      href="https://formbricks.com/docs/xm-and-surveys/surveys/website-app-surveys/framework-guides"
-                      target="_blank">
-                      {t("common.learn_more")}
-                    </Link>
-                  </AlertButton>
-                </Alert>
-              )}
-              {environment.appSetupCompleted && (
-                <Alert variant="warning">
-                  <AlertTitle>{t("environments.project.app-connection.cache_update_delay_title")}</AlertTitle>
-                  <AlertDescription>
-                    {t("environments.project.app-connection.cache_update_delay_description")}
-                  </AlertDescription>
-                </Alert>
-              )}
-=======
               <Alert variant="info">
                 <AlertTitle>{t("environments.project.app-connection.setup_alert_title")}</AlertTitle>
                 <AlertButton asChild>
@@ -91,7 +66,6 @@
                   {t("environments.project.app-connection.cache_update_delay_description")}
                 </AlertDescription>
               </Alert>
->>>>>>> 9f70e320
             </div>
           )}
         </SettingsCard>
