--- conflicted
+++ resolved
@@ -13,18 +13,13 @@
   isOwnerOrManager: boolean;
 }
 
-<<<<<<< HEAD
-export const DeleteProject = async ({ environmentId, project, isOwnerOrManager }: DeleteProjectProps) => {
-  const t = await getTranslate();
-=======
 export const DeleteProject = async ({
   environmentId,
   currentProject,
   organizationProjects,
   isOwnerOrManager,
 }: DeleteProjectProps) => {
-  const t = await getTranslations();
->>>>>>> 2bc23594
+  const t = await getTranslate();
   const session = await getServerSession(authOptions);
   if (!session) {
     throw new Error(t("common.session_not_found"));
