"use server";

import { authenticatedActionClient } from "@/lib/utils/action-client";
import { checkAuthorizationUpdated } from "@/lib/utils/action-client-middleware";
<<<<<<< HEAD
import { getOrganizationIdFromProjectId, getOrganizationIdFromTeamId } from "@/lib/utils/helper";
import { ZTeamPermission } from "@/modules/ee/teams/project-teams/types/teams";
=======
import { getOrganizationIdFromProductId, getOrganizationIdFromTeamId } from "@/lib/utils/helper";
import { checkRoleManagementPermission } from "@/modules/ee/role-management/actions";
import { ZTeamPermission } from "@/modules/ee/teams/product-teams/types/teams";
>>>>>>> b83b54ee
import {
  addTeamMembers,
  addTeamProjects,
  deleteTeam,
  removeTeamMember,
  removeTeamProject,
  updateTeamName,
  updateTeamProjectPermission,
  updateUserTeamRole,
} from "@/modules/ee/teams/team-details/lib/teams";
import { ZTeamRole } from "@/modules/ee/teams/team-list/types/teams";
import { z } from "zod";
import { getMembershipByUserIdOrganizationId } from "@formbricks/lib/membership/service";
import { getAccessFlags } from "@formbricks/lib/membership/utils";
import { ZId } from "@formbricks/types/common";
import { ZTeam } from "./types/teams";

const ZUpdateTeamNameAction = z.object({
  name: ZTeam.shape.name,
  teamId: z.string(),
});

export const updateTeamNameAction = authenticatedActionClient
  .schema(ZUpdateTeamNameAction)
  .action(async ({ ctx, parsedInput }) => {
    const organizationId = await getOrganizationIdFromTeamId(parsedInput.teamId);

    await checkAuthorizationUpdated({
      userId: ctx.user.id,
      organizationId,
      access: [
        {
          type: "organization",
          roles: ["owner", "manager"],
        },
      ],
    });

    await checkRoleManagementPermission(organizationId);

    return await updateTeamName(parsedInput.teamId, parsedInput.name);
  });

const ZDeleteTeamAction = z.object({
  teamId: ZId,
});

export const deleteTeamAction = authenticatedActionClient
  .schema(ZDeleteTeamAction)
  .action(async ({ ctx, parsedInput }) => {
    const organizationId = await getOrganizationIdFromTeamId(parsedInput.teamId);

    await checkAuthorizationUpdated({
      userId: ctx.user.id,
      organizationId,
      access: [
        {
          type: "organization",
          roles: ["owner", "manager"],
        },
      ],
    });

    await checkRoleManagementPermission(organizationId);
    return await deleteTeam(parsedInput.teamId);
  });

const ZUpdateUserTeamRoleAction = z.object({
  teamId: ZId,
  userId: ZId,
  role: ZTeamRole,
});

export const updateUserTeamRoleAction = authenticatedActionClient
  .schema(ZUpdateUserTeamRoleAction)
  .action(async ({ ctx, parsedInput }) => {
    const organizationId = await getOrganizationIdFromTeamId(parsedInput.teamId);

    await checkAuthorizationUpdated({
      userId: ctx.user.id,
      organizationId,
      access: [
        {
          type: "organization",
          roles: ["owner", "manager"],
        },
        {
          type: "team",
          teamId: parsedInput.teamId,
          minPermission: "admin",
        },
      ],
    });

    await checkRoleManagementPermission(organizationId);

    return await updateUserTeamRole(parsedInput.teamId, parsedInput.userId, parsedInput.role);
  });

const ZRemoveTeamMemberAction = z.object({
  teamId: ZId,
  userId: ZId,
});

export const removeTeamMemberAction = authenticatedActionClient
  .schema(ZRemoveTeamMemberAction)
  .action(async ({ ctx, parsedInput }) => {
    const organizationId = await getOrganizationIdFromTeamId(parsedInput.teamId);

    await checkAuthorizationUpdated({
      userId: ctx.user.id,
      organizationId: await getOrganizationIdFromTeamId(parsedInput.teamId),
      access: [
        {
          type: "organization",
          roles: ["owner", "manager"],
        },
        {
          type: "team",
          teamId: parsedInput.teamId,
          minPermission: "admin",
        },
      ],
    });

    const membership = await getMembershipByUserIdOrganizationId(ctx.user.id, organizationId);

    const { isOwner, isManager } = getAccessFlags(membership?.role);

    const isOwnerOrManager = isOwner || isManager;

    if (!isOwnerOrManager && ctx.user.id === parsedInput.userId) {
      throw new Error("You can not remove yourself from the team");
    }

    await checkRoleManagementPermission(organizationId);

    return await removeTeamMember(parsedInput.teamId, parsedInput.userId);
  });

const ZAddTeamMembersAction = z.object({
  teamId: ZId,
  userIds: z.array(ZId),
});

export const addTeamMembersAction = authenticatedActionClient
  .schema(ZAddTeamMembersAction)
  .action(async ({ ctx, parsedInput }) => {
    const organizationId = await getOrganizationIdFromTeamId(parsedInput.teamId);
    await checkAuthorizationUpdated({
      userId: ctx.user.id,
      organizationId,
      access: [
        {
          type: "organization",
          roles: ["owner", "manager"],
        },
        {
          type: "team",
          teamId: parsedInput.teamId,
          minPermission: "admin",
        },
      ],
    });

    await checkRoleManagementPermission(organizationId);

    return await addTeamMembers(parsedInput.teamId, parsedInput.userIds);
  });

const ZUpdateTeamProjectPermissionAction = z.object({
  teamId: ZId,
  projectId: ZId,
  permission: ZTeamPermission,
});

export const updateTeamProjectPermissionAction = authenticatedActionClient
  .schema(ZUpdateTeamProjectPermissionAction)
  .action(async ({ ctx, parsedInput }) => {
    const teamOrganizationId = await getOrganizationIdFromTeamId(parsedInput.teamId);
    const projectOrganizationId = await getOrganizationIdFromProjectId(parsedInput.projectId);

    if (teamOrganizationId !== projectOrganizationId) {
      throw new Error("Team and Project must belong to the same organization");
    }

    await checkAuthorizationUpdated({
      userId: ctx.user.id,
      organizationId: projectOrganizationId,
      access: [
        {
          type: "organization",
          roles: ["owner", "manager"],
        },
      ],
    });

<<<<<<< HEAD
    return await updateTeamProjectPermission(
=======
    await checkRoleManagementPermission(productOrganizationId);

    return await updateTeamProductPermission(
>>>>>>> b83b54ee
      parsedInput.teamId,
      parsedInput.projectId,
      parsedInput.permission
    );
  });

const ZRemoveTeamProjectAction = z.object({
  teamId: ZId,
  projectId: ZId,
});

export const removeTeamProjectAction = authenticatedActionClient
  .schema(ZRemoveTeamProjectAction)
  .action(async ({ ctx, parsedInput }) => {
    const teamOrganizationId = await getOrganizationIdFromTeamId(parsedInput.teamId);
    const projectOrganizationId = await getOrganizationIdFromProjectId(parsedInput.projectId);

    if (teamOrganizationId !== projectOrganizationId) {
      throw new Error("Team and Project must belong to the same organization");
    }

    await checkAuthorizationUpdated({
      userId: ctx.user.id,
      organizationId: projectOrganizationId,
      access: [
        {
          type: "organization",
          roles: ["owner", "manager"],
        },
      ],
    });

<<<<<<< HEAD
    return await removeTeamProject(parsedInput.teamId, parsedInput.projectId);
=======
    await checkRoleManagementPermission(productOrganizationId);

    return await removeTeamProduct(parsedInput.teamId, parsedInput.productId);
>>>>>>> b83b54ee
  });

const ZAddTeamProjectsAction = z.object({
  teamId: ZId,
  projectIds: z.array(ZId),
});

export const addTeamProjectsAction = authenticatedActionClient
  .schema(ZAddTeamProjectsAction)
  .action(async ({ ctx, parsedInput }) => {
    const organizationId = await getOrganizationIdFromTeamId(parsedInput.teamId);

    await checkAuthorizationUpdated({
      userId: ctx.user.id,
      organizationId,
      access: [
        {
          type: "organization",
          roles: ["owner", "manager"],
        },
      ],
    });

<<<<<<< HEAD
    return await addTeamProjects(parsedInput.teamId, parsedInput.projectIds);
=======
    await checkRoleManagementPermission(organizationId);

    return await addTeamProducts(parsedInput.teamId, parsedInput.productIds);
>>>>>>> b83b54ee
  });<|MERGE_RESOLUTION|>--- conflicted
+++ resolved
@@ -2,14 +2,9 @@
 
 import { authenticatedActionClient } from "@/lib/utils/action-client";
 import { checkAuthorizationUpdated } from "@/lib/utils/action-client-middleware";
-<<<<<<< HEAD
 import { getOrganizationIdFromProjectId, getOrganizationIdFromTeamId } from "@/lib/utils/helper";
+import { checkRoleManagementPermission } from "@/modules/ee/role-management/actions";
 import { ZTeamPermission } from "@/modules/ee/teams/project-teams/types/teams";
-=======
-import { getOrganizationIdFromProductId, getOrganizationIdFromTeamId } from "@/lib/utils/helper";
-import { checkRoleManagementPermission } from "@/modules/ee/role-management/actions";
-import { ZTeamPermission } from "@/modules/ee/teams/product-teams/types/teams";
->>>>>>> b83b54ee
 import {
   addTeamMembers,
   addTeamProjects,
@@ -207,13 +202,9 @@
       ],
     });
 
-<<<<<<< HEAD
+    await checkRoleManagementPermission(projectOrganizationId);
+
     return await updateTeamProjectPermission(
-=======
-    await checkRoleManagementPermission(productOrganizationId);
-
-    return await updateTeamProductPermission(
->>>>>>> b83b54ee
       parsedInput.teamId,
       parsedInput.projectId,
       parsedInput.permission
@@ -246,13 +237,9 @@
       ],
     });
 
-<<<<<<< HEAD
+    await checkRoleManagementPermission(projectOrganizationId);
+
     return await removeTeamProject(parsedInput.teamId, parsedInput.projectId);
-=======
-    await checkRoleManagementPermission(productOrganizationId);
-
-    return await removeTeamProduct(parsedInput.teamId, parsedInput.productId);
->>>>>>> b83b54ee
   });
 
 const ZAddTeamProjectsAction = z.object({
@@ -276,11 +263,7 @@
       ],
     });
 
-<<<<<<< HEAD
+    await checkRoleManagementPermission(organizationId);
+
     return await addTeamProjects(parsedInput.teamId, parsedInput.projectIds);
-=======
-    await checkRoleManagementPermission(organizationId);
-
-    return await addTeamProducts(parsedInput.teamId, parsedInput.productIds);
->>>>>>> b83b54ee
   });