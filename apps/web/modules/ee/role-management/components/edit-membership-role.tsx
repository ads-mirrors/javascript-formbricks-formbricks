"use client";

<<<<<<< HEAD
=======
import { useTranslate } from "@tolgee/react";
>>>>>>> 5468510f
import { ChevronDownIcon } from "lucide-react";
import { useRouter } from "next/navigation";
import { useState } from "react";
import toast from "react-hot-toast";
<<<<<<< HEAD
import { useTranslation } from "react-i18next";
=======
>>>>>>> 5468510f
import type { TOrganizationRole } from "@formbricks/types/memberships";
import { getAccessFlags } from "@/lib/membership/utils";
import { Badge } from "@/modules/ui/components/badge";
import { Button } from "@/modules/ui/components/button";
import {
  DropdownMenu,
  DropdownMenuContent,
  DropdownMenuRadioGroup,
  DropdownMenuRadioItem,
  DropdownMenuTrigger,
} from "@/modules/ui/components/dropdown-menu";
import { updateInviteAction, updateMembershipAction } from "../actions";

interface Role {
  currentUserRole: TOrganizationRole;
  memberRole: TOrganizationRole;
  organizationId: string;
  memberId?: string;
  userId: string;
  memberAccepted?: boolean;
  inviteId?: string;
  doesOrgHaveMoreThanOneOwner?: boolean;
  isFormbricksCloud: boolean;
  isUserManagementDisabledFromUi: boolean;
}

export function EditMembershipRole({
  memberRole,
  organizationId,
  currentUserRole,
  memberId,
  userId,
  memberAccepted,
  inviteId,
  doesOrgHaveMoreThanOneOwner,
  isFormbricksCloud,
  isUserManagementDisabledFromUi,
}: Role) {
  const { t } = useTranslation();
  const router = useRouter();
  const [loading, setLoading] = useState(false);

  const { isOwner, isManager } = getAccessFlags(currentUserRole);
  const isOwnerOrManager = isOwner || isManager;

  const disableRole =
    isUserManagementDisabledFromUi ||
    memberId === userId ||
    (memberRole === "owner" && !doesOrgHaveMoreThanOneOwner) ||
    (currentUserRole === "manager" && memberRole === "owner");

  const handleMemberRoleUpdate = async (role: TOrganizationRole) => {
    setLoading(true);

    try {
      if (memberAccepted && memberId) {
        await updateMembershipAction({ userId: memberId, organizationId, data: { role } });
      }

      if (inviteId) {
        await updateInviteAction({ inviteId: inviteId, organizationId, data: { role } });
      }
    } catch (error) {
      toast.error(t("common.something_went_wrong_please_try_again"));
    }

    setLoading(false);
    router.refresh();
  };

  const handleRoleChange = (role: TOrganizationRole) => {
    handleMemberRoleUpdate(role);
  };

  const getMembershipRoles = () => {
    let roles: string[] = ["member"];

    if (isOwner) {
      roles.push("manager", "owner");

      if (isFormbricksCloud) {
        roles.push("billing");
      }
    }
    return roles;
  };

  if (isOwnerOrManager) {
    return (
      <DropdownMenu>
        <DropdownMenuTrigger asChild>
          <Button
            className="flex items-center gap-1 p-2 text-xs"
            disabled={disableRole}
            loading={loading}
            size="sm"
            variant="secondary"
            role="button-role">
            <span className="ml-1 capitalize">{memberRole}</span>
            <ChevronDownIcon className="h-4 w-4" />
          </Button>
        </DropdownMenuTrigger>
        {!disableRole && (
          <DropdownMenuContent>
            <DropdownMenuRadioGroup
              onValueChange={(value) => {
                handleRoleChange(value.toLowerCase() as TOrganizationRole);
              }}
              value={memberRole}
              className="flex flex-col-reverse">
              {getMembershipRoles().map((role) => (
                <DropdownMenuRadioItem className="capitalize" key={role} value={role}>
                  {role.toLowerCase()}
                </DropdownMenuRadioItem>
              ))}
            </DropdownMenuRadioGroup>
          </DropdownMenuContent>
        )}
      </DropdownMenu>
    );
  }

  return <Badge size="tiny" type="gray" role="badge-role" text={memberRole} className="capitalize" />;
}<|MERGE_RESOLUTION|>--- conflicted
+++ resolved
@@ -1,17 +1,10 @@
 "use client";
 
-<<<<<<< HEAD
-=======
-import { useTranslate } from "@tolgee/react";
->>>>>>> 5468510f
 import { ChevronDownIcon } from "lucide-react";
 import { useRouter } from "next/navigation";
 import { useState } from "react";
 import toast from "react-hot-toast";
-<<<<<<< HEAD
 import { useTranslation } from "react-i18next";
-=======
->>>>>>> 5468510f
 import type { TOrganizationRole } from "@formbricks/types/memberships";
 import { getAccessFlags } from "@/lib/membership/utils";
 import { Badge } from "@/modules/ui/components/badge";
