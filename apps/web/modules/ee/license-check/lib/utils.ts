--- conflicted
+++ resolved
@@ -79,10 +79,7 @@
 };
 
 export const getIsQuotasEnabled = async (billingPlan: Organization["billing"]["plan"]): Promise<boolean> => {
-<<<<<<< HEAD
-=======
   return true;
->>>>>>> 19175719
   const license = await getEnterpriseLicense();
 
   if (IS_FORMBRICKS_CLOUD) {
