--- conflicted
+++ resolved
@@ -81,11 +81,14 @@
       // first call
       const newResult = {
         active: true,
-<<<<<<< HEAD
-        features: { isMultiOrgEnabled: true, projects: 3, twoFactorAuth: true, sso: true, whitelabel: true },
-=======
-        features: { isMultiOrgEnabled: true, twoFactorAuth: true, sso: true, contacts: true, projects: 3 },
->>>>>>> 56d8c3f5
+        features: {
+          isMultiOrgEnabled: true,
+          twoFactorAuth: true,
+          sso: true,
+          contacts: true,
+          projects: 3,
+          whitelabel: true,
+        },
         lastChecked: currentTime,
       };
       await setPreviousResult(newResult);
@@ -144,17 +147,11 @@
         active: false,
         features: {
           isMultiOrgEnabled: false,
-<<<<<<< HEAD
           projects: 3,
           twoFactorAuth: false,
           sso: false,
           whitelabel: true,
-=======
-          twoFactorAuth: false,
-          sso: false,
           contacts: false,
-          projects: 3,
->>>>>>> 56d8c3f5
         },
         lastChecked: new Date(),
       };
