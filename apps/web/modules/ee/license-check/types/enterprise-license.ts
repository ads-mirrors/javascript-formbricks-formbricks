--- conflicted
+++ resolved
@@ -6,12 +6,9 @@
 
 const ZEnterpriseLicenseFeatures = z.object({
   isMultiOrgEnabled: z.boolean(),
-<<<<<<< HEAD
   isContactsEnabled: z.boolean(),
-=======
   twoFactorAuth: z.boolean(),
   sso: z.boolean(),
->>>>>>> a5b0d39a
 });
 
 export type TEnterpriseLicenseFeatures = z.infer<typeof ZEnterpriseLicenseFeatures>;
