"use client";

import { cn } from "@/lib/cn";
import { isStringMatch } from "@/lib/utils/helper";
import { createContactsFromCSVAction } from "@/modules/ee/contacts/actions";
import { CsvTable } from "@/modules/ee/contacts/components/csv-table";
import { UploadContactsAttributes } from "@/modules/ee/contacts/components/upload-contacts-attribute";
import { TContactCSVUploadResponse, ZContactCSVUploadResponse } from "@/modules/ee/contacts/types/contact";
import { Button } from "@/modules/ui/components/button";
import { Modal } from "@/modules/ui/components/modal";
import { StylingTabs } from "@/modules/ui/components/styling-tabs";
import { useTranslate } from "@tolgee/react";
import { parse } from "csv-parse/sync";
import { ArrowUpFromLineIcon, CircleAlertIcon, FileUpIcon, PlusIcon, XIcon } from "lucide-react";
import { useRouter } from "next/navigation";
import { useEffect, useMemo, useRef, useState } from "react";
import { TContactAttributeKey } from "@formbricks/types/contact-attribute-key";

interface UploadContactsCSVButtonProps {
  environmentId: string;
  contactAttributeKeys: TContactAttributeKey[];
}

export const UploadContactsCSVButton = ({
  environmentId,
  contactAttributeKeys,
}: UploadContactsCSVButtonProps) => {
  const { t } = useTranslate();
  const router = useRouter();

  const errorContainerRef = useRef<HTMLDivElement | null>(null);
  const [open, setOpen] = useState(false);
  const [duplicateContactsAction, setDuplicateContactsAction] = useState<"skip" | "update" | "overwrite">(
    "skip"
  );
  const [csvResponse, setCSVResponse] = useState<TContactCSVUploadResponse>([]);
  const [attributeMap, setAttributeMap] = useState<Record<string, string>>({});
  const [error, setErrror] = useState("");
  const [loading, setLoading] = useState(false);

  const processCSVFile = async (file: File) => {
    if (!file) return;

    // Check file type
    if (!file.type && !file.name.endsWith(".csv")) {
      setErrror("Please upload a CSV file");
      return;
    }

    if (file.type && file.type !== "text/csv" && !file.type.includes("csv")) {
      setErrror("Please upload a CSV file");
      return;
    }

    // Max file size check (800KB)
    const maxSizeInBytes = 800 * 1024;
    if (file.size > maxSizeInBytes) {
      setErrror("File size exceeds the maximum limit of 800KB");
      return;
    }

    const reader = new FileReader();
    reader.onload = async (e) => {
      setErrror("");
      const csv = e.target?.result as string;

      try {
        const records = parse(csv, {
          columns: true, // Parse the header as column names
          skip_empty_lines: true, // Skip empty lines
        });

        const parsedRecords = ZContactCSVUploadResponse.safeParse(records);
        if (!parsedRecords.success) {
          console.error("Error parsing CSV:", parsedRecords.error);
          setErrror(parsedRecords.error.errors[0].message);
          return;
        }

        if (!parsedRecords.data.length) {
          setErrror(
            "The uploaded CSV file does not contain any valid contacts, please see the sample CSV file for the correct format."
          );
          return;
        }

        setCSVResponse(parsedRecords.data);
      } catch (error) {
        console.error("Error parsing CSV:", error);
      }
    };

    reader.readAsText(file);
  };

  const handleFileUpload = (e: React.ChangeEvent<HTMLInputElement>) => {
    const file = e.target?.files?.[0];
    if (file) {
      processCSVFile(file);
    }
  };

  const csvColumns = useMemo(() => {
    if (!csvResponse.length) {
      return [];
    }

    // Extract column names (headers) from the first row
    const headers = Object.keys(csvResponse[0]);

    return headers.map((header) => header.trim());
  }, [csvResponse]);

  const resetState = (closeModal?: boolean) => {
    setCSVResponse([]);
    setDuplicateContactsAction("skip");
    setErrror("");
    setAttributeMap({});
    setLoading(false);

    if (closeModal) {
      setOpen(false);
    }
  };

  const handleUpload = async () => {
    if (!csvResponse.length) {
      return;
    }

    setLoading(true);
    setErrror("");

    const values = Object.values(attributeMap);

    if (new Set(values).size !== values.length) {
      const valueCount = values.reduce((acc, value) => {
        acc[value] = (acc[value] || 0) + 1;
        return acc;
      }, {}) as Record<string, number>;

      const duplicateValues = Object.entries(valueCount)
        .filter(([_, count]) => count > 1)
        .map(([value, _]) => value);

      const duplicateAttributeKeys = Object.entries(attributeMap)
        .filter(([_, value]) => duplicateValues.includes(value))
        .map(([key, _]) => key);

      setErrror(
        `Duplicate mappings found for the following attributes: ${duplicateAttributeKeys.join(", ")}`
      );
      errorContainerRef.current?.scrollIntoView({ behavior: "smooth", block: "center" });
      setLoading(false);
      return;
    }

    const transformedCsvData = csvResponse.map((record) => {
      const newRecord: Record<string, string> = {};
      Object.entries(record).forEach(([key, value]) => {
        // if the key is in the attribute map, we wanna replace it
        if (attributeMap[key]) {
          const attrKeyId = attributeMap[key];
          const attrKey = contactAttributeKeys.find((attrKey) => attrKey.id === attrKeyId);

          if (attrKey) {
            newRecord[attrKey.key] = value;
          } else {
            newRecord[attrKeyId] = value;
          }
        } else {
          newRecord[key] = value;
        }
      });

      return newRecord;
    });

    const result = await createContactsFromCSVAction({
      csvData: transformedCsvData,
      duplicateContactsAction,
      attributeMap,
      environmentId,
    });

    if (result?.data) {
      setErrror("");
      resetState(true);

      router.refresh();
      return;
    }

    if (result?.serverError) {
      setErrror(result.serverError);
    }

    if (result?.validationErrors) {
      if (result.validationErrors.csvData?._errors?.[0]) {
        setErrror(result.validationErrors.csvData._errors?.[0]);
      } else {
        setErrror("An error occurred while uploading the contacts. Please try again later.");
      }
    }

    setLoading(false);
  };

  useEffect(() => {
    const matches: Record<string, string> = {};
    for (const columnName of csvColumns) {
      for (const attributeKey of contactAttributeKeys) {
        if (isStringMatch(columnName, attributeKey.name ?? attributeKey.key)) {
          matches[columnName] = attributeKey.id;
          break;
        }
      }

      if (!matches[columnName]) {
        matches[columnName] = columnName;
      }
    }

    setAttributeMap(matches);
  }, [contactAttributeKeys, csvColumns]);

  useEffect(() => {
    if (error && errorContainerRef.current) {
      errorContainerRef.current.scrollIntoView({ behavior: "smooth", block: "center" });
    }
  }, [error]);

  // Function to download an example CSV
  const handleDownloadExampleCSV = () => {
    const exampleData = [
      { email: "user1@example.com", userId: "1001", firstName: "John", lastName: "Doe" },
      { email: "user2@example.com", userId: "1002", firstName: "Jane", lastName: "Smith" },
      { email: "user3@example.com", userId: "1003", firstName: "Mark", lastName: "Jones" },
      { email: "user4@example.com", userId: "1004", firstName: "Emily", lastName: "Brown" },
      { email: "user5@example.com", userId: "1005", firstName: "David", lastName: "Wilson" },
    ];

    const headers = Object.keys(exampleData[0]);
    const csvRows = [headers.join(","), ...exampleData.map((row) => headers.map((h) => row[h]).join(","))];
    const csvContent = "data:text/csv;charset=utf-8," + csvRows.join("\n");
    const encodedUri = encodeURI(csvContent);

    const link = document.createElement("a");
    link.setAttribute("href", encodedUri);
    link.setAttribute("download", "example.csv");
    document.body.appendChild(link); // Required for Firefox
    link.click();
    document.body.removeChild(link);
  };

  const handleDragOver = (e: React.DragEvent<HTMLLabelElement>) => {
    e.preventDefault();
    e.stopPropagation();

    // Only show copy cursor if file is CSV
    const items = Array.from(e.dataTransfer.items);
    const isCSV = items.some(
      (item) => item.type === "text/csv" || (item.type === "" && item.kind === "file") // For when type isn't available
    );

    e.dataTransfer.dropEffect = isCSV ? "copy" : "none";
  };

  const handleDrop = (e: React.DragEvent<HTMLLabelElement>) => {
    e.preventDefault();
    e.stopPropagation();

    const file = e.dataTransfer.files[0];
    if (file) {
      processCSVFile(file);
    }
  };

  return (
    <>
      <Button size="sm" onClick={() => setOpen(true)}>
        {t("common.upload")} CSV
        <PlusIcon />
      </Button>
      <Modal
        open={open}
        setOpen={setOpen}
        noPadding
        closeOnOutsideClick={false}
        className="overflow-auto"
        size="xl"
        hideCloseButton>
        <div className="sticky top-0 flex h-full flex-col rounded-lg">
          <button
            className={cn(
<<<<<<< HEAD
              "absolute top-0 right-0 hidden pt-4 pr-4 text-slate-400 hover:text-slate-500 focus:ring-0 focus:outline-hidden sm:block"
=======
              "absolute top-0 right-0 hidden pt-4 pr-4 text-slate-400 hover:text-slate-500 focus:ring-0 focus:outline-none sm:block"
>>>>>>> df06540f
            )}
            onClick={() => {
              resetState(true);
            }}>
            <XIcon className="h-6 w-6 rounded-md bg-white" />
            <span className="sr-only">Close</span>
          </button>
          <div className="rounded-t-lg bg-slate-100">
            <div className="flex w-full items-center justify-between p-6">
              <div className="flex items-center space-x-2">
                <div className="mr-1.5 h-6 w-6 text-slate-500">
                  <FileUpIcon className="h-5 w-5" />
                </div>
                <div>
                  <div className="text-xl font-medium text-slate-700">{t("common.upload")} CSV</div>
                  <div className="text-sm text-slate-500">
                    {t("environments.contacts.upload_contacts_modal_description")}
                  </div>
                </div>
              </div>
            </div>
          </div>
        </div>

        {error ? (
          <div
            className="mx-6 my-4 flex items-center gap-2 rounded-md border-2 border-red-200 bg-red-50 p-4"
            ref={errorContainerRef}>
            <CircleAlertIcon className="text-red-600" />
            <p className="text-red-600">{error}</p>
          </div>
        ) : null}

        <div className="flex flex-col gap-8 px-6 py-4">
          <div className="flex flex-col gap-2">
            <div className="no-scrollbar max-h-[400px] overflow-auto rounded-md border-2 border-dashed border-slate-300 bg-slate-50 p-4">
              {!csvResponse.length ? (
                <div>
                  <label
                    htmlFor="file"
                    className={cn(
                      "relative flex cursor-pointer flex-col items-center justify-center rounded-lg hover:bg-slate-100 dark:border-slate-600 dark:bg-slate-700 dark:hover:border-slate-500 dark:hover:bg-slate-800"
                    )}
                    onDragOver={(e) => handleDragOver(e)}
                    onDrop={(e) => handleDrop(e)}>
                    <div className="flex flex-col items-center justify-center pt-5 pb-6">
                      <ArrowUpFromLineIcon className="h-6 text-slate-500" />
                      <p className={cn("mt-2 text-center text-sm text-slate-500")}>
                        <span className="font-semibold">{t("common.upload_input_description")}</span>
                      </p>
                      <input
                        type="file"
                        id={"file"}
                        name={"file"}
                        accept=".csv"
                        className="hidden"
                        onChange={handleFileUpload}
                      />
                    </div>
                  </label>
                </div>
              ) : (
                <div className="flex flex-col items-center gap-8">
                  <h3 className="font-medium text-slate-500">
                    {t("environments.contacts.upload_contacts_modal_preview")}
                  </h3>
                  <div className="h-[300px] w-full overflow-auto rounded-md border border-slate-300">
                    <CsvTable data={[...csvResponse.slice(0, 11)]} />
                  </div>
                </div>
              )}
            </div>
            {!csvResponse.length && (
              <div className="flex justify-start">
                <Button onClick={handleDownloadExampleCSV} variant="secondary">
                  {t("environments.contacts.upload_contacts_modal_download_example_csv")}
                </Button>
              </div>
            )}
          </div>

          {csvResponse.length > 0 ? (
            <div className="flex flex-col">
              <h3 className="font-medium text-slate-900">
                {t("environments.contacts.upload_contacts_modal_attributes_title")}
              </h3>
              <p className="mb-2 text-slate-500">
                {t("environments.contacts.upload_contacts_modal_attributes_description")}
              </p>

              <div className="flex flex-col gap-2">
                {csvColumns.map((column, index) => {
                  return (
                    <UploadContactsAttributes
                      key={index}
                      csvColumn={column}
                      attributeMap={attributeMap}
                      setAttributeMap={setAttributeMap}
                      contactAttributeKeys={contactAttributeKeys}
                    />
                  );
                })}
              </div>
            </div>
          ) : null}

          <div className="flex flex-col">
            <h3 className="font-medium text-slate-900">
              {t("environments.contacts.upload_contacts_modal_duplicates_title")}
            </h3>
            <p className="mb-2 text-slate-500">
              {t("environments.contacts.upload_contacts_modal_duplicates_description")}
            </p>
            <StylingTabs
              id="duplicate-contacts"
              options={[
                {
                  value: "skip",
                  label: t("environments.contacts.upload_contacts_modal_duplicates_skip_title"),
                },
                {
                  value: "update",
                  label: t("environments.contacts.upload_contacts_modal_duplicates_update_title"),
                },
                {
                  value: "overwrite",
                  label: t("environments.contacts.upload_contacts_modal_duplicates_overwrite_title"),
                },
              ]}
              defaultSelected={duplicateContactsAction}
              onChange={(value) => setDuplicateContactsAction(value)}
              className="max-w-[400px]"
              tabsContainerClassName="p-1 rounded-lg"
            />

            <div className="mt-1">
              <p className="text-sm font-medium text-slate-500">
                {duplicateContactsAction === "skip" &&
                  t("environments.contacts.upload_contacts_modal_duplicates_skip_description")}
                {duplicateContactsAction === "update" &&
                  t("environments.contacts.upload_contacts_modal_duplicates_update_description")}
                {duplicateContactsAction === "overwrite" &&
                  t("environments.contacts.upload_contacts_modal_duplicates_overwrite_description")}
              </p>
            </div>
          </div>
        </div>

        <div className="sticky bottom-0 w-full bg-white">
          <div className="flex justify-end rounded-b-lg p-4">
            {csvResponse.length > 0 ? (
              <Button
                size="sm"
                variant="secondary"
                onClick={() => {
                  resetState();
                }}
                className="mr-2">
                {t("environments.contacts.upload_contacts_modal_pick_different_file")}
              </Button>
            ) : null}

            <Button
              size="sm"
              onClick={handleUpload}
              loading={loading}
              disabled={loading || !csvResponse.length}>
              {t("environments.contacts.upload_contacts_modal_upload_btn")}
            </Button>
          </div>
        </div>
      </Modal>
    </>
  );
};<|MERGE_RESOLUTION|>--- conflicted
+++ resolved
@@ -293,11 +293,7 @@
         <div className="sticky top-0 flex h-full flex-col rounded-lg">
           <button
             className={cn(
-<<<<<<< HEAD
               "absolute top-0 right-0 hidden pt-4 pr-4 text-slate-400 hover:text-slate-500 focus:ring-0 focus:outline-hidden sm:block"
-=======
-              "absolute top-0 right-0 hidden pt-4 pr-4 text-slate-400 hover:text-slate-500 focus:ring-0 focus:outline-none sm:block"
->>>>>>> df06540f
             )}
             onClick={() => {
               resetState(true);
