"use client";

<<<<<<< HEAD
=======
import { useTranslate } from "@tolgee/react";
>>>>>>> 5468510f
import {
  ArrowDownIcon,
  ArrowUpIcon,
  FingerprintIcon,
  MonitorSmartphoneIcon,
  MoreVertical,
  TagIcon,
  Trash2,
  Users2Icon,
} from "lucide-react";
import { useEffect, useState } from "react";
import { useTranslation } from "react-i18next";
import { z } from "zod";
import { TContactAttributeKey } from "@formbricks/types/contact-attribute-key";
import type {
  TArithmeticOperator,
  TAttributeOperator,
  TBaseFilter,
  TDeviceOperator,
  TSegment,
  TSegmentAttributeFilter,
  TSegmentConnector,
  TSegmentDeviceFilter,
  TSegmentFilter,
  TSegmentFilterValue,
  TSegmentOperator,
  TSegmentPersonFilter,
  TSegmentSegmentFilter,
} from "@formbricks/types/segment";
import {
  ARITHMETIC_OPERATORS,
  ATTRIBUTE_OPERATORS,
  DEVICE_OPERATORS,
  PERSON_OPERATORS,
} from "@formbricks/types/segment";
import { cn } from "@/lib/cn";
import { structuredClone } from "@/lib/pollyfills/structuredClone";
import { isCapitalized } from "@/lib/utils/strings";
import {
  convertOperatorToText,
  convertOperatorToTitle,
  toggleFilterConnector,
  updateContactAttributeKeyInFilter,
  updateDeviceTypeInFilter,
  updateFilterValue,
  updateOperatorInFilter,
  updatePersonIdentifierInFilter,
  updateSegmentIdInFilter,
} from "@/modules/ee/contacts/segments/lib/utils";
import { Button } from "@/modules/ui/components/button";
import {
  DropdownMenu,
  DropdownMenuContent,
  DropdownMenuItem,
  DropdownMenuTrigger,
} from "@/modules/ui/components/dropdown-menu";
import { Input } from "@/modules/ui/components/input";
import {
  Select,
  SelectContent,
  SelectItem,
  SelectTrigger,
  SelectValue,
} from "@/modules/ui/components/select";
import { AddFilterModal } from "./add-filter-modal";

interface TSegmentFilterProps {
  connector: TSegmentConnector;
  resource: TSegmentFilter;
  environmentId: string;
  segment: TSegment;
  segments: TSegment[];
  contactAttributeKeys: TContactAttributeKey[];
  setSegment: (segment: TSegment) => void;
  handleAddFilterBelow: (resourceId: string, filter: TBaseFilter) => void;
  onCreateGroup: (filterId: string) => void;
  onDeleteFilter: (filterId: string) => void;
  onMoveFilter: (filterId: string, direction: "up" | "down") => void;
  viewOnly?: boolean;
}

function SegmentFilterItemConnector({
  connector,
  segment,
  setSegment,
  filterId,
  viewOnly,
}: {
  connector: TSegmentConnector;
  segment: TSegment;
  setSegment: (segment: TSegment) => void;
  filterId: string;
  viewOnly?: boolean;
}) {
  const { t } = useTranslation();
  const updateLocalSurvey = (newConnector: TSegmentConnector) => {
    const updatedSegment = structuredClone(segment);
    if (updatedSegment.filters) {
      toggleFilterConnector(updatedSegment.filters, filterId, newConnector);
    }

    setSegment(updatedSegment);
  };

  const onConnectorChange = () => {
    if (!connector) return;

    if (connector === "and") {
      updateLocalSurvey("or");
    } else {
      updateLocalSurvey("and");
    }
  };

  return (
    <div className="w-[40px]">
      <button
        type="button"
        aria-label={connector ?? t("environments.segments.where")}
        className={cn(Boolean(connector) && "cursor-pointer underline", viewOnly && "cursor-not-allowed")}
        onClick={() => {
          if (viewOnly) return;
          onConnectorChange();
        }}>
        {connector ?? t("environments.segments.where")}
      </button>
    </div>
  );
}

function SegmentFilterItemContextMenu({
  filterId,
  onAddFilterBelow,
  onCreateGroup,
  onDeleteFilter,
  onMoveFilter,
  viewOnly,
}: {
  filterId: string;
  onAddFilterBelow: () => void;
  onCreateGroup: (filterId: string) => void;
  onDeleteFilter: (filterId: string) => void;
  onMoveFilter: (filterId: string, direction: "up" | "down") => void;
  viewOnly?: boolean;
}) {
  const { t } = useTranslation();
  return (
    <div className="flex items-center gap-2">
      <DropdownMenu>
        <DropdownMenuTrigger disabled={viewOnly}>
          <MoreVertical className="h-4 w-4" />
        </DropdownMenuTrigger>

        <DropdownMenuContent>
          <DropdownMenuItem
            onClick={() => {
              onAddFilterBelow();
            }}>
            {t("environments.segments.add_filter_below")}
          </DropdownMenuItem>

          <DropdownMenuItem
            onClick={() => {
              onCreateGroup(filterId);
            }}>
            {t("environments.segments.create_group")}
          </DropdownMenuItem>
          <DropdownMenuItem
            onClick={() => {
              onMoveFilter(filterId, "up");
            }}
            icon={<ArrowUpIcon className="h-4 w-4" />}>
            {t("common.move_up")}
          </DropdownMenuItem>
          <DropdownMenuItem
            onClick={() => {
              onMoveFilter(filterId, "down");
            }}
            icon={<ArrowDownIcon className="h-4 w-4" />}>
            {t("common.move_down")}
          </DropdownMenuItem>
        </DropdownMenuContent>
      </DropdownMenu>

      <Button
        className="mr-4 p-0"
        disabled={viewOnly}
        onClick={() => {
          if (viewOnly) return;
          onDeleteFilter(filterId);
        }}
        variant="ghost">
        <Trash2 className={cn("h-4 w-4 cursor-pointer", viewOnly && "cursor-not-allowed")} />
      </Button>
    </div>
  );
}

type TAttributeSegmentFilterProps = TSegmentFilterProps & {
  onAddFilterBelow: () => void;
  resource: TSegmentAttributeFilter;
  updateValueInLocalSurvey: (filterId: string, newValue: TSegmentFilterValue) => void;
};

function AttributeSegmentFilter({
  connector,
  resource,
  onAddFilterBelow,
  onCreateGroup,
  onDeleteFilter,
  onMoveFilter,
  updateValueInLocalSurvey,
  segment,
  setSegment,
  contactAttributeKeys,
  viewOnly,
}: TAttributeSegmentFilterProps) {
  const { contactAttributeKey } = resource.root;
  const { t } = useTranslation();
  const operatorText = convertOperatorToText(resource.qualifier.operator);

  const [valueError, setValueError] = useState("");

  // when the operator changes, we need to check if the value is valid
  useEffect(() => {
    const { operator } = resource.qualifier;

    if (ARITHMETIC_OPERATORS.includes(operator as TArithmeticOperator)) {
      const isNumber = z.coerce.number().safeParse(resource.value);

      if (isNumber.success) {
        setValueError("");
      } else {
        setValueError(t("environments.segments.value_must_be_a_number"));
      }
    }
  }, [resource.qualifier, resource.value, t]);

  const operatorArr = ATTRIBUTE_OPERATORS.map((operator) => {
    return {
      id: operator,
      name: convertOperatorToText(operator),
    };
  });

  const attributeKey = contactAttributeKeys.find((attrKey) => attrKey.key === contactAttributeKey);

  const attrKeyValue = attributeKey?.name ?? attributeKey?.key ?? "";

  const updateOperatorInLocalSurvey = (filterId: string, newOperator: TAttributeOperator) => {
    const updatedSegment = structuredClone(segment);
    if (updatedSegment.filters) {
      updateOperatorInFilter(updatedSegment.filters, filterId, newOperator);
    }

    setSegment(updatedSegment);
  };

  const updateAttributeClassNameInLocalSurvey = (filterId: string, newAttributeClassName: string) => {
    const updatedSegment = structuredClone(segment);
    if (updatedSegment.filters) {
      updateContactAttributeKeyInFilter(updatedSegment.filters, filterId, newAttributeClassName);
    }

    setSegment(updatedSegment);
  };

  const checkValueAndUpdate = (e: React.ChangeEvent<HTMLInputElement>) => {
    const { value } = e.target;
    updateValueInLocalSurvey(resource.id, value);

    if (!value) {
      setValueError(t("environments.segments.value_cannot_be_empty"));
      return;
    }

    const { operator } = resource.qualifier;

    if (ARITHMETIC_OPERATORS.includes(operator as TArithmeticOperator)) {
      const isNumber = z.coerce.number().safeParse(value);

      if (isNumber.success) {
        setValueError("");
        updateValueInLocalSurvey(resource.id, parseInt(value, 10));
      } else {
        setValueError(t("environments.segments.value_must_be_a_number"));
        updateValueInLocalSurvey(resource.id, value);
      }

      return;
    }

    setValueError("");
    updateValueInLocalSurvey(resource.id, value);
  };

  return (
    <div className="flex items-center gap-2 text-sm">
      <SegmentFilterItemConnector
        connector={connector}
        filterId={resource.id}
        key={connector}
        segment={segment}
        setSegment={setSegment}
        viewOnly={viewOnly}
      />

      <Select
        disabled={viewOnly}
        onValueChange={(value) => {
          updateAttributeClassNameInLocalSurvey(resource.id, value);
        }}
        value={attrKeyValue}>
        <SelectTrigger
          className="flex w-auto items-center justify-center whitespace-nowrap bg-white"
          hideArrow>
          <SelectValue>
            <div className={cn("flex items-center gap-2", !isCapitalized(attrKeyValue ?? "") && "lowercase")}>
              <TagIcon className="h-4 w-4 text-sm" />
              <p>{attrKeyValue}</p>
            </div>
          </SelectValue>
        </SelectTrigger>

        <SelectContent>
          {contactAttributeKeys.map((attrClass) => (
            <SelectItem key={attrClass.id} value={attrClass.key}>
              {attrClass.name ?? attrClass.key}
            </SelectItem>
          ))}
        </SelectContent>
      </Select>

      <Select
        disabled={viewOnly}
        onValueChange={(operator: TAttributeOperator) => {
          updateOperatorInLocalSurvey(resource.id, operator);
        }}
        value={operatorText}>
        <SelectTrigger className="flex w-auto items-center justify-center bg-white text-center" hideArrow>
          <SelectValue>
            <p>{operatorText}</p>
          </SelectValue>
        </SelectTrigger>

        <SelectContent>
          {operatorArr.map((operator) => (
            <SelectItem title={convertOperatorToTitle(operator.id)} value={operator.id} key={operator.id}>
              {operator.name}
            </SelectItem>
          ))}
        </SelectContent>
      </Select>

      {!["isSet", "isNotSet"].includes(resource.qualifier.operator) && (
        <div className="relative flex flex-col gap-1">
          <Input
            className={cn("w-auto bg-white", valueError && "border border-red-500 focus:border-red-500")}
            disabled={viewOnly}
            onChange={(e) => {
              if (viewOnly) return;
              checkValueAndUpdate(e);
            }}
            value={resource.value}
          />

          {valueError ? (
            <p className="absolute right-2 -mt-1 rounded-md bg-white px-2 text-xs text-red-500">
              {valueError}
            </p>
          ) : null}
        </div>
      )}

      <SegmentFilterItemContextMenu
        filterId={resource.id}
        onAddFilterBelow={onAddFilterBelow}
        onCreateGroup={onCreateGroup}
        onDeleteFilter={onDeleteFilter}
        onMoveFilter={onMoveFilter}
        viewOnly={viewOnly}
      />
    </div>
  );
}

type TPersonSegmentFilterProps = TSegmentFilterProps & {
  onAddFilterBelow: () => void;
  resource: TSegmentPersonFilter;
  updateValueInLocalSurvey: (filterId: string, newValue: TSegmentFilterValue) => void;
};

function PersonSegmentFilter({
  connector,
  resource,
  onAddFilterBelow,
  onCreateGroup,
  onDeleteFilter,
  onMoveFilter,
  updateValueInLocalSurvey,
  segment,
  setSegment,
  viewOnly,
}: TPersonSegmentFilterProps) {
  const { personIdentifier } = resource.root;
  const operatorText = convertOperatorToText(resource.qualifier.operator);
  const { t } = useTranslation();
  const [valueError, setValueError] = useState("");

  // when the operator changes, we need to check if the value is valid
  useEffect(() => {
    const { operator } = resource.qualifier;

    if (ARITHMETIC_OPERATORS.includes(operator as TArithmeticOperator)) {
      const isNumber = z.coerce.number().safeParse(resource.value);

      if (isNumber.success) {
        setValueError("");
      } else {
        setValueError(t("environments.segments.value_must_be_a_number"));
      }
    }
  }, [resource.qualifier, resource.value, t]);

  const operatorArr = PERSON_OPERATORS.map((operator) => {
    return {
      id: operator,
      name: convertOperatorToText(operator),
    };
  });

  const updateOperatorInLocalSurvey = (filterId: string, newOperator: TAttributeOperator) => {
    const updatedSegment = structuredClone(segment);
    if (updatedSegment.filters) {
      updateOperatorInFilter(updatedSegment.filters, filterId, newOperator);
    }

    setSegment(updatedSegment);
  };

  const updatePersonIdentifierInLocalSurvey = (filterId: string, newPersonIdentifier: string) => {
    const updatedSegment = structuredClone(segment);
    if (updatedSegment.filters) {
      updatePersonIdentifierInFilter(updatedSegment.filters, filterId, newPersonIdentifier);
    }

    setSegment(updatedSegment);
  };

  const checkValueAndUpdate = (e: React.ChangeEvent<HTMLInputElement>) => {
    const { value } = e.target;
    updateValueInLocalSurvey(resource.id, value);

    if (!value) {
      setValueError(t("environments.segments.value_cannot_be_empty"));
      return;
    }

    const { operator } = resource.qualifier;

    if (ARITHMETIC_OPERATORS.includes(operator as TArithmeticOperator)) {
      const isNumber = z.coerce.number().safeParse(value);

      if (isNumber.success) {
        setValueError("");
        updateValueInLocalSurvey(resource.id, parseInt(value, 10));
      } else {
        setValueError(t("environments.segments.value_must_be_a_number"));
        updateValueInLocalSurvey(resource.id, value);
      }

      return;
    }

    setValueError("");
    updateValueInLocalSurvey(resource.id, value);
  };

  return (
    <div className="flex items-center gap-2 text-sm">
      <SegmentFilterItemConnector
        connector={connector}
        filterId={resource.id}
        key={connector}
        segment={segment}
        setSegment={setSegment}
        viewOnly={viewOnly}
      />

      <Select
        disabled={viewOnly}
        onValueChange={(value) => {
          updatePersonIdentifierInLocalSurvey(resource.id, value);
        }}
        value={personIdentifier}>
        <SelectTrigger
          className="flex w-auto items-center justify-center whitespace-nowrap bg-white"
          hideArrow>
          <SelectValue>
            <div className="flex items-center gap-1 lowercase">
              <FingerprintIcon className="h-4 w-4 text-sm" />
              <p>{personIdentifier}</p>
            </div>
          </SelectValue>
        </SelectTrigger>

        <SelectContent>
          <SelectItem key={personIdentifier} value={personIdentifier}>
            {personIdentifier}
          </SelectItem>
        </SelectContent>
      </Select>

      <Select
        disabled={viewOnly}
        onValueChange={(operator: TAttributeOperator) => {
          updateOperatorInLocalSurvey(resource.id, operator);
        }}
        value={operatorText}>
        <SelectTrigger className="flex w-auto items-center justify-center bg-white text-center" hideArrow>
          <SelectValue>
            <p>{operatorText}</p>
          </SelectValue>
        </SelectTrigger>

        <SelectContent>
          {operatorArr.map((operator) => (
            <SelectItem title={convertOperatorToTitle(operator.id)} value={operator.id} key={operator.id}>
              {operator.name}
            </SelectItem>
          ))}
        </SelectContent>
      </Select>

      {!["isSet", "isNotSet"].includes(resource.qualifier.operator) && (
        <div className="relative flex flex-col gap-1">
          <Input
            className={cn("w-auto bg-white", valueError && "border border-red-500 focus:border-red-500")}
            disabled={viewOnly}
            onChange={(e) => {
              if (viewOnly) return;
              checkValueAndUpdate(e);
            }}
            value={resource.value}
          />

          {valueError ? (
            <p className="absolute right-2 -mt-1 rounded-md bg-white px-2 text-xs text-red-500">
              {valueError}
            </p>
          ) : null}
        </div>
      )}

      <SegmentFilterItemContextMenu
        filterId={resource.id}
        onAddFilterBelow={onAddFilterBelow}
        onCreateGroup={onCreateGroup}
        onDeleteFilter={onDeleteFilter}
        onMoveFilter={onMoveFilter}
        viewOnly={viewOnly}
      />
    </div>
  );
}

type TSegmentSegmentFilterProps = TSegmentFilterProps & {
  onAddFilterBelow: () => void;
  resource: TSegmentSegmentFilter;
};
function SegmentSegmentFilter({
  connector,
  onAddFilterBelow,
  onCreateGroup,
  onDeleteFilter,
  onMoveFilter,
  resource,
  segment,
  segments,
  setSegment,
  viewOnly,
}: TSegmentSegmentFilterProps) {
  const { segmentId } = resource.root;
  const operatorText = convertOperatorToText(resource.qualifier.operator);

  const currentSegment = segments.find((segment) => segment.id === segmentId);

  const updateOperatorInSegment = (filterId: string, newOperator: TSegmentOperator) => {
    const updatedSegment = structuredClone(segment);
    if (updatedSegment.filters) {
      updateOperatorInFilter(updatedSegment.filters, filterId, newOperator);
    }

    setSegment(updatedSegment);
  };

  const updateSegmentIdInSegment = (filterId: string, newSegmentId: string) => {
    const updatedSegment = structuredClone(segment);
    if (updatedSegment.filters) {
      updateSegmentIdInFilter(updatedSegment.filters, filterId, newSegmentId);
    }

    setSegment(updatedSegment);
  };

  const toggleSegmentOperator = () => {
    if (!resource.qualifier.operator) return;

    if (resource.qualifier.operator === "userIsIn") {
      updateOperatorInSegment(resource.id, "userIsNotIn");
      return;
    }

    updateOperatorInSegment(resource.id, "userIsIn");
  };

  return (
    <div className="flex items-center gap-2 text-sm">
      <SegmentFilterItemConnector
        connector={connector}
        filterId={resource.id}
        key={connector}
        segment={segment}
        setSegment={setSegment}
        viewOnly={viewOnly}
      />

      <div>
        <button
          type="button"
          aria-label={operatorText}
          className={cn("cursor-pointer underline", viewOnly && "cursor-not-allowed")}
          onClick={() => {
            if (viewOnly) return;
            toggleSegmentOperator();
          }}>
          {operatorText}
        </button>
      </div>

      <Select
        disabled={viewOnly}
        onValueChange={(value) => {
          updateSegmentIdInSegment(resource.id, value);
        }}
        value={currentSegment?.id}>
        <SelectTrigger
          className="flex w-auto items-center justify-center whitespace-nowrap bg-white"
          hideArrow>
          <div className="flex items-center gap-1">
            <Users2Icon className="h-4 w-4 text-sm" />
            <SelectValue />
          </div>
        </SelectTrigger>

        <SelectContent>
          {segments
            .filter((segment) => !segment.isPrivate)
            .map((segment) => (
              <SelectItem value={segment.id}>{segment.title}</SelectItem>
            ))}
        </SelectContent>
      </Select>

      <SegmentFilterItemContextMenu
        filterId={resource.id}
        onAddFilterBelow={onAddFilterBelow}
        onCreateGroup={onCreateGroup}
        onDeleteFilter={onDeleteFilter}
        onMoveFilter={onMoveFilter}
        viewOnly={viewOnly}
      />
    </div>
  );
}

type TDeviceFilterProps = TSegmentFilterProps & {
  onAddFilterBelow: () => void;
  resource: TSegmentDeviceFilter;
};
function DeviceFilter({
  connector,
  onAddFilterBelow,
  onCreateGroup,
  onDeleteFilter,
  onMoveFilter,
  resource,
  segment,
  setSegment,
  viewOnly,
}: TDeviceFilterProps) {
  const { value } = resource;
  const { t } = useTranslation();
  const operatorText = convertOperatorToText(resource.qualifier.operator);
  const operatorArr = DEVICE_OPERATORS.map((operator) => ({
    id: operator,
    name: convertOperatorToText(operator),
  }));

  const updateOperatorInSegment = (filterId: string, newOperator: TDeviceOperator) => {
    const updatedSegment = structuredClone(segment);
    if (updatedSegment.filters) {
      updateOperatorInFilter(updatedSegment.filters, filterId, newOperator);
    }

    setSegment(updatedSegment);
  };

  const updateValueInSegment = (filterId: string, newValue: "phone" | "desktop") => {
    const updatedSegment = structuredClone(segment);
    if (updatedSegment.filters) {
      updateDeviceTypeInFilter(updatedSegment.filters, filterId, newValue);
    }

    setSegment(updatedSegment);
  };

  return (
    <div className="flex items-center gap-2 text-sm">
      <SegmentFilterItemConnector
        connector={connector}
        filterId={resource.id}
        key={connector}
        segment={segment}
        setSegment={setSegment}
        viewOnly={viewOnly}
      />

      <div className="flex h-10 items-center gap-2 rounded-lg border border-slate-300 bg-white px-3 py-2">
        <MonitorSmartphoneIcon className="h-4 w-4" />
        <p>Device</p>
      </div>

      <Select
        disabled={viewOnly}
        onValueChange={(operator: TDeviceOperator) => {
          updateOperatorInSegment(resource.id, operator);
        }}
        value={operatorText}>
        <SelectTrigger
          className="flex w-auto max-w-[40px] items-center justify-center bg-white text-center"
          hideArrow>
          <SelectValue>
            <p>{operatorText}</p>
          </SelectValue>
        </SelectTrigger>

        <SelectContent>
          {operatorArr.map((operator) => (
            <SelectItem value={operator.id}>{operator.name}</SelectItem>
          ))}
        </SelectContent>
      </Select>

      <Select
        disabled={viewOnly}
        onValueChange={(value: "phone" | "desktop") => {
          updateValueInSegment(resource.id, value);
        }}
        value={value as "phone" | "desktop"}>
        <SelectTrigger className="flex w-auto items-center justify-center bg-white text-center" hideArrow>
          <SelectValue />
        </SelectTrigger>

        <SelectContent>
          {[
            { id: "desktop", name: t("environments.segments.desktop") },
            { id: "phone", name: t("environments.segments.phone") },
          ].map((operator) => (
            <SelectItem value={operator.id}>{operator.name}</SelectItem>
          ))}
        </SelectContent>
      </Select>

      <SegmentFilterItemContextMenu
        filterId={resource.id}
        onAddFilterBelow={onAddFilterBelow}
        onCreateGroup={onCreateGroup}
        onDeleteFilter={onDeleteFilter}
        onMoveFilter={onMoveFilter}
        viewOnly={viewOnly}
      />
    </div>
  );
}

export function SegmentFilter({
  resource,
  connector,
  environmentId,
  segment,
  segments,
  contactAttributeKeys,
  setSegment,
  handleAddFilterBelow,
  onCreateGroup,
  onDeleteFilter,
  onMoveFilter,
  viewOnly = false,
}: TSegmentFilterProps) {
  const { t } = useTranslation();
  const [addFilterModalOpen, setAddFilterModalOpen] = useState(false);
  const updateFilterValueInSegment = (filterId: string, newValue: string | number) => {
    const updatedSegment = structuredClone(segment);
    if (updatedSegment.filters) {
      updateFilterValue(updatedSegment.filters, filterId, newValue);
    }

    setSegment(updatedSegment);
  };

  const onAddFilterBelow = () => {
    setAddFilterModalOpen(true);
  };

  function RenderFilterModal() {
    return (
      <AddFilterModal
        contactAttributeKeys={contactAttributeKeys}
        onAddFilter={(filter) => {
          handleAddFilterBelow(resource.id, filter);
        }}
        open={addFilterModalOpen}
        segments={segments}
        setOpen={setAddFilterModalOpen}
      />
    );
  }

  switch (resource.root.type) {
    case "attribute":
      return (
        <>
          <AttributeSegmentFilter
            contactAttributeKeys={contactAttributeKeys}
            connector={connector}
            environmentId={environmentId}
            handleAddFilterBelow={handleAddFilterBelow}
            onAddFilterBelow={onAddFilterBelow}
            onCreateGroup={onCreateGroup}
            onDeleteFilter={onDeleteFilter}
            onMoveFilter={onMoveFilter}
            resource={resource as TSegmentAttributeFilter}
            segment={segment}
            segments={segments}
            setSegment={setSegment}
            updateValueInLocalSurvey={updateFilterValueInSegment}
            viewOnly={viewOnly}
          />

          <RenderFilterModal />
        </>
      );

    case "person":
      return (
        <>
          <PersonSegmentFilter
            contactAttributeKeys={contactAttributeKeys}
            connector={connector}
            environmentId={environmentId}
            handleAddFilterBelow={handleAddFilterBelow}
            onAddFilterBelow={onAddFilterBelow}
            onCreateGroup={onCreateGroup}
            onDeleteFilter={onDeleteFilter}
            onMoveFilter={onMoveFilter}
            resource={resource as TSegmentPersonFilter}
            segment={segment}
            segments={segments}
            setSegment={setSegment}
            updateValueInLocalSurvey={updateFilterValueInSegment}
            viewOnly={viewOnly}
          />

          <RenderFilterModal />
        </>
      );

    case "segment":
      return (
        <>
          <SegmentSegmentFilter
            contactAttributeKeys={contactAttributeKeys}
            connector={connector}
            environmentId={environmentId}
            handleAddFilterBelow={handleAddFilterBelow}
            onAddFilterBelow={onAddFilterBelow}
            onCreateGroup={onCreateGroup}
            onDeleteFilter={onDeleteFilter}
            onMoveFilter={onMoveFilter}
            resource={resource as TSegmentSegmentFilter}
            segment={segment}
            segments={segments}
            setSegment={setSegment}
            viewOnly={viewOnly}
          />

          <RenderFilterModal />
        </>
      );

    case "device":
      return (
        <>
          <DeviceFilter
            contactAttributeKeys={contactAttributeKeys}
            connector={connector}
            environmentId={environmentId}
            handleAddFilterBelow={handleAddFilterBelow}
            onAddFilterBelow={onAddFilterBelow}
            onCreateGroup={onCreateGroup}
            onDeleteFilter={onDeleteFilter}
            onMoveFilter={onMoveFilter}
            resource={resource as TSegmentDeviceFilter}
            segment={segment}
            segments={segments}
            setSegment={setSegment}
            viewOnly={viewOnly}
          />

          <RenderFilterModal />
        </>
      );

    default:
      return <div>{t("environments.segments.unknown_filter_type")}</div>;
  }
}<|MERGE_RESOLUTION|>--- conflicted
+++ resolved
@@ -1,9 +1,5 @@
 "use client";
 
-<<<<<<< HEAD
-=======
-import { useTranslate } from "@tolgee/react";
->>>>>>> 5468510f
 import {
   ArrowDownIcon,
   ArrowUpIcon,
