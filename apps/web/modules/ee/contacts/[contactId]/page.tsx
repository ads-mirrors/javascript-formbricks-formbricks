--- conflicted
+++ resolved
@@ -21,29 +21,7 @@
   params: Promise<{ environmentId: string; contactId: string }>;
 }) => {
   const params = await props.params;
-<<<<<<< HEAD
   const t = await getTranslate();
-  const [
-    environment,
-    environmentTags,
-    project,
-    session,
-    organization,
-    contact,
-    contactAttributeKeys,
-    contactAttributes,
-  ] = await Promise.all([
-    getEnvironment(params.environmentId),
-    getTagsByEnvironmentId(params.environmentId),
-    getProjectByEnvironmentId(params.environmentId),
-    getServerSession(authOptions),
-    getOrganizationByEnvironmentId(params.environmentId),
-    getContact(params.contactId),
-    getContactAttributeKeys(params.environmentId),
-    getContactAttributes(params.contactId),
-  ]);
-=======
-  const t = await getTranslations();
   const [environment, environmentTags, project, session, organization, contact, contactAttributes] =
     await Promise.all([
       getEnvironment(params.environmentId),
@@ -54,7 +32,6 @@
       getContact(params.contactId),
       getContactAttributes(params.contactId),
     ]);
->>>>>>> 458f135e
 
   if (!project) {
     throw new Error(t("common.project_not_found"));
