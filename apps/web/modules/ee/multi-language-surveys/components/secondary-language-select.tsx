<<<<<<< HEAD
import { Language } from "@prisma/client";
import { useTranslations } from "next-intl";
import type { TLanguage } from "@formbricks/types/project";
=======
"use client";

import { useTranslate } from "@tolgee/react";
import type { TLanguage, TProject } from "@formbricks/types/project";
>>>>>>> 36378e9c
import type { TSurvey, TSurveyQuestionId } from "@formbricks/types/surveys/types";
import { TUserLocale } from "@formbricks/types/user";
import { LanguageToggle } from "./language-toggle";

interface SecondaryLanguageSelectProps {
  projectLanguages: Language[];
  defaultLanguage: TLanguage;
  setSelectedLanguageCode: (languageCode: string) => void;
  setActiveQuestionId: (questionId: TSurveyQuestionId) => void;
  localSurvey: TSurvey;
  updateSurveyLanguages: (language: TLanguage) => void;
  locale: TUserLocale;
}

export function SecondaryLanguageSelect({
  projectLanguages,
  defaultLanguage,
  setSelectedLanguageCode,
  setActiveQuestionId,
  localSurvey,
  updateSurveyLanguages,
  locale,
}: SecondaryLanguageSelectProps) {
  const { t } = useTranslate();
  const isLanguageToggled = (language: TLanguage) => {
    return localSurvey.languages.some(
      (surveyLanguage) => surveyLanguage.language.code === language.code && surveyLanguage.enabled
    );
  };

  return (
    <div className="space-y-4">
      <p className="text-sm">
        {t("environments.surveys.edit.2_activate_translation_for_specific_languages")}:
      </p>
      {projectLanguages
        .filter((lang) => lang.id !== defaultLanguage.id)
        .map((language) => (
          <LanguageToggle
            isChecked={isLanguageToggled(language)}
            key={language.id}
            language={language}
            onEdit={() => {
              setSelectedLanguageCode(language.code);
              setActiveQuestionId(localSurvey.questions[0]?.id);
            }}
            onToggle={() => {
              updateSurveyLanguages(language);
            }}
            locale={locale}
          />
        ))}
    </div>
  );
}<|MERGE_RESOLUTION|>--- conflicted
+++ resolved
@@ -1,13 +1,8 @@
-<<<<<<< HEAD
-import { Language } from "@prisma/client";
-import { useTranslations } from "next-intl";
-import type { TLanguage } from "@formbricks/types/project";
-=======
 "use client";
 
+import { Language } from "@prisma/client";
 import { useTranslate } from "@tolgee/react";
-import type { TLanguage, TProject } from "@formbricks/types/project";
->>>>>>> 36378e9c
+import type { TLanguage } from "@formbricks/types/project";
 import type { TSurvey, TSurveyQuestionId } from "@formbricks/types/surveys/types";
 import { TUserLocale } from "@formbricks/types/user";
 import { LanguageToggle } from "./language-toggle";
