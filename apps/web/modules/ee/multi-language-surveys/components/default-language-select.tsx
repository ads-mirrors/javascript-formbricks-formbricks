"use client";

import { DefaultTag } from "@/modules/ui/components/default-tag";
import {
  Select,
  SelectContent,
  SelectItem,
  SelectTrigger,
  SelectValue,
} from "@/modules/ui/components/select";
<<<<<<< HEAD
import { Language } from "@prisma/client";
import { useTranslations } from "next-intl";
=======
import { useTranslate } from "@tolgee/react";
>>>>>>> 36378e9c
import { getLanguageLabel } from "@formbricks/lib/i18n/utils";
import type { TLanguage } from "@formbricks/types/project";
import type { ConfirmationModalProps } from "./multi-language-card";

interface DefaultLanguageSelectProps {
  defaultLanguage?: TLanguage;
  handleDefaultLanguageChange: (languageCode: string) => void;
  projectLanguages: Language[];
  setConfirmationModalInfo: (confirmationModal: ConfirmationModalProps) => void;
  locale: string;
}

export function DefaultLanguageSelect({
  defaultLanguage,
  handleDefaultLanguageChange,
  projectLanguages,
  setConfirmationModalInfo,
  locale,
}: DefaultLanguageSelectProps) {
  const { t } = useTranslate();
  return (
    <div className="space-y-4">
      <p className="text-sm">
        {t("environments.surveys.edit.1_choose_the_default_language_for_this_survey")}:
      </p>
      <div className="flex items-center space-x-4">
        <div className="w-48">
          <Select
            defaultValue={`${defaultLanguage?.code}`}
            disabled={Boolean(defaultLanguage)}
            onValueChange={(languageCode) => {
              setConfirmationModalInfo({
                open: true,
                title:
                  t("environments.surveys.edit.confirm_default_language") +
                  ": " +
                  getLanguageLabel(languageCode, locale),
                text: t(
                  "environments.surveys.edit.once_set_the_default_language_for_this_survey_can_only_be_changed_by_disabling_the_multi_language_option_and_deleting_all_translations"
                ),
                buttonText: t("common.confirm"),
                onConfirm: () => {
                  handleDefaultLanguageChange(languageCode);
                },
                buttonVariant: "default",
              });
            }}
            value={`${defaultLanguage?.code}`}>
            <SelectTrigger className="xs:w-[180px] xs:text-base w-full px-4 text-xs text-slate-800 dark:border-slate-400 dark:bg-slate-700 dark:text-slate-300">
              <SelectValue />
            </SelectTrigger>
            <SelectContent>
              {projectLanguages.map((language) => (
                <SelectItem
                  className="xs:text-base px-0.5 py-1 text-xs text-slate-800 dark:bg-slate-700 dark:text-slate-300 dark:ring-slate-700"
                  key={language.id}
                  value={language.code}>
                  {`${getLanguageLabel(language.code, locale)} (${language.code})`}
                </SelectItem>
              ))}
            </SelectContent>
          </Select>
        </div>
        <DefaultTag />
      </div>
    </div>
  );
}<|MERGE_RESOLUTION|>--- conflicted
+++ resolved
@@ -8,12 +8,8 @@
   SelectTrigger,
   SelectValue,
 } from "@/modules/ui/components/select";
-<<<<<<< HEAD
 import { Language } from "@prisma/client";
-import { useTranslations } from "next-intl";
-=======
 import { useTranslate } from "@tolgee/react";
->>>>>>> 36378e9c
 import { getLanguageLabel } from "@formbricks/lib/i18n/utils";
 import type { TLanguage } from "@formbricks/types/project";
 import type { ConfirmationModalProps } from "./multi-language-card";
