"use server";

import { authenticatedActionClient } from "@/lib/utils/action-client";
import { checkAuthorizationUpdated } from "@/lib/utils/action-client-middleware";
<<<<<<< HEAD
import { getOrganizationIdFromEnvironmentId, getProjectIdFromEnvironmentId } from "@/lib/utils/helper";
=======
import {
  getOrganizationIdFromEnvironmentId,
  getOrganizationIdFromInsightId,
  getProductIdFromEnvironmentId,
  getProductIdFromInsightId,
} from "@/lib/utils/helper";
import { checkAIPermission } from "@/modules/ee/insights/actions";
>>>>>>> b83b54ee
import { z } from "zod";
import { ZId } from "@formbricks/types/common";
import { ZInsight, ZInsightFilterCriteria } from "@formbricks/types/insights";
import { getInsights, updateInsight } from "./lib/insights";
import { getStats } from "./lib/stats";

const ZGetEnvironmentInsightsAction = z.object({
  environmentId: ZId,
  limit: z.number().optional(),
  offset: z.number().optional(),
  insightsFilter: ZInsightFilterCriteria.optional(),
});

export const getEnvironmentInsightsAction = authenticatedActionClient
  .schema(ZGetEnvironmentInsightsAction)
  .action(async ({ ctx, parsedInput }) => {
    const organizationId = await getOrganizationIdFromEnvironmentId(parsedInput.environmentId);
    await checkAuthorizationUpdated({
      userId: ctx.user.id,
      organizationId,
      access: [
        {
          type: "organization",
          roles: ["owner", "manager"],
        },
        {
          type: "projectTeam",
          minPermission: "read",
          projectId: await getProjectIdFromEnvironmentId(parsedInput.environmentId),
        },
      ],
    });

    await checkAIPermission(organizationId);

    return await getInsights(
      parsedInput.environmentId,
      parsedInput.limit,
      parsedInput.offset,
      parsedInput.insightsFilter
    );
  });

const ZGetStatsAction = z.object({
  environmentId: ZId,
  statsFrom: z.date().optional(),
});

export const getStatsAction = authenticatedActionClient
  .schema(ZGetStatsAction)
  .action(async ({ ctx, parsedInput }) => {
    const organizationId = await getOrganizationIdFromEnvironmentId(parsedInput.environmentId);
    await checkAuthorizationUpdated({
      userId: ctx.user.id,
      organizationId,
      access: [
        {
          type: "organization",
          roles: ["owner", "manager"],
        },
        {
          type: "projectTeam",
          minPermission: "read",
          projectId: await getProjectIdFromEnvironmentId(parsedInput.environmentId),
        },
      ],
    });

    await checkAIPermission(organizationId);
    return await getStats(parsedInput.environmentId, parsedInput.statsFrom);
  });

const ZUpdateInsightAction = z.object({
  insightId: ZId,
  data: ZInsight.partial(),
});

export const updateInsightAction = authenticatedActionClient
  .schema(ZUpdateInsightAction)
  .action(async ({ ctx, parsedInput }) => {
    try {
      const organizationId = await getOrganizationIdFromInsightId(parsedInput.insightId);

      await checkAuthorizationUpdated({
        userId: ctx.user.id,
        organizationId,
        access: [
          {
            type: "organization",
            roles: ["owner", "manager"],
          },
          {
<<<<<<< HEAD
            type: "projectTeam",
            projectId: await getProjectIdFromEnvironmentId(insight.environmentId),
=======
            type: "productTeam",
            productId: await getProductIdFromInsightId(parsedInput.insightId),
>>>>>>> b83b54ee
            minPermission: "readWrite",
          },
        ],
      });

      await checkAIPermission(organizationId);

      return await updateInsight(parsedInput.insightId, parsedInput.data);
    } catch (error) {
      console.error("Error updating insight:", {
        insightId: parsedInput.insightId,
        error,
      });
      if (error instanceof Error) {
        throw new Error(`Failed to update insight: ${error.message}`);
      }
      throw new Error("An unexpected error occurred while updating the insight");
    }
  });<|MERGE_RESOLUTION|>--- conflicted
+++ resolved
@@ -2,17 +2,13 @@
 
 import { authenticatedActionClient } from "@/lib/utils/action-client";
 import { checkAuthorizationUpdated } from "@/lib/utils/action-client-middleware";
-<<<<<<< HEAD
-import { getOrganizationIdFromEnvironmentId, getProjectIdFromEnvironmentId } from "@/lib/utils/helper";
-=======
 import {
   getOrganizationIdFromEnvironmentId,
   getOrganizationIdFromInsightId,
-  getProductIdFromEnvironmentId,
-  getProductIdFromInsightId,
+  getProjectIdFromEnvironmentId,
+  getProjectIdFromInsightId,
 } from "@/lib/utils/helper";
 import { checkAIPermission } from "@/modules/ee/insights/actions";
->>>>>>> b83b54ee
 import { z } from "zod";
 import { ZId } from "@formbricks/types/common";
 import { ZInsight, ZInsightFilterCriteria } from "@formbricks/types/insights";
@@ -105,13 +101,8 @@
             roles: ["owner", "manager"],
           },
           {
-<<<<<<< HEAD
             type: "projectTeam",
-            projectId: await getProjectIdFromEnvironmentId(insight.environmentId),
-=======
-            type: "productTeam",
-            productId: await getProductIdFromInsightId(parsedInput.insightId),
->>>>>>> b83b54ee
+            projectId: await getProjectIdFromInsightId(parsedInput.insightId),
             minPermission: "readWrite",
           },
         ],
