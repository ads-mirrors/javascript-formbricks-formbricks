"use client";

import { getStatsAction } from "@/modules/ee/insights/experience/actions";
import { TStats } from "@/modules/ee/insights/experience/types/stats";
<<<<<<< HEAD
import {
  ActivityIcon,
  FrownIcon,
  GaugeIcon,
  InboxIcon,
  MehIcon,
  MessageCircleIcon,
  SmileIcon,
} from "lucide-react";
=======
import { ActivityIcon, GaugeIcon, InboxIcon, MessageCircleIcon } from "lucide-react";
import { useTranslations } from "next-intl";
>>>>>>> ef454d81
import { useEffect, useState } from "react";
import toast from "react-hot-toast";
import { getFormattedErrorMessage } from "@formbricks/lib/actionClient/helper";
import { Card, CardContent, CardHeader, CardTitle } from "@formbricks/ui/components/Card";
import { TooltipRenderer } from "@formbricks/ui/components/Tooltip";
import { cn } from "@formbricks/ui/lib/utils";

interface ExperiencePageStatsProps {
  statsFrom?: Date;
  environmentId: string;
}

export const ExperiencePageStats = ({ statsFrom, environmentId }: ExperiencePageStatsProps) => {
  const t = useTranslations();
  const [stats, setStats] = useState<TStats>({
    activeSurveys: 0,
    newResponses: 0,
    analysedFeedbacks: 0,
  });
  const [isLoading, setIsLoading] = useState(true);

  useEffect(() => {
    const getData = async () => {
      setIsLoading(true);
      const getStatsResponse = await getStatsAction({ environmentId, statsFrom });

      if (getStatsResponse?.data) {
        setStats(getStatsResponse.data);
      } else {
        const errorMessage = getFormattedErrorMessage(getStatsResponse);
        toast.error(errorMessage);
      }
      setIsLoading(false);
    };

    getData();
  }, [environmentId, statsFrom]);

  const statsData = [
    {
      key: "sentimentScore",
      title: t("environments.experience.sentiment_score"),
      value: stats.sentimentScore ? `${Math.floor(stats.sentimentScore * 100)}%` : "-",
      icon: GaugeIcon,
      width: "w-20",
    },
    {
      key: "activeSurveys",
      title: t("common.active_surveys"),
      value: stats.activeSurveys,
      icon: MessageCircleIcon,
      width: "w-10",
    },
    {
      key: "newResponses",
      title: t("environments.experience.new_responses"),
      value: stats.newResponses,
      icon: InboxIcon,
      width: "w-10",
    },
    {
      key: "analysedFeedbacks",
      title: t("environments.experience.analysed_feedbacks"),
      value: stats.analysedFeedbacks,
      icon: ActivityIcon,
      width: "w-10",
    },
  ];

  return (
    <div className="grid gap-4 md:grid-cols-2 md:gap-8 lg:grid-cols-4">
      {statsData.map((stat, index) => (
        <Card key={index}>
          <CardHeader className="flex flex-row items-center justify-between space-y-0 pb-2">
            <CardTitle className="text-sm font-medium">{stat.title}</CardTitle>
            <stat.icon className="text-muted-foreground h-4 w-4" />
          </CardHeader>
          <CardContent className={cn(isLoading && "animate-pulse")}>
            {stat.key === "sentimentScore" && stats.overallSentiment && (
              <div className="flex items-center font-medium text-slate-700">
                {stats.overallSentiment === "positive" ? (
<<<<<<< HEAD
                  <TooltipRenderer tooltipContent="Mostly positive">
                    <SmileIcon className="h-10 w-10" strokeWidth={1.5} />
                  </TooltipRenderer>
                ) : stats.overallSentiment === "negative" ? (
                  <TooltipRenderer tooltipContent="Mostly negative">
                    <FrownIcon className="h-10 w-10" strokeWidth={1.5} />
                  </TooltipRenderer>
                ) : (
                  <TooltipRenderer tooltipContent="Balanced out">
                    <MehIcon className="h-10 w-10" strokeWidth={1.5} />
                  </TooltipRenderer>
=======
                  <Badge text={t("environments.experience.positive")} type="success" size="tiny" />
                ) : (
                  <Badge text={t("environments.experience.negative")} type="error" size="tiny" />
>>>>>>> ef454d81
                )}
              </div>
            )}
          </CardContent>
        </Card>
      ))}
    </div>
  );
};<|MERGE_RESOLUTION|>--- conflicted
+++ resolved
@@ -2,7 +2,6 @@
 
 import { getStatsAction } from "@/modules/ee/insights/experience/actions";
 import { TStats } from "@/modules/ee/insights/experience/types/stats";
-<<<<<<< HEAD
 import {
   ActivityIcon,
   FrownIcon,
@@ -12,10 +11,7 @@
   MessageCircleIcon,
   SmileIcon,
 } from "lucide-react";
-=======
-import { ActivityIcon, GaugeIcon, InboxIcon, MessageCircleIcon } from "lucide-react";
 import { useTranslations } from "next-intl";
->>>>>>> ef454d81
 import { useEffect, useState } from "react";
 import toast from "react-hot-toast";
 import { getFormattedErrorMessage } from "@formbricks/lib/actionClient/helper";
@@ -97,7 +93,6 @@
             {stat.key === "sentimentScore" && stats.overallSentiment && (
               <div className="flex items-center font-medium text-slate-700">
                 {stats.overallSentiment === "positive" ? (
-<<<<<<< HEAD
                   <TooltipRenderer tooltipContent="Mostly positive">
                     <SmileIcon className="h-10 w-10" strokeWidth={1.5} />
                   </TooltipRenderer>
@@ -109,11 +104,6 @@
                   <TooltipRenderer tooltipContent="Balanced out">
                     <MehIcon className="h-10 w-10" strokeWidth={1.5} />
                   </TooltipRenderer>
-=======
-                  <Badge text={t("environments.experience.positive")} type="success" size="tiny" />
-                ) : (
-                  <Badge text={t("environments.experience.negative")} type="error" size="tiny" />
->>>>>>> ef454d81
                 )}
               </div>
             )}
