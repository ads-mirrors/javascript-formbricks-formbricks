--- conflicted
+++ resolved
@@ -1,22 +1,14 @@
 "use client";
 
 import { InsightSheet } from "@/modules/ee/insights/components/insight-sheet";
-<<<<<<< HEAD
 import { ArchiveIcon, ArchiveRestoreIcon, UserIcon } from "lucide-react";
-=======
-import { UserIcon } from "lucide-react";
 import { useTranslations } from "next-intl";
->>>>>>> ef454d81
 import { useCallback, useEffect, useMemo, useState } from "react";
 import { toast } from "react-hot-toast";
 import formbricks from "@formbricks/js";
 import { TDocumentFilterCriteria } from "@formbricks/types/documents";
 import { TInsight, TInsightFilterCriteria } from "@formbricks/types/insights";
-<<<<<<< HEAD
-=======
 import { TUserLocale } from "@formbricks/types/user";
-import { Badge } from "@formbricks/ui/components/Badge";
->>>>>>> ef454d81
 import { Button } from "@formbricks/ui/components/Button";
 import { Label } from "@formbricks/ui/components/Label";
 import { Switch } from "@formbricks/ui/components/Switch";
@@ -167,17 +159,16 @@
   return (
     <div>
       <Tabs defaultValue="all" onValueChange={handleFilterSelect}>
-<<<<<<< HEAD
         <div className="flex items-center justify-between">
           <TabsList>
-            <TabsTrigger value="all">All</TabsTrigger>
-            <TabsTrigger value="complaint">Complaint</TabsTrigger>
-            <TabsTrigger value="featureRequest">Request</TabsTrigger>
-            <TabsTrigger value="praise">Praise</TabsTrigger>
-            <TabsTrigger value="other">Other</TabsTrigger>
+            <TabsTrigger value="all">{t("environments.experience.all")}</TabsTrigger>
+            <TabsTrigger value="complaint">{t("environments.experience.complaint")}</TabsTrigger>
+            <TabsTrigger value="featureRequest">{t("environments.experience.feature_request")}</TabsTrigger>
+            <TabsTrigger value="praise">{t("environments.experience.praise")}</TabsTrigger>
+            <TabsTrigger value="other">{t("common.other")}</TabsTrigger>
           </TabsList>
           <div className="flex items-center space-x-2">
-            <Label htmlFor="archived-toggle">Archive</Label>
+            <Label htmlFor="archived-toggle">{t("common.archive")}</Label>
             <Switch
               id="archived-toggle"
               checked={showArchived}
@@ -185,15 +176,6 @@
             />
           </div>
         </div>
-=======
-        <TabsList>
-          <TabsTrigger value="all">{t("environments.experience.all")}</TabsTrigger>
-          <TabsTrigger value="complaint">{t("environments.experience.complaint")}</TabsTrigger>
-          <TabsTrigger value="featureRequest">{t("environments.experience.feature_request")}</TabsTrigger>
-          <TabsTrigger value="praise">{t("environments.experience.praise")}</TabsTrigger>
-          <TabsTrigger value="other">{t("common.other")}</TabsTrigger>
-        </TabsList>
->>>>>>> ef454d81
         <TabsContent value={activeTab}>
           <Table>
             <TableHeader>
