import { createBrevoCustomer } from "@/modules/auth/lib/brevo";
import { createUser, getUserByEmail, updateUser } from "@/modules/auth/lib/user";
<<<<<<< HEAD
import { createTeamMembership } from "@/modules/auth/signup/lib/team";
=======
import type { TSamlNameFields } from "@/modules/auth/types/auth";
>>>>>>> 15878a4a
import { getIsSamlSsoEnabled, getisSsoEnabled } from "@/modules/ee/license-check/lib/utils";
import { beforeEach, describe, expect, it, vi } from "vitest";
import { prisma } from "@formbricks/database";
import { createAccount } from "@formbricks/lib/account/service";
import { createMembership } from "@formbricks/lib/membership/service";
import { createOrganization, getOrganization } from "@formbricks/lib/organization/service";
import { findMatchingLocale } from "@formbricks/lib/utils/locale";
import type { TUser } from "@formbricks/types/user";
import { handleSsoCallback } from "../sso-handlers";
import {
  mockAccount,
  mockCreatedUser,
  mockOpenIdAccount,
  mockOpenIdUser,
  mockOrganization,
  mockSamlAccount,
  mockUser,
} from "./__mock__/sso-handlers.mock";

// Mock all dependencies
vi.mock("@/modules/auth/lib/brevo", () => ({
  createBrevoCustomer: vi.fn(),
}));

vi.mock("@/modules/auth/lib/user", () => ({
  getUserByEmail: vi.fn(),
  updateUser: vi.fn(),
  createUser: vi.fn(),
}));

vi.mock("@/modules/ee/license-check/lib/utils", () => ({
  getIsSamlSsoEnabled: vi.fn(),
  getisSsoEnabled: vi.fn(),
  getIsMultiOrgEnabled: vi.fn().mockResolvedValue(true),
}));

vi.mock("@formbricks/database", () => ({
  prisma: {
    user: {
      findFirst: vi.fn(),
    },
  },
}));

vi.mock("@/modules/auth/signup/lib/team", () => ({
  createTeamMembership: vi.fn(),
  createDefaultTeamMembership: vi.fn(),
}));

vi.mock("@formbricks/lib/account/service", () => ({
  createAccount: vi.fn(),
}));

vi.mock("@formbricks/lib/membership/service", () => ({
  createMembership: vi.fn(),
}));

vi.mock("@formbricks/lib/organization/service", () => ({
  createOrganization: vi.fn(),
  getOrganization: vi.fn(),
}));

vi.mock("@formbricks/lib/utils/locale", () => ({
  findMatchingLocale: vi.fn(),
}));

// Mock environment variables
vi.mock("@formbricks/lib/constants", () => ({
  DEFAULT_ORGANIZATION_ID: "org-123",
  DEFAULT_ORGANIZATION_ROLE: "member",
<<<<<<< HEAD
  DEFAULT_TEAM_ID: "team-123",
=======
  ENCRYPTION_KEY: "test-encryption-key-32-chars-long",
>>>>>>> 15878a4a
}));

describe("handleSsoCallback", () => {
  beforeEach(() => {
    vi.clearAllMocks();

    // Default mock implementations
    vi.mocked(getisSsoEnabled).mockResolvedValue(true);
    vi.mocked(getIsSamlSsoEnabled).mockResolvedValue(true);
    vi.mocked(findMatchingLocale).mockResolvedValue("en-US");

    // Mock organization-related functions
    vi.mocked(getOrganization).mockResolvedValue(mockOrganization);
    vi.mocked(createOrganization).mockResolvedValue(mockOrganization);
    vi.mocked(createMembership).mockResolvedValue({
      role: "member",
      accepted: true,
      userId: mockUser.id,
      organizationId: mockOrganization.id,
    });
    vi.mocked(updateUser).mockResolvedValue({ ...mockUser, id: "user-123" });
  });

  describe("Early return conditions", () => {
    it("should return false if SSO is not enabled", async () => {
      vi.mocked(getisSsoEnabled).mockResolvedValue(false);

      const result = await handleSsoCallback({
        user: mockUser,
        account: mockAccount,
        callbackUrl: "http://localhost:3000",
      });

      expect(result).toBe(false);
    });

    it("should return false if user email is missing", async () => {
      const result = await handleSsoCallback({
        user: { ...mockUser, email: "" },
        account: mockAccount,
        callbackUrl: "http://localhost:3000",
      });

      expect(result).toBe(false);
    });

    it("should return false if account type is not oauth", async () => {
      const result = await handleSsoCallback({
        user: mockUser,
        account: { ...mockAccount, type: "credentials" },
        callbackUrl: "http://localhost:3000",
      });

      expect(result).toBe(false);
    });

    it("should return false if provider is SAML and SAML SSO is not enabled", async () => {
      vi.mocked(getIsSamlSsoEnabled).mockResolvedValue(false);

      const result = await handleSsoCallback({
        user: mockUser,
        account: mockSamlAccount,
        callbackUrl: "http://localhost:3000",
      });

      expect(result).toBe(false);
    });
  });

  describe("Existing user handling", () => {
    it("should return true if user with account already exists and email is the same", async () => {
      vi.mocked(prisma.user.findFirst).mockResolvedValue({
        ...mockUser,
        email: mockUser.email,
        accounts: [{ provider: mockAccount.provider }],
      });

      const result = await handleSsoCallback({
        user: mockUser,
        account: mockAccount,
        callbackUrl: "http://localhost:3000",
      });

      expect(result).toBe(true);
      expect(prisma.user.findFirst).toHaveBeenCalledWith({
        include: {
          accounts: {
            where: {
              provider: mockAccount.provider,
            },
          },
        },
        where: {
          identityProvider: mockAccount.provider.toLowerCase().replace("-", ""),
          identityProviderAccountId: mockAccount.providerAccountId,
        },
      });
    });

    it("should update user email if user with account exists but email changed", async () => {
      const existingUser = {
        ...mockUser,
        id: "existing-user-id",
        email: "old-email@example.com",
        accounts: [{ provider: mockAccount.provider }],
      };

      vi.mocked(prisma.user.findFirst).mockResolvedValue(existingUser);
      vi.mocked(getUserByEmail).mockResolvedValue(null);
      vi.mocked(updateUser).mockResolvedValue({ ...existingUser, email: mockUser.email });

      const result = await handleSsoCallback({
        user: mockUser,
        account: mockAccount,
        callbackUrl: "http://localhost:3000",
      });

      expect(result).toBe(true);
      expect(updateUser).toHaveBeenCalledWith(existingUser.id, { email: mockUser.email });
    });

    it("should throw error if user with account exists, email changed, and another user has the new email", async () => {
      const existingUser = {
        ...mockUser,
        id: "existing-user-id",
        email: "old-email@example.com",
        accounts: [{ provider: mockAccount.provider }],
      };

      vi.mocked(prisma.user.findFirst).mockResolvedValue(existingUser);
      vi.mocked(getUserByEmail).mockResolvedValue({
        id: "another-user-id",
        email: mockUser.email,
        emailVerified: mockUser.emailVerified,
        locale: mockUser.locale,
        isActive: true,
      });

      await expect(
        handleSsoCallback({
          user: mockUser,
          account: mockAccount,
          callbackUrl: "http://localhost:3000",
        })
      ).rejects.toThrow(
        "Looks like you updated your email somewhere else. A user with this new email exists already."
      );
    });

    it("should return true if user with email already exists", async () => {
      vi.mocked(prisma.user.findFirst).mockResolvedValue(null);
      vi.mocked(getUserByEmail).mockResolvedValue({
        id: "existing-user-id",
        email: mockUser.email,
        emailVerified: mockUser.emailVerified,
        locale: mockUser.locale,
        isActive: true,
      });

      const result = await handleSsoCallback({
        user: mockUser,
        account: mockAccount,
        callbackUrl: "http://localhost:3000",
      });

      expect(result).toBe(true);
    });
  });

  describe("New user creation", () => {
    it("should create a new user if no existing user found", async () => {
      vi.mocked(prisma.user.findFirst).mockResolvedValue(null);
      vi.mocked(getUserByEmail).mockResolvedValue(null);
      vi.mocked(createUser).mockResolvedValue(mockCreatedUser());

      const result = await handleSsoCallback({
        user: mockUser,
        account: mockAccount,
        callbackUrl: "http://localhost:3000",
      });

      expect(result).toBe(true);
      expect(createUser).toHaveBeenCalledWith({
        name: mockUser.name,
        email: mockUser.email,
        emailVerified: expect.any(Date),
        identityProvider: mockAccount.provider.toLowerCase().replace("-", ""),
        identityProviderAccountId: mockAccount.providerAccountId,
        locale: "en-US",
      });
      expect(createBrevoCustomer).toHaveBeenCalledWith({ id: mockUser.id, email: mockUser.email });
    });

    it("should create organization and membership for new user when DEFAULT_ORGANIZATION_ID is set", async () => {
      vi.mocked(prisma.user.findFirst).mockResolvedValue(null);
      vi.mocked(getUserByEmail).mockResolvedValue(null);
      vi.mocked(createUser).mockResolvedValue(mockCreatedUser());
      vi.mocked(getOrganization).mockResolvedValue(null);

      const result = await handleSsoCallback({
        user: mockUser,
        account: mockAccount,
        callbackUrl: "http://localhost:3000",
      });

      expect(result).toBe(true);
      expect(createOrganization).toHaveBeenCalledWith({
        id: "org-123",
        name: expect.stringContaining("Organization"),
      });
      expect(createMembership).toHaveBeenCalledWith("org-123", mockCreatedUser().id, {
        role: "owner",
        accepted: true,
      });
      expect(createAccount).toHaveBeenCalledWith({
        ...mockAccount,
        userId: mockCreatedUser().id,
      });
      expect(updateUser).toHaveBeenCalledWith(mockCreatedUser().id, {
        notificationSettings: expect.objectContaining({
          unsubscribedOrganizationIds: ["org-123"],
        }),
      });
    });

    it("should use existing organization if it exists", async () => {
      vi.mocked(prisma.user.findFirst).mockResolvedValue(null);
      vi.mocked(getUserByEmail).mockResolvedValue(null);
      vi.mocked(createUser).mockResolvedValue(mockCreatedUser());

      const result = await handleSsoCallback({
        user: mockUser,
        account: mockAccount,
        callbackUrl: "http://localhost:3000",
      });

      expect(result).toBe(true);
      expect(createOrganization).not.toHaveBeenCalled();
      expect(createMembership).toHaveBeenCalledWith(mockOrganization.id, mockCreatedUser().id, {
        role: "member",
        accepted: true,
      });
    });
  });

  describe("OpenID Connect name handling", () => {
    it("should use oidcUser.name when available", async () => {
      const openIdUser = mockOpenIdUser({
        name: "Direct Name",
        given_name: "John",
        family_name: "Doe",
      });

      vi.mocked(createUser).mockResolvedValue(mockCreatedUser("Direct Name"));

      const result = await handleSsoCallback({
        user: openIdUser,
        account: mockOpenIdAccount,
        callbackUrl: "http://localhost:3000",
      });

      expect(result).toBe(true);
      expect(createUser).toHaveBeenCalledWith(
        expect.objectContaining({
          name: "Direct Name",
          email: openIdUser.email,
          emailVerified: expect.any(Date),
          identityProvider: "openid",
          identityProviderAccountId: mockOpenIdAccount.providerAccountId,
          locale: "en-US",
        })
      );
    });

    it("should use given_name + family_name when name is not available", async () => {
      const openIdUser = mockOpenIdUser({
        name: undefined,
        given_name: "John",
        family_name: "Doe",
      });

      vi.mocked(createUser).mockResolvedValue(mockCreatedUser("John Doe"));

      const result = await handleSsoCallback({
        user: openIdUser,
        account: mockOpenIdAccount,
        callbackUrl: "http://localhost:3000",
      });

      expect(result).toBe(true);
      expect(createUser).toHaveBeenCalledWith(
        expect.objectContaining({
          name: "John Doe",
          email: openIdUser.email,
          emailVerified: expect.any(Date),
          identityProvider: "openid",
          identityProviderAccountId: mockOpenIdAccount.providerAccountId,
          locale: "en-US",
        })
      );
    });

    it("should use preferred_username when name and given_name/family_name are not available", async () => {
      const openIdUser = mockOpenIdUser({
        name: undefined,
        given_name: undefined,
        family_name: undefined,
        preferred_username: "preferred.user",
      });

      vi.mocked(createUser).mockResolvedValue(mockCreatedUser("preferred.user"));

      const result = await handleSsoCallback({
        user: openIdUser,
        account: mockOpenIdAccount,
        callbackUrl: "http://localhost:3000",
      });

      expect(result).toBe(true);
      expect(createUser).toHaveBeenCalledWith(
        expect.objectContaining({
          name: "preferred.user",
          email: openIdUser.email,
          emailVerified: expect.any(Date),
          identityProvider: "openid",
          identityProviderAccountId: mockOpenIdAccount.providerAccountId,
          locale: "en-US",
        })
      );
    });

    it("should fallback to email username when no OIDC name fields are available", async () => {
      const openIdUser = mockOpenIdUser({
        name: undefined,
        given_name: undefined,
        family_name: undefined,
        preferred_username: undefined,
        email: "test.user@example.com",
      });

      vi.mocked(createUser).mockResolvedValue(mockCreatedUser("test user"));

      const result = await handleSsoCallback({
        user: openIdUser,
        account: mockOpenIdAccount,
        callbackUrl: "http://localhost:3000",
      });

      expect(result).toBe(true);
      expect(createUser).toHaveBeenCalledWith(
        expect.objectContaining({
          name: "test user",
          email: openIdUser.email,
          emailVerified: expect.any(Date),
          identityProvider: "openid",
          identityProviderAccountId: mockOpenIdAccount.providerAccountId,
          locale: "en-US",
        })
      );
    });
  });

  describe("SAML name handling", () => {
    it("should use samlUser.name when available", async () => {
      const samlUser = {
        ...mockUser,
        name: "Direct Name",
        firstName: "John",
        lastName: "Doe",
      } as TUser & TSamlNameFields;

      vi.mocked(createUser).mockResolvedValue(mockCreatedUser("Direct Name"));

      const result = await handleSsoCallback({
        user: samlUser,
        account: mockSamlAccount,
        callbackUrl: "http://localhost:3000",
      });

      expect(result).toBe(true);
      expect(createUser).toHaveBeenCalledWith(
        expect.objectContaining({
          name: "Direct Name",
          email: samlUser.email,
          emailVerified: expect.any(Date),
          identityProvider: "saml",
          identityProviderAccountId: mockSamlAccount.providerAccountId,
          locale: "en-US",
        })
      );
    });

    it("should use firstName + lastName when name is not available", async () => {
      const samlUser = {
        ...mockUser,
        name: "",
        firstName: "John",
        lastName: "Doe",
      } as TUser & TSamlNameFields;

      vi.mocked(createUser).mockResolvedValue(mockCreatedUser("John Doe"));

      const result = await handleSsoCallback({
        user: samlUser,
        account: mockSamlAccount,
        callbackUrl: "http://localhost:3000",
      });

      expect(result).toBe(true);
      expect(createUser).toHaveBeenCalledWith(
        expect.objectContaining({
          name: "John Doe",
          email: samlUser.email,
          emailVerified: expect.any(Date),
          identityProvider: "saml",
          identityProviderAccountId: mockSamlAccount.providerAccountId,
          locale: "en-US",
        })
      );
    });
  });

  describe("Organization handling", () => {
    it("should handle invalid DEFAULT_ORGANIZATION_ID gracefully", async () => {
      vi.mocked(prisma.user.findFirst).mockResolvedValue(null);
      vi.mocked(getUserByEmail).mockResolvedValue(null);
      vi.mocked(createUser).mockResolvedValue(mockCreatedUser());
      vi.mocked(getOrganization).mockResolvedValue(null);
      vi.mocked(createOrganization).mockRejectedValue(new Error("Invalid organization ID"));

      await expect(
        handleSsoCallback({
          user: mockUser,
          account: mockAccount,
          callbackUrl: "http://localhost:3000",
        })
      ).rejects.toThrow("Invalid organization ID");

      expect(createOrganization).toHaveBeenCalled();
      expect(createMembership).not.toHaveBeenCalled();
    });

    it("should handle membership creation failure gracefully", async () => {
      vi.mocked(prisma.user.findFirst).mockResolvedValue(null);
      vi.mocked(getUserByEmail).mockResolvedValue(null);
      vi.mocked(createUser).mockResolvedValue(mockCreatedUser());
      vi.mocked(createMembership).mockRejectedValue(new Error("Failed to create membership"));

      await expect(
        handleSsoCallback({
          user: mockUser,
          account: mockAccount,
          callbackUrl: "http://localhost:3000",
        })
      ).rejects.toThrow("Failed to create membership");

      expect(createMembership).toHaveBeenCalled();
    });
  });

  describe("Error handling", () => {
    it("should handle prisma errors gracefully", async () => {
      vi.mocked(prisma.user.findFirst).mockRejectedValue(new Error("Database error"));

      await expect(
        handleSsoCallback({
          user: mockUser,
          account: mockAccount,
          callbackUrl: "http://localhost:3000",
        })
      ).rejects.toThrow("Database error");
    });

    it("should handle locale finding errors gracefully", async () => {
      vi.mocked(findMatchingLocale).mockRejectedValue(new Error("Locale error"));
      vi.mocked(prisma.user.findFirst).mockResolvedValue(null);
      vi.mocked(getUserByEmail).mockResolvedValue(null);
      vi.mocked(createUser).mockResolvedValue(mockCreatedUser());

      await expect(
        handleSsoCallback({
          user: mockUser,
          account: mockAccount,
          callbackUrl: "http://localhost:3000",
        })
      ).rejects.toThrow("Locale error");
    });
  });
});<|MERGE_RESOLUTION|>--- conflicted
+++ resolved
@@ -1,10 +1,7 @@
 import { createBrevoCustomer } from "@/modules/auth/lib/brevo";
 import { createUser, getUserByEmail, updateUser } from "@/modules/auth/lib/user";
-<<<<<<< HEAD
 import { createTeamMembership } from "@/modules/auth/signup/lib/team";
-=======
 import type { TSamlNameFields } from "@/modules/auth/types/auth";
->>>>>>> 15878a4a
 import { getIsSamlSsoEnabled, getisSsoEnabled } from "@/modules/ee/license-check/lib/utils";
 import { beforeEach, describe, expect, it, vi } from "vitest";
 import { prisma } from "@formbricks/database";
@@ -75,11 +72,8 @@
 vi.mock("@formbricks/lib/constants", () => ({
   DEFAULT_ORGANIZATION_ID: "org-123",
   DEFAULT_ORGANIZATION_ROLE: "member",
-<<<<<<< HEAD
   DEFAULT_TEAM_ID: "team-123",
-=======
   ENCRYPTION_KEY: "test-encryption-key-32-chars-long",
->>>>>>> 15878a4a
 }));
 
 describe("handleSsoCallback", () => {
