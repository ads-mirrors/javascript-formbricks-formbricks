--- conflicted
+++ resolved
@@ -90,16 +90,7 @@
       },
     });
 
-<<<<<<< HEAD
     await sendInviteAcceptedEmail(invite.creator.name ?? "", user.name, invite.creator.email);
-=======
-    await sendInviteAcceptedEmail(
-      invite.creator.name ?? "",
-      user.name,
-      invite.creator.email,
-      invite.creator.locale
-    );
->>>>>>> 2bc23594
     await deleteInvite(invite.id);
   }
   // Handle organization assignment
