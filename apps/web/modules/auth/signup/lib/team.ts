import "server-only";
import { teamCache } from "@/lib/cache/team";
import { getAccessFlags } from "@/lib/membership/utils";
import { projectCache } from "@/lib/project/cache";
import { CreateMembershipInvite } from "@/modules/auth/signup/types/invites";
import { Prisma, Team } from "@prisma/client";
import { Organization } from "@prisma/client";
import { cache as reactCache } from "react";
import { z } from "zod";
import { prisma } from "@formbricks/database";
<<<<<<< HEAD
import { cache } from "@formbricks/lib/cache";
import { DEFAULT_TEAM_ID } from "@formbricks/lib/constants";
import { getMembershipByUserIdOrganizationId } from "@formbricks/lib/membership/service";
import { getAccessFlags } from "@formbricks/lib/membership/utils";
import { projectCache } from "@formbricks/lib/project/cache";
import { validateInputs } from "@formbricks/lib/utils/validate";
import { logger } from "@formbricks/logger";
=======
>>>>>>> df06540f
import { DatabaseError } from "@formbricks/types/errors";

export const createTeamMembership = async (invite: CreateMembershipInvite, userId: string): Promise<void> => {
  const teamIds = invite.teamIds || [];

  const userMembershipRole = invite.role;
  const { isOwner, isManager } = getAccessFlags(userMembershipRole);

  const validTeamIds: string[] = [];
  const validProjectIds: string[] = [];

  const isOwnerOrManager = isOwner || isManager;
  try {
    for (const teamId of teamIds) {
      const team = await getTeamProjectIds(teamId, invite.organizationId);

      if (team) {
        await prisma.teamUser.create({
          data: {
            teamId,
            userId,
            role: isOwnerOrManager ? "admin" : "contributor",
          },
        });

        validTeamIds.push(teamId);
        validProjectIds.push(...team.projectTeams.map((pt) => pt.projectId));
      }
    }

    for (const projectId of validProjectIds) {
      projectCache.revalidate({ id: projectId });
    }

    for (const teamId of validTeamIds) {
      teamCache.revalidate({ id: teamId });
    }

    teamCache.revalidate({ userId, organizationId: invite.organizationId });
    projectCache.revalidate({ userId, organizationId: invite.organizationId });
  } catch (error) {
    logger.error(error, `Error creating team membership ${invite.organizationId} ${userId}`);
    if (error instanceof Prisma.PrismaClientKnownRequestError) {
      throw new DatabaseError(error.message);
    }

    throw error;
  }
};

export const getTeamProjectIds = reactCache(
  async (teamId: string, organizationId: string): Promise<{ projectTeams: { projectId: string }[] }> =>
    cache(
      async () => {
        const team = await prisma.team.findUnique({
          where: {
            id: teamId,
            organizationId: organizationId,
          },
          select: {
            projectTeams: {
              select: {
                projectId: true,
              },
            },
          },
        });

        if (!team) {
          throw new Error("Team not found");
        }

        return team;
      },
      [`getTeamProjectIds-${teamId}-${organizationId}`],
      {
        tags: [teamCache.tag.byId(teamId), teamCache.tag.byOrganizationId(organizationId)],
      }
    )()
);

export const getOrganizationByTeamId = reactCache(
  async (teamId: string): Promise<Organization | null> =>
    cache(
      async () => {
        validateInputs([teamId, z.string().cuid2()]);

        try {
          const team = await prisma.team.findUnique({
            where: {
              id: teamId,
            },
            select: {
              organization: true,
            },
          });

          if (!team) {
            return null;
          }
          return team.organization;
        } catch (error) {
          logger.error(error, `Error getting organization by team id ${teamId}`);
          return null;
        }
      },
      [`getOrganizationByTeamId-${teamId}`],
      {
        tags: [teamCache.tag.byId(teamId)],
      }
    )()
);

const getTeam = reactCache(
  async (teamId: string): Promise<Team> =>
    cache(
      async () => {
        try {
          const team = await prisma.team.findUnique({
            where: {
              id: teamId,
            },
          });

          if (!team) {
            throw new Error("Team not found");
          }

          return team;
        } catch (error) {
          logger.error(error, `Team not found ${teamId}`);
          throw error;
        }
      },
      [`getTeam-${teamId}`],
      {
        tags: [teamCache.tag.byId(teamId)],
      }
    )()
);

export const createDefaultTeamMembership = async (userId: string) => {
  try {
    const defaultTeamId = DEFAULT_TEAM_ID;

    if (!defaultTeamId) {
      logger.error("Default team ID not found");
      return;
    }

    const defaultTeam = await getTeam(defaultTeamId);

    if (!defaultTeam) {
      logger.error("Default team not found");
      return;
    }

    const organizationMembership = await getMembershipByUserIdOrganizationId(
      userId,
      defaultTeam.organizationId
    );

    if (!organizationMembership) {
      logger.error("Organization membership not found");
      return;
    }

    const membershipRole = organizationMembership.role;

    await createTeamMembership(
      {
        organizationId: defaultTeam.organizationId,
        role: membershipRole,
        teamIds: [defaultTeamId],
      },
      userId
    );
  } catch (error) {
    logger.error("Error creating default team membership", error);
  }
};<|MERGE_RESOLUTION|>--- conflicted
+++ resolved
@@ -1,23 +1,18 @@
 import "server-only";
+import { cache } from "@/lib/cache";
 import { teamCache } from "@/lib/cache/team";
+import { DEFAULT_TEAM_ID } from "@/lib/constants";
+import { getMembershipByUserIdOrganizationId } from "@/lib/membership/service";
 import { getAccessFlags } from "@/lib/membership/utils";
 import { projectCache } from "@/lib/project/cache";
+import { validateInputs } from "@/lib/utils/validate";
 import { CreateMembershipInvite } from "@/modules/auth/signup/types/invites";
 import { Prisma, Team } from "@prisma/client";
 import { Organization } from "@prisma/client";
 import { cache as reactCache } from "react";
 import { z } from "zod";
 import { prisma } from "@formbricks/database";
-<<<<<<< HEAD
-import { cache } from "@formbricks/lib/cache";
-import { DEFAULT_TEAM_ID } from "@formbricks/lib/constants";
-import { getMembershipByUserIdOrganizationId } from "@formbricks/lib/membership/service";
-import { getAccessFlags } from "@formbricks/lib/membership/utils";
-import { projectCache } from "@formbricks/lib/project/cache";
-import { validateInputs } from "@formbricks/lib/utils/validate";
 import { logger } from "@formbricks/logger";
-=======
->>>>>>> df06540f
 import { DatabaseError } from "@formbricks/types/errors";
 
 export const createTeamMembership = async (invite: CreateMembershipInvite, userId: string): Promise<void> => {
