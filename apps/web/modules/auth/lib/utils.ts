--- conflicted
+++ resolved
@@ -4,10 +4,7 @@
 import { logger } from "@formbricks/logger";
 import { cache } from "@/lib/cache";
 import { IS_PRODUCTION, SENTRY_DSN } from "@/lib/constants";
-<<<<<<< HEAD
 import { hashSecret, verifySecret } from "@/lib/crypto";
-=======
->>>>>>> 5468510f
 import { queueAuditEventBackground } from "@/modules/ee/audit-logs/lib/handler";
 import { TAuditAction, TAuditStatus, UNKNOWN_DATA } from "@/modules/ee/audit-logs/types/audit-log";
 
@@ -16,19 +13,7 @@
 };
 
 export const verifyPassword = async (password: string, hashedPassword: string) => {
-<<<<<<< HEAD
   return await verifySecret(password, hashedPassword);
-=======
-  try {
-    const isValid = await compare(password, hashedPassword);
-    return isValid;
-  } catch (error) {
-    // Log warning for debugging purposes, but don't throw to maintain security
-    logger.warn({ error }, "Password verification failed due to invalid hash format");
-    // Return false for invalid hashes or other bcrypt errors
-    return false;
-  }
->>>>>>> 5468510f
 };
 
 /**
