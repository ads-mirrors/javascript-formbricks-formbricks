import {
  EMAIL_VERIFICATION_DISABLED,
  ENCRYPTION_KEY,
  ENTERPRISE_LICENSE_KEY,
  SESSION_MAX_AGE,
} from "@/lib/constants";
import { symmetricDecrypt, symmetricEncrypt } from "@/lib/crypto";
import { verifyToken } from "@/lib/jwt";
import { getUserByEmail, updateUser, updateUserLastLoginAt } from "@/modules/auth/lib/user";
import { verifyPassword } from "@/modules/auth/lib/utils";
import { getSSOProviders } from "@/modules/ee/sso/lib/providers";
import { handleSsoCallback } from "@/modules/ee/sso/lib/sso-handlers";
import type { Account, NextAuthOptions } from "next-auth";
import CredentialsProvider from "next-auth/providers/credentials";
import { cookies } from "next/headers";
import { prisma } from "@formbricks/database";
import { logger } from "@formbricks/logger";
import { TUser } from "@formbricks/types/user";
import { createBrevoCustomer } from "./brevo";

export const authOptions: NextAuthOptions = {
  providers: [
    CredentialsProvider({
      id: "credentials",
      // The name to display on the sign in form (e.g. "Sign in with...")
      name: "Credentials",
      // The credentials is used to generate a suitable form on the sign in page.
      // You can specify whatever fields you are expecting to be submitted.
      // e.g. domain, username, password, 2FA token, etc.
      // You can pass any HTML attribute to the <input> tag through the object.
      credentials: {
        email: {
          label: "Email Address",
          type: "email",
          placeholder: "Your email address",
        },
        password: {
          label: "Password",
          type: "password",
          placeholder: "Your password",
        },
        totpCode: { label: "Two-factor Code", type: "input", placeholder: "Code from authenticator app" },
        backupCode: { label: "Backup Code", type: "input", placeholder: "Two-factor backup code" },
      },
      async authorize(credentials, _req) {
        if (!credentials) {
          throw new Error("Invalid credentials");
        }
        let user;
        try {
          user = await prisma.user.findUnique({
            where: {
              email: credentials?.email,
            },
          });
        } catch (e) {
          logger.error(e, "Error in CredentialsProvider authorize");
          throw Error("Internal server error. Please try again later");
        }
        if (!user) {
          throw new Error("Invalid credentials");
        }
        if (!user.password) {
          throw new Error("User has no password stored");
        }
        if (user.isActive === false) {
          throw new Error("Your account is currently inactive. Please contact the organization admin.");
        }

        const isValid = await verifyPassword(credentials.password, user.password);

        if (!isValid) {
          throw new Error("Invalid credentials");
        }

        if (user.twoFactorEnabled && credentials.backupCode) {
          if (!ENCRYPTION_KEY) {
            logger.error("Missing encryption key; cannot proceed with backup code login.");
            throw new Error("Internal Server Error");
          }

          if (!user.backupCodes) throw new Error("No backup codes found");

          const backupCodes = JSON.parse(symmetricDecrypt(user.backupCodes, ENCRYPTION_KEY));

          // check if user-supplied code matches one
          const index = backupCodes.indexOf(credentials.backupCode.replaceAll("-", ""));
          if (index === -1) throw new Error("Invalid backup code");

          // delete verified backup code and re-encrypt remaining
          backupCodes[index] = null;
          await prisma.user.update({
            where: {
              id: user.id,
            },
            data: {
              backupCodes: symmetricEncrypt(JSON.stringify(backupCodes), ENCRYPTION_KEY),
            },
          });
        } else if (user.twoFactorEnabled) {
          if (!credentials.totpCode) {
            throw new Error("second factor required");
          }

          if (!user.twoFactorSecret) {
            throw new Error("Internal Server Error");
          }

          if (!ENCRYPTION_KEY) {
            throw new Error("Internal Server Error");
          }

          const secret = symmetricDecrypt(user.twoFactorSecret, ENCRYPTION_KEY);
          if (secret.length !== 32) {
            throw new Error("Invalid two factor secret");
          }

          const isValidToken = (await import("./totp")).totpAuthenticatorCheck(credentials.totpCode, secret);
          if (!isValidToken) {
            throw new Error("Invalid two factor code");
          }
        }

        return {
          id: user.id,
          email: user.email,
          emailVerified: user.emailVerified,
          imageUrl: user.imageUrl,
        };
      },
    }),
    CredentialsProvider({
      id: "token",
      // The name to display on the sign in form (e.g. "Sign in with...")
      name: "Token",
      // The credentials is used to generate a suitable form on the sign in page.
      // You can specify whatever fields you are expecting to be submitted.
      // e.g. domain, username, password, 2FA token, etc.
      // You can pass any HTML attribute to the <input> tag through the object.
      credentials: {
        token: {
          label: "Verification Token",
          type: "string",
        },
      },
      async authorize(credentials, _req) {
        let user;
        try {
          if (!credentials?.token) {
            throw new Error("Token not found");
          }
          const { id } = await verifyToken(credentials?.token);
          user = await prisma.user.findUnique({
            where: {
              id: id,
            },
          });
        } catch (e) {
          throw new Error("Either a user does not match the provided token or the token is invalid");
        }

        if (!user) {
          throw new Error("Either a user does not match the provided token or the token is invalid");
        }

        if (user.emailVerified) {
          throw new Error("Email already verified");
        }

        if (user.isActive === false) {
          throw new Error("Your account is currently inactive. Please contact the organization admin.");
        }

        user = await updateUser(user.id, { emailVerified: new Date() });

        // send new user to brevo after email verification
        createBrevoCustomer({ id: user.id, email: user.email });

        return user;
      },
    }),
    // Conditionally add enterprise SSO providers
    ...(ENTERPRISE_LICENSE_KEY ? getSSOProviders() : []),
  ],
  session: {
<<<<<<< HEAD
    maxAge: 3600
=======
    maxAge: SESSION_MAX_AGE,
>>>>>>> f7e5ef96
  },
  callbacks: {
    async jwt({ token }) {
      const existingUser = await getUserByEmail(token?.email!);

      if (!existingUser) {
        return token;
      }

      return {
        ...token,
        profile: { id: existingUser.id },
        isActive: existingUser.isActive,
      };
    },
    async session({ session, token }) {
      // @ts-expect-error
      session.user.id = token?.id;
      // @ts-expect-error
      session.user = token.profile;
      // @ts-expect-error
      session.user.isActive = token.isActive;

      return session;
    },
    async signIn({ user, account }: { user: TUser; account: Account }) {
      const cookieStore = await cookies();

      const callbackUrl = cookieStore.get("next-auth.callback-url")?.value || "";

      if (account?.provider === "credentials" || account?.provider === "token") {
        // check if user's email is verified or not
        if (!user.emailVerified && !EMAIL_VERIFICATION_DISABLED) {
          throw new Error("Email Verification is Pending");
        }
        await updateUserLastLoginAt(user.email);
        return true;
      }
      if (ENTERPRISE_LICENSE_KEY) {
        const result = await handleSsoCallback({ user, account, callbackUrl });

        if (result) {
          await updateUserLastLoginAt(user.email);
        }
        return result;
      }
      await updateUserLastLoginAt(user.email);
      return true;
    },
  },
  pages: {
    signIn: "/auth/login",
    signOut: "/auth/logout",
    error: "/auth/login", // Error code passed in query string as ?error=
  },
};<|MERGE_RESOLUTION|>--- conflicted
+++ resolved
@@ -183,11 +183,7 @@
     ...(ENTERPRISE_LICENSE_KEY ? getSSOProviders() : []),
   ],
   session: {
-<<<<<<< HEAD
-    maxAge: 3600
-=======
     maxAge: SESSION_MAX_AGE,
->>>>>>> f7e5ef96
   },
   callbacks: {
     async jwt({ token }) {
