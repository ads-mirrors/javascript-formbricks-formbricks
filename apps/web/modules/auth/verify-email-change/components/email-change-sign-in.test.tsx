import { verifyEmailChangeAction } from "@/modules/auth/verify-email-change/actions";
import "@testing-library/jest-dom/vitest";
import { cleanup, render, screen, waitFor } from "@testing-library/react";
import { signOut } from "next-auth/react";
import { afterEach, describe, expect, test, vi } from "vitest";
import { EmailChangeSignIn } from "./email-change-sign-in";

// Mock dependencies
vi.mock("@tolgee/react", () => ({
  useTranslate: () => ({
    t: (key: string) => key,
  }),
}));

vi.mock("next-auth/react", () => ({
  signOut: vi.fn(),
}));

vi.mock("@/modules/auth/verify-email-change/actions", () => ({
  verifyEmailChangeAction: vi.fn(),
}));

describe("EmailChangeSignIn", () => {
  afterEach(() => {
    cleanup();
    vi.clearAllMocks();
  });

  test("shows loading state initially", () => {
    render(<EmailChangeSignIn token="valid-token" />);
    expect(screen.getByText("auth.email-change.email_verification_loading")).toBeInTheDocument();
  });

  test("handles successful email change verification", async () => {
    vi.mocked(verifyEmailChangeAction).mockResolvedValueOnce({
      data: {
        id: "123",
        email: "test@example.com",
        emailVerified: new Date().toISOString(),
        locale: "en-US",
      },
    });

    render(<EmailChangeSignIn token="valid-token" />);

    await waitFor(() => {
      expect(screen.getByText("auth.email-change.email_change_success")).toBeInTheDocument();
      expect(screen.getByText("auth.email-change.email_change_success_description")).toBeInTheDocument();
    });

<<<<<<< HEAD
    // Wait for the second useEffect that calls signOut to execute
=======
>>>>>>> 979fd71a
    await waitFor(() => {
      expect(signOut).toHaveBeenCalledWith({ redirect: false });
    });
  });

  test("handles failed email change verification", async () => {
    vi.mocked(verifyEmailChangeAction).mockResolvedValueOnce({ serverError: "Error" });

    render(<EmailChangeSignIn token="invalid-token" />);

    await waitFor(() => {
      expect(screen.getByText("auth.email-change.email_verification_failed")).toBeInTheDocument();
      expect(screen.getByText("auth.email-change.invalid_or_expired_token")).toBeInTheDocument();
    });

    expect(signOut).not.toHaveBeenCalled();
  });

  test("handles empty token", () => {
    render(<EmailChangeSignIn token="" />);

    expect(screen.getByText("auth.email-change.email_verification_failed")).toBeInTheDocument();
    expect(screen.getByText("auth.email-change.invalid_or_expired_token")).toBeInTheDocument();
  });
});<|MERGE_RESOLUTION|>--- conflicted
+++ resolved
@@ -48,10 +48,6 @@
       expect(screen.getByText("auth.email-change.email_change_success_description")).toBeInTheDocument();
     });
 
-<<<<<<< HEAD
-    // Wait for the second useEffect that calls signOut to execute
-=======
->>>>>>> 979fd71a
     await waitFor(() => {
       expect(signOut).toHaveBeenCalledWith({ redirect: false });
     });
