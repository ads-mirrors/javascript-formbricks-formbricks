--- conflicted
+++ resolved
@@ -6,12 +6,8 @@
 import { ZUserEmail } from "@formbricks/types/user";
 
 export const VerificationRequestedPage = async ({ searchParams }) => {
-<<<<<<< HEAD
   const t = await getTranslate();
-=======
-  const t = await getTranslations();
   const { token } = await searchParams;
->>>>>>> a86c1738
   try {
     const email = getEmailFromEmailToken(token);
     const parsedEmail = ZUserEmail.safeParse(email);
