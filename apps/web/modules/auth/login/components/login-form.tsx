--- conflicted
+++ resolved
@@ -1,20 +1,13 @@
 "use client";
 
 import { zodResolver } from "@hookform/resolvers/zod";
-<<<<<<< HEAD
-=======
-import { useTranslate } from "@tolgee/react";
->>>>>>> 5468510f
 import { signIn } from "next-auth/react";
 import Link from "next/dist/client/link";
 import { useRouter, useSearchParams } from "next/navigation";
 import { useEffect, useMemo, useRef, useState } from "react";
 import { FormProvider, SubmitHandler, useForm } from "react-hook-form";
 import { toast } from "react-hot-toast";
-<<<<<<< HEAD
 import { useTranslation } from "react-i18next";
-=======
->>>>>>> 5468510f
 import { z } from "zod";
 import { cn } from "@/lib/cn";
 import { FORMBRICKS_LOGGED_IN_WITH_LS } from "@/lib/localStorage";
