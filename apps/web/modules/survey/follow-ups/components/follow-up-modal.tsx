--- conflicted
+++ resolved
@@ -62,21 +62,13 @@
   defaultValues?: Partial<TCreateSurveyFollowUpForm & { surveyFollowUpId: string }>;
   mode?: "create" | "edit";
   userEmail: string;
-<<<<<<< HEAD
-  teamMemberEmails: string[];
-=======
   teamMemberDetails: TFollowUpEmailToUser[];
->>>>>>> bc291fd8
   setLocalSurvey: React.Dispatch<React.SetStateAction<TSurvey>>;
   locale: TUserLocale;
 }
 
 type EmailSendToOption = {
-<<<<<<< HEAD
-  type: "openTextQuestion" | "contactInfoQuestion" | "hiddenField" | "email";
-=======
   type: "openTextQuestion" | "contactInfoQuestion" | "hiddenField" | "user";
->>>>>>> bc291fd8
   label: string;
   id: string;
 };
@@ -90,11 +82,7 @@
   defaultValues,
   mode = "create",
   userEmail,
-<<<<<<< HEAD
-  teamMemberEmails,
-=======
   teamMemberDetails,
->>>>>>> bc291fd8
   setLocalSurvey,
   locale,
 }: AddFollowUpModalProps) => {
@@ -127,11 +115,6 @@
         ? { fieldIds: localSurvey.hiddenFields.fieldIds }
         : { fieldIds: [] };
 
-<<<<<<< HEAD
-    const updatedTeamMembers = teamMemberEmails.includes(userEmail)
-      ? teamMemberEmails
-      : [...teamMemberEmails, userEmail];
-=======
     const updatedTeamMemberDetails = teamMemberDetails.map((teamMemberDetail) => {
       if (teamMemberDetail.email === userEmail) {
         return { name: "Yourself", email: userEmail };
@@ -147,7 +130,6 @@
     const updatedTeamMembers = isUserEmailInTeamMemberDetails
       ? updatedTeamMemberDetails
       : [...updatedTeamMemberDetails, { email: userEmail, name: "Yourself" }];
->>>>>>> bc291fd8
 
     return [
       ...openTextAndContactQuestions.map((question) => ({
@@ -167,15 +149,6 @@
         type: "hiddenField" as EmailSendToOption["type"],
       })),
 
-<<<<<<< HEAD
-      ...updatedTeamMembers.map((email) => ({
-        label: email,
-        id: email,
-        type: "email" as EmailSendToOption["type"],
-      })),
-    ];
-  }, [localSurvey, selectedLanguageCode, teamMemberEmails, userEmail]);
-=======
       ...updatedTeamMembers.map((member) => ({
         label: `${member.name} (${member.email})`,
         id: member.email,
@@ -183,7 +156,6 @@
       })),
     ];
   }, [localSurvey, selectedLanguageCode, teamMemberDetails, userEmail]);
->>>>>>> bc291fd8
 
   const form = useForm<TCreateSurveyFollowUpForm>({
     defaultValues: {
@@ -395,11 +367,7 @@
     (option) => option.type === "openTextQuestion" || option.type === "contactInfoQuestion"
   );
   const emailSendToHiddenFieldOptions = emailSendToOptions.filter((option) => option.type === "hiddenField");
-<<<<<<< HEAD
-  const emailSendToEmailOptions = emailSendToOptions.filter((option) => option.type === "email");
-=======
   const userSendToEmailOptions = emailSendToOptions.filter((option) => option.type === "user");
->>>>>>> bc291fd8
 
   const renderSelectItem = (option: EmailSendToOption) => {
     return (
@@ -409,11 +377,7 @@
             <EyeOffIcon className="h-4 w-4" />
             <span>{option.label}</span>
           </div>
-<<<<<<< HEAD
-        ) : option.type === "email" ? (
-=======
         ) : option.type === "user" ? (
->>>>>>> bc291fd8
           <div className="flex items-center space-x-2">
             <UserIcon className="h-4 w-4" />
             <span className="overflow-hidden text-ellipsis whitespace-nowrap">{option.label}</span>
@@ -704,21 +668,13 @@
                                         </div>
                                       ) : null}
 
-<<<<<<< HEAD
-                                      {emailSendToEmailOptions.length > 0 ? (
-=======
                                       {userSendToEmailOptions.length > 0 ? (
->>>>>>> bc291fd8
                                         <div className="flex flex-col">
                                           <div className="flex space-x-2 p-2">
                                             <p className="text-sm text-slate-500">Users</p>
                                           </div>
 
-<<<<<<< HEAD
-                                          {emailSendToEmailOptions.map((option) => renderSelectItem(option))}
-=======
                                           {userSendToEmailOptions.map((option) => renderSelectItem(option))}
->>>>>>> bc291fd8
                                         </div>
                                       ) : null}
                                     </SelectContent>
