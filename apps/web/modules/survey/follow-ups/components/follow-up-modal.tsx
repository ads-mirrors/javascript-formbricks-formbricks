"use client";

import { zodResolver } from "@hookform/resolvers/zod";
import { createId } from "@paralleldrive/cuid2";
<<<<<<< HEAD
=======
import { useTranslate } from "@tolgee/react";
>>>>>>> 5468510f
import DOMpurify from "isomorphic-dompurify";
import {
  ArrowDownIcon,
  EyeOffIcon,
  HandshakeIcon,
  MailIcon,
  TriangleAlertIcon,
  UserIcon,
  ZapIcon,
} from "lucide-react";
import { useEffect, useMemo, useRef, useState } from "react";
import { useForm } from "react-hook-form";
import toast from "react-hot-toast";
<<<<<<< HEAD
import { useTranslation } from "react-i18next";
=======
>>>>>>> 5468510f
import { TSurveyFollowUpAction, TSurveyFollowUpTrigger } from "@formbricks/database/types/survey-follow-up";
import { TSurvey, TSurveyQuestionTypeEnum } from "@formbricks/types/surveys/types";
import { TUserLocale } from "@formbricks/types/user";
import { getLocalizedValue } from "@/lib/i18n/utils";
import { recallToHeadline } from "@/lib/utils/recall";
import { getSurveyFollowUpActionDefaultBody } from "@/modules/survey/editor/lib/utils";
import {
  TCreateSurveyFollowUpForm,
  TFollowUpEmailToUser,
  ZCreateSurveyFollowUpFormSchema,
} from "@/modules/survey/editor/types/survey-follow-up";
import FollowUpActionMultiEmailInput from "@/modules/survey/follow-ups/components/follow-up-action-multi-email-input";
import { getQuestionIconMap } from "@/modules/survey/lib/questions";
import { Alert, AlertTitle } from "@/modules/ui/components/alert";
import { Button } from "@/modules/ui/components/button";
import { Checkbox } from "@/modules/ui/components/checkbox";
import {
  Dialog,
  DialogBody,
  DialogContent,
  DialogDescription,
  DialogFooter,
  DialogHeader,
  DialogTitle,
} from "@/modules/ui/components/dialog";
import { Editor } from "@/modules/ui/components/editor";
import {
  FormControl,
  FormDescription,
  FormField,
  FormItem,
  FormLabel,
  FormProvider,
} from "@/modules/ui/components/form";
import { Input } from "@/modules/ui/components/input";
import { Label } from "@/modules/ui/components/label";
import {
  Select,
  SelectContent,
  SelectItem,
  SelectTrigger,
  SelectValue,
} from "@/modules/ui/components/select";
import { cn } from "@/modules/ui/lib/utils";

interface AddFollowUpModalProps {
  localSurvey: TSurvey;
  open: boolean;
  setOpen: React.Dispatch<React.SetStateAction<boolean>>;
  selectedLanguageCode: string;
  mailFrom: string;
  defaultValues?: Partial<TCreateSurveyFollowUpForm & { surveyFollowUpId: string }>;
  mode?: "create" | "edit";
  userEmail: string;
  teamMemberDetails: TFollowUpEmailToUser[];
  setLocalSurvey: React.Dispatch<React.SetStateAction<TSurvey>>;
  locale: TUserLocale;
}

type EmailSendToOption = {
  type: "openTextQuestion" | "contactInfoQuestion" | "hiddenField" | "user";
  label: string;
  id: string;
};

export const FollowUpModal = ({
  localSurvey,
  open,
  setOpen,
  selectedLanguageCode,
  mailFrom,
  defaultValues,
  mode = "create",
  userEmail,
  teamMemberDetails,
  setLocalSurvey,
  locale,
}: AddFollowUpModalProps) => {
  const { t } = useTranslation();
  const QUESTIONS_ICON_MAP = getQuestionIconMap(t);
  const containerRef = useRef<HTMLDivElement>(null);
  const [firstRender, setFirstRender] = useState(true);

  const emailSendToOptions: EmailSendToOption[] = useMemo(() => {
    const { questions } = localSurvey;

    const openTextAndContactQuestions = questions.filter((question) => {
      if (question.type === TSurveyQuestionTypeEnum.ContactInfo) {
        return question.email.show;
      }

      if (question.type === TSurveyQuestionTypeEnum.OpenText) {
        if (question.inputType === "email") {
          return true;
        }

        return false;
      }

      return false;
    });

    const hiddenFields = localSurvey.hiddenFields.fieldIds
      ? { fieldIds: localSurvey.hiddenFields.fieldIds }
      : { fieldIds: [] };

    const updatedTeamMemberDetails = teamMemberDetails.map((teamMemberDetail) => {
      if (teamMemberDetail.email === userEmail) {
        return { name: "Yourself", email: userEmail };
      }

      return teamMemberDetail;
    });

    const isUserEmailInTeamMemberDetails = updatedTeamMemberDetails.some(
      (teamMemberDetail) => teamMemberDetail.email === userEmail
    );

    const updatedTeamMembers = isUserEmailInTeamMemberDetails
      ? updatedTeamMemberDetails
      : [...updatedTeamMemberDetails, { email: userEmail, name: "Yourself" }];

    return [
      ...openTextAndContactQuestions.map((question) => ({
        label: recallToHeadline(question.headline, localSurvey, false, selectedLanguageCode)[
          selectedLanguageCode
        ],
        id: question.id,
        type:
          question.type === TSurveyQuestionTypeEnum.OpenText
            ? "openTextQuestion"
            : ("contactInfoQuestion" as EmailSendToOption["type"]),
      })),

      ...hiddenFields.fieldIds.map((fieldId: string) => ({
        label: fieldId,
        id: fieldId,
        type: "hiddenField" as EmailSendToOption["type"],
      })),

      ...updatedTeamMembers.map((member) => ({
        label: `${member.name} (${member.email})`,
        id: member.email,
        type: "user" as EmailSendToOption["type"],
      })),
    ];
  }, [localSurvey, selectedLanguageCode, teamMemberDetails, userEmail]);

  const form = useForm<TCreateSurveyFollowUpForm>({
    defaultValues: {
      followUpName: defaultValues?.followUpName ?? "",
      triggerType: defaultValues?.triggerType ?? "response",
      endingIds: defaultValues?.endingIds || null,
      emailTo: defaultValues?.emailTo ?? emailSendToOptions[0]?.id,
      replyTo: defaultValues?.replyTo ?? [userEmail],
      subject: defaultValues?.subject ?? t("environments.surveys.edit.follow_ups_modal_action_subject"),
      body: defaultValues?.body ?? getSurveyFollowUpActionDefaultBody(t),
      attachResponseData: defaultValues?.attachResponseData ?? false,
    },
    resolver: zodResolver(ZCreateSurveyFollowUpFormSchema),
    mode: "onChange",
  });

  const formErrors = form.formState.errors;
  const formSubmitting = form.formState.isSubmitting;
  const triggerType = form.watch("triggerType");

  const handleSubmit = (data: TCreateSurveyFollowUpForm) => {
    if (data.triggerType === "endings" && data.endingIds?.length === 0) {
      toast.error(t("environments.surveys.edit.follow_ups_modal_trigger_type_ending_warning"));
      return;
    }

    if (!emailSendToOptions.length) {
      toast.error(t("environments.surveys.edit.follow_ups_modal_action_to_warning"));

      return;
    }

    if (Object.keys(formErrors).length > 0) {
      return;
    }

    if (data.triggerType === "endings") {
      if (!data.endingIds || !data.endingIds?.length) {
        form.setError("endingIds", {
          type: "manual",
          message: "Please select at least one ending",
        });
        return;
      }
    }

    const getProperties = (): TSurveyFollowUpTrigger["properties"] => {
      if (data.triggerType === "response") {
        return null;
      }

      if (data.endingIds && data.endingIds.length > 0) {
        return { endingIds: data.endingIds };
      }

      return null;
    };

    if (mode === "edit") {
      if (!defaultValues?.surveyFollowUpId) {
        toast.error(t("environments.surveys.edit.follow_ups_modal_edit_no_id"));
        return;
      }

      const currentFollowUp = localSurvey.followUps.find(
        (followUp) => followUp.id === defaultValues.surveyFollowUpId
      );

      const sanitizedBody = DOMpurify.sanitize(data.body, {
        ALLOWED_TAGS: ["p", "span", "b", "strong", "i", "em", "a", "br"],
        ALLOWED_ATTR: ["href", "rel", "dir", "class"],
        ALLOWED_URI_REGEXP: /^https?:\/\//, // Only allow safe URLs starting with http or https
        ADD_ATTR: ["target"], // Optional: Allow 'target' attribute for links (e.g., _blank)
      });

      const updatedFollowUp = {
        id: defaultValues.surveyFollowUpId,
        createdAt: currentFollowUp?.createdAt ?? new Date(),
        updatedAt: new Date(),
        surveyId: localSurvey.id,
        name: data.followUpName,
        trigger: {
          type: data.triggerType,
          properties: getProperties(),
        },
        action: {
          type: "send-email" as TSurveyFollowUpAction["type"],
          properties: {
            to: data.emailTo,
            from: mailFrom,
            replyTo: data.replyTo,
            subject: data.subject,
            body: sanitizedBody,
            attachResponseData: data.attachResponseData,
          },
        },
      };

      toast.success(t("environments.surveys.edit.follow_ups_modal_updated_successfull_toast"));
      setOpen(false);
      setLocalSurvey((prev) => {
        return {
          ...prev,
          followUps: prev.followUps.map((followUp) => {
            if (followUp.id === defaultValues.surveyFollowUpId) {
              return updatedFollowUp;
            }

            return followUp;
          }),
        };
      });
      return;
    }

    const sanitizedBody = DOMpurify.sanitize(data.body, {
      ALLOWED_TAGS: ["p", "span", "b", "strong", "i", "em", "a", "br"],
      ALLOWED_ATTR: ["href", "rel", "dir", "class"],
      ALLOWED_URI_REGEXP: /^https?:\/\//, // Only allow safe URLs starting with http or https
      ADD_ATTR: ["target"], // Optional: Allow 'target' attribute for links (e.g., _blank)
    });

    const newFollowUp = {
      id: createId(),
      createdAt: new Date(),
      updatedAt: new Date(),
      surveyId: localSurvey.id,
      name: data.followUpName,
      trigger: {
        type: data.triggerType,
        properties: getProperties(),
      },
      action: {
        type: "send-email" as TSurveyFollowUpAction["type"],
        properties: {
          to: data.emailTo,
          from: mailFrom,
          replyTo: data.replyTo,
          subject: data.subject,
          body: sanitizedBody,
          attachResponseData: data.attachResponseData,
        },
      },
    };

    toast.success(t("environments.surveys.edit.follow_ups_modal_created_successfull_toast"));
    setOpen(false);
    form.reset();
    setLocalSurvey((prev) => {
      return {
        ...prev,
        followUps: [...prev.followUps, newFollowUp],
      };
    });
  };

  useEffect(() => {
    if (!open) {
      setFirstRender(true); // Reset when the modal is closed
    }
  }, [open]);

  useEffect(() => {
    let timeoutId: NodeJS.Timeout;

    if (open && containerRef.current) {
      timeoutId = setTimeout(() => {
        if (!containerRef.current) return;

        const scrollTop = containerRef.current.scrollTop;

        if (scrollTop > 0) {
          containerRef.current.scrollTo(0, 0);
        }
      }, 0);
    }

    // Clear the timeout when the effect is cleaned up or when open changes
    return () => {
      if (timeoutId) {
        clearTimeout(timeoutId);
      }
    };
  }, [open, firstRender]);

  useEffect(() => {
    if (open && defaultValues) {
      form.reset({
        followUpName: defaultValues?.followUpName ?? "",
        triggerType: defaultValues?.triggerType ?? "response",
        endingIds: defaultValues?.endingIds || null,
        emailTo: defaultValues?.emailTo ?? emailSendToOptions[0]?.id,
        replyTo: defaultValues?.replyTo ?? [userEmail],
        subject: defaultValues?.subject ?? "Thanks for your answers!",
        body: defaultValues?.body ?? getSurveyFollowUpActionDefaultBody(t),
        attachResponseData: defaultValues?.attachResponseData ?? false,
      });
    }
  }, [open, defaultValues, emailSendToOptions, form, userEmail, locale, t]);

  const handleModalClose = (open: boolean) => {
    if (!open) {
      form.reset();
    }
    setOpen(open);
  };

  const emailSendToQuestionOptions = emailSendToOptions.filter(
    (option) => option.type === "openTextQuestion" || option.type === "contactInfoQuestion"
  );
  const emailSendToHiddenFieldOptions = emailSendToOptions.filter((option) => option.type === "hiddenField");
  const userSendToEmailOptions = emailSendToOptions.filter((option) => option.type === "user");

  const renderSelectItem = (option: EmailSendToOption) => {
    return (
      <SelectItem key={option.id} value={option.id}>
        {option.type === "hiddenField" ? (
          <div className="flex items-center space-x-2">
            <EyeOffIcon className="h-4 w-4" />
            <span>{option.label}</span>
          </div>
        ) : option.type === "user" ? (
          <div className="flex items-center space-x-2">
            <UserIcon className="h-4 w-4" />
            <span className="overflow-hidden text-ellipsis whitespace-nowrap">{option.label}</span>
          </div>
        ) : (
          <div className="flex items-center space-x-2">
            <div className="h-4 w-4">
              {QUESTIONS_ICON_MAP[option.type === "openTextQuestion" ? "openText" : "contactInfo"]}
            </div>
            <span className="overflow-hidden text-ellipsis whitespace-nowrap">{option.label}</span>
          </div>
        )}
      </SelectItem>
    );
  };

  return (
    <Dialog open={open} onOpenChange={handleModalClose}>
      <DialogContent>
        <DialogHeader>
          <MailIcon />
          <DialogTitle>
            {mode === "edit"
              ? t("environments.surveys.edit.follow_ups_modal_edit_heading")
              : t("environments.surveys.edit.follow_ups_modal_create_heading")}
          </DialogTitle>
          <DialogDescription>{t("environments.surveys.edit.follow_ups_modal_subheading")}</DialogDescription>
        </DialogHeader>

        <FormProvider {...form}>
          <form onSubmit={form.handleSubmit(handleSubmit)} className="contents">
            <DialogBody className="my-4">
              <div ref={containerRef} className="flex flex-col space-y-4">
                {/* Follow up name */}
                <div className="flex flex-col space-y-2">
                  <FormField
                    control={form.control}
                    name="followUpName"
                    render={({ field }) => {
                      return (
                        <FormItem>
                          <FormLabel htmlFor="follow-up-name">
                            {t("environments.surveys.edit.follow_ups_modal_name_label")}:
                          </FormLabel>
                          <FormControl>
                            <Input
                              {...field}
                              type="text"
                              className="max-w-80"
                              isInvalid={!!formErrors.followUpName}
                              placeholder={t("environments.surveys.edit.follow_ups_modal_name_placeholder")}
                            />
                          </FormControl>
                        </FormItem>
                      );
                    }}
                  />
                </div>

                {/* Trigger */}
                <div className="flex flex-col rounded-lg border border-slate-300">
                  <div className="flex items-center gap-x-2 rounded-t-lg border-b border-slate-300 bg-slate-100 px-4 py-2">
                    <div className="rounded-full border border-slate-300 bg-white p-1">
                      <ZapIcon className="h-3 w-3 text-slate-500" />
                    </div>
                    <h2 className="text-md font-semibold text-slate-900">
                      {t("environments.surveys.edit.follow_ups_modal_trigger_label")}
                    </h2>
                  </div>

                  <div className="flex flex-col gap-4 p-4">
                    <FormField
                      control={form.control}
                      name="triggerType"
                      render={({ field }) => {
                        return (
                          <FormItem>
                            <div className="flex flex-col space-y-2">
                              <FormLabel htmlFor="triggerType">
                                {t("environments.surveys.edit.follow_ups_modal_trigger_description")}
                              </FormLabel>
                              <div className="max-w-80">
                                <Select
                                  defaultValue={field.value}
                                  onValueChange={(value) => field.onChange(value)}>
                                  <SelectTrigger>
                                    <SelectValue />
                                  </SelectTrigger>

                                  <SelectContent>
                                    <SelectItem value="response">
                                      {t("environments.surveys.edit.follow_ups_modal_trigger_type_response")}
                                    </SelectItem>
                                    {localSurvey.endings.length > 0 ? (
                                      <SelectItem value="endings">
                                        {t("environments.surveys.edit.follow_ups_modal_trigger_type_ending")}
                                      </SelectItem>
                                    ) : null}
                                  </SelectContent>
                                </Select>

                                {triggerType === "endings" && !localSurvey.endings.length ? (
                                  <Alert variant="warning" size="small">
                                    <AlertTitle>
                                      {t(
                                        "environments.surveys.edit.follow_ups_modal_trigger_type_ending_warning"
                                      )}
                                    </AlertTitle>
                                  </Alert>
                                ) : null}
                              </div>
                            </div>
                          </FormItem>
                        );
                      }}
                    />

                    {localSurvey.endings.length > 0 && triggerType === "endings" ? (
                      <FormField
                        control={form.control}
                        name="endingIds"
                        render={({ field }) => {
                          return (
                            <div className="flex flex-col space-y-2">
                              <h3 className="text-sm font-medium text-slate-700">
                                {t("environments.surveys.edit.follow_ups_modal_trigger_type_ending_select")}
                              </h3>
                              <div className="flex flex-col space-y-2">
                                {localSurvey.endings.map((ending) => {
                                  const getEndingLabel = (): string => {
                                    if (ending.type === "endScreen") {
                                      return (
                                        getLocalizedValue(ending.headline, selectedLanguageCode) || "Ending"
                                      );
                                    }

                                    return ending.label || ending.url || "Ending";
                                  };

                                  return (
                                    <Label
                                      key={ending.id}
                                      className="w-80 cursor-pointer rounded-md border border-slate-300 bg-slate-50 px-3 py-2 hover:bg-slate-100"
                                      htmlFor={`ending-${ending.id}`}>
                                      <div className="flex items-center space-x-2">
                                        <Checkbox
                                          className="inline"
                                          checked={field.value?.includes(ending.id)}
                                          id={`ending-${ending.id}`}
                                          onCheckedChange={(checked) => {
                                            if (checked) {
                                              form.setValue("endingIds", [...(field.value ?? []), ending.id]);
                                            } else {
                                              form.setValue(
                                                "endingIds",
                                                (field.value ?? []).filter((id) => id !== ending.id)
                                              );
                                            }
                                          }}
                                        />
                                        <HandshakeIcon className="h-4 min-h-4 w-4 min-w-4" />
                                        <span className="overflow-hidden text-ellipsis whitespace-nowrap text-slate-900">
                                          {getEndingLabel()}
                                        </span>
                                      </div>
                                    </Label>
                                  );
                                })}

                                {formErrors.endingIds ? (
                                  <div className="mt-2">
                                    <span className="text-red-500">{formErrors.endingIds.message}</span>
                                  </div>
                                ) : null}
                              </div>
                            </div>
                          );
                        }}
                      />
                    ) : null}
                  </div>
                </div>

                {/* Arrow */}
                <div className="flex items-center justify-center">
                  <ArrowDownIcon className="h-4 w-4 text-slate-500" />
                </div>

                {/* Action */}
                <div className="flex flex-col rounded-lg border border-slate-300">
                  <div className="flex items-center gap-x-2 rounded-t-lg border-b border-slate-300 bg-slate-100 px-4 py-2">
                    <div className="rounded-full border border-slate-300 bg-white p-1">
                      <MailIcon className="h-3 w-3 text-slate-500" />
                    </div>
                    <h2 className="text-md font-semibold text-slate-900">
                      {t("environments.surveys.edit.follow_ups_modal_action_label")}
                    </h2>
                  </div>

                  {/* email setup */}
                  <div className="flex flex-col gap-y-4 p-4">
                    <h2 className="text-md font-semibold text-slate-900">
                      {t("environments.surveys.edit.follow_ups_modal_action_email_settings")}
                    </h2>

                    {/* To */}
                    <div className="flex flex-col space-y-2">
                      <FormField
                        control={form.control}
                        name="emailTo"
                        render={({ field }) => {
                          return (
                            <div className="flex flex-col space-y-2">
                              <FormLabel htmlFor="emailTo" className="font-medium">
                                {t("environments.surveys.edit.follow_ups_modal_action_to_label")}
                              </FormLabel>
                              <FormDescription
                                className={cn(
                                  "text-sm",
                                  formErrors.emailTo ? "text-red-500" : "text-slate-500"
                                )}>
                                {t("environments.surveys.edit.follow_ups_modal_action_to_description")}
                              </FormDescription>

                              {emailSendToOptions.length === 0 && (
                                <div className="mt-4 flex items-start text-yellow-600">
                                  <TriangleAlertIcon
                                    className="mr-2 h-5 min-h-5 w-5 min-w-5"
                                    aria-hidden="true"
                                  />
                                  <p className="text-sm">
                                    {t("environments.surveys.edit.follow_ups_modal_action_to_warning")}
                                  </p>
                                </div>
                              )}

                              {emailSendToOptions.length > 0 ? (
                                <div className="max-w-80">
                                  <FormControl>
                                    <Select
                                      defaultValue={field.value}
                                      onValueChange={(value) => {
                                        const selectedOption = emailSendToOptions.find(
                                          (option) => option.id === value
                                        );
                                        if (!selectedOption) return;

                                        field.onChange(selectedOption.id);
                                      }}>
                                      <SelectTrigger className="overflow-hidden text-ellipsis whitespace-nowrap">
                                        <SelectValue />
                                      </SelectTrigger>

                                      <SelectContent>
                                        {emailSendToQuestionOptions.length > 0 ? (
                                          <div className="flex flex-col">
                                            <div className="flex items-center space-x-2 p-2">
                                              <p className="text-sm text-slate-500">Questions</p>
                                            </div>

                                            {emailSendToQuestionOptions.map((option) =>
                                              renderSelectItem(option)
                                            )}
                                          </div>
                                        ) : null}

                                        {emailSendToHiddenFieldOptions.length > 0 ? (
                                          <div className="flex flex-col">
                                            <div className="flex space-x-2 p-2">
                                              <p className="text-sm text-slate-500">Hidden Fields</p>
                                            </div>

                                            {emailSendToHiddenFieldOptions.map((option) =>
                                              renderSelectItem(option)
                                            )}
                                          </div>
                                        ) : null}

                                        {userSendToEmailOptions.length > 0 ? (
                                          <div className="flex flex-col">
                                            <div className="flex space-x-2 p-2">
                                              <p className="text-sm text-slate-500">Users</p>
                                            </div>

                                            {userSendToEmailOptions.map((option) => renderSelectItem(option))}
                                          </div>
                                        ) : null}
                                      </SelectContent>
                                    </Select>
                                  </FormControl>
                                </div>
                              ) : null}
                            </div>
                          );
                        }}
                      />
                    </div>

                    {/* From */}
                    <div className="flex flex-col space-y-2">
                      <h3 className="text-sm font-medium text-slate-900">
                        {t("environments.surveys.edit.follow_ups_modal_action_from_label")}
                      </h3>
                      <p className="text-sm text-slate-500">
                        {t("environments.surveys.edit.follow_ups_modal_action_from_description")}
                      </p>

                      <div className="w-fit rounded-md border border-slate-200 bg-slate-100 px-2 py-1">
                        <span className="text-sm text-slate-900">{mailFrom}</span>
                      </div>
                    </div>

                    {/* Reply To */}
                    <div className="flex flex-col space-y-2">
                      <FormField
                        control={form.control}
                        name="replyTo"
                        render={({ field }) => {
                          return (
                            <FormItem>
                              <FormLabel htmlFor="replyTo">
                                {t("environments.surveys.edit.follow_ups_modal_action_replyTo_label")}
                              </FormLabel>
                              <FormDescription className="text-sm text-slate-500">
                                {t("environments.surveys.edit.follow_ups_modal_action_replyTo_description")}
                              </FormDescription>
                              <FormControl>
                                <FollowUpActionMultiEmailInput
                                  emails={field.value}
                                  setEmails={field.onChange}
                                  isInvalid={!!formErrors.replyTo}
                                />
                              </FormControl>
                            </FormItem>
                          );
                        }}
                      />
                    </div>
                  </div>

                  {/* email content */}
                  <div className="flex flex-col space-y-4 p-4">
                    <h2 className="text-md font-semibold text-slate-900">
                      {t("environments.surveys.edit.follow_ups_modal_action_email_content")}
                    </h2>
                    <FormField
                      control={form.control}
                      name="subject"
                      render={({ field }) => {
                        return (
                          <FormItem>
                            <div className="flex flex-col space-y-2">
                              <FormLabel>
                                {t("environments.surveys.edit.follow_ups_modal_action_subject_label")}
                              </FormLabel>
                              <FormControl>
                                <Input
                                  {...field}
                                  className="max-w-80"
                                  placeholder={t(
                                    "environments.surveys.edit.follow_ups_modal_action_subject_placeholder"
                                  )}
                                  isInvalid={!!formErrors.subject}
                                />
                              </FormControl>
                            </div>
                          </FormItem>
                        );
                      }}
                    />

                    <FormField
                      control={form.control}
                      name="body"
                      render={({ field }) => {
                        return (
                          <FormItem>
                            <div className="flex flex-col space-y-2">
                              <FormLabel
                                className={cn(
                                  "font-medium",
                                  formErrors.body ? "text-red-500" : "text-slate-700"
                                )}>
                                {t("environments.surveys.edit.follow_ups_modal_action_body_label")}
                              </FormLabel>
                              <FormControl>
                                <Editor
                                  disableLists
                                  excludedToolbarItems={["blockType"]}
                                  getText={() => field.value}
                                  setText={(v: string) => {
                                    field.onChange(v);
                                  }}
                                  firstRender={firstRender}
                                  setFirstRender={setFirstRender}
                                  placeholder={t(
                                    "environments.surveys.edit.follow_ups_modal_action_body_placeholder"
                                  )}
                                  onEmptyChange={(isEmpty) => {
                                    if (isEmpty) {
                                      if (!formErrors.body) {
                                        form.setError("body", {
                                          type: "manual",
                                          message: "Body is required",
                                        });
                                      }
                                    } else {
                                      if (formErrors.body) {
                                        form.clearErrors("body");
                                      }
                                    }
                                  }}
                                  isInvalid={!!formErrors.body}
                                />
                              </FormControl>

                              {formErrors.body ? (
                                <div>
                                  <span className="text-sm text-red-500">{formErrors.body.message}</span>
                                </div>
                              ) : null}
                            </div>
                          </FormItem>
                        );
                      }}
                    />

                    <FormField
                      control={form.control}
                      name="attachResponseData"
                      render={({ field }) => {
                        return (
                          <FormItem>
                            <div className="flex flex-col gap-2">
                              <div className="flex items-center space-x-2">
                                <Checkbox
                                  id="attachResponseData"
                                  checked={field.value}
                                  defaultChecked={defaultValues?.attachResponseData ?? false}
                                  onCheckedChange={(checked) => field.onChange(checked)}
                                />
                                <FormLabel htmlFor="attachResponseData" className="font-medium">
                                  {t(
                                    "environments.surveys.edit.follow_ups_modal_action_attach_response_data_label"
                                  )}
                                </FormLabel>
                              </div>

                              <FormDescription className="text-sm text-slate-500">
                                {t(
                                  "environments.surveys.edit.follow_ups_modal_action_attach_response_data_description"
                                )}
                              </FormDescription>
                            </div>
                          </FormItem>
                        );
                      }}
                    />
                  </div>
                </div>
              </div>
            </DialogBody>

            <DialogFooter>
              <Button
                type="button"
                variant="secondary"
                onClick={() => {
                  setOpen(false);
                  form.reset();
                }}>
                {t("common.cancel")}
              </Button>

              <Button loading={formSubmitting}>{t("common.save")}</Button>
            </DialogFooter>
          </form>
        </FormProvider>
      </DialogContent>
    </Dialog>
  );
};<|MERGE_RESOLUTION|>--- conflicted
+++ resolved
@@ -2,10 +2,6 @@
 
 import { zodResolver } from "@hookform/resolvers/zod";
 import { createId } from "@paralleldrive/cuid2";
-<<<<<<< HEAD
-=======
-import { useTranslate } from "@tolgee/react";
->>>>>>> 5468510f
 import DOMpurify from "isomorphic-dompurify";
 import {
   ArrowDownIcon,
@@ -19,10 +15,7 @@
 import { useEffect, useMemo, useRef, useState } from "react";
 import { useForm } from "react-hook-form";
 import toast from "react-hot-toast";
-<<<<<<< HEAD
 import { useTranslation } from "react-i18next";
-=======
->>>>>>> 5468510f
 import { TSurveyFollowUpAction, TSurveyFollowUpTrigger } from "@formbricks/database/types/survey-follow-up";
 import { TSurvey, TSurveyQuestionTypeEnum } from "@formbricks/types/surveys/types";
 import { TUserLocale } from "@formbricks/types/user";
