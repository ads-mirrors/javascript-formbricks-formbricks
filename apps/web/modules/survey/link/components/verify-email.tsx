"use client";

import { getLocalizedValue } from "@/lib/i18n/utils";
import { getFormattedErrorMessage } from "@/lib/utils/helper";
import { replaceHeadlineRecall } from "@/lib/utils/recall";
import { isSurveyResponsePresentAction, sendLinkSurveyEmailAction } from "@/modules/survey/link/actions";
import { Button } from "@/modules/ui/components/button";
import { FormControl, FormError, FormField, FormItem } from "@/modules/ui/components/form";
import { Input } from "@/modules/ui/components/input";
import { StackedCardsContainer } from "@/modules/ui/components/stacked-cards-container";
import { zodResolver } from "@hookform/resolvers/zod";
import { useTranslate } from "@tolgee/react";
import { ArrowLeft, MailIcon } from "lucide-react";
import { useMemo, useState } from "react";
import { FormProvider, useForm } from "react-hook-form";
import { Toaster, toast } from "react-hot-toast";
import { z } from "zod";
import { TProjectStyling } from "@formbricks/types/project";
import { TSurvey } from "@formbricks/types/surveys/types";

interface VerifyEmailProps {
  survey: TSurvey;
  isErrorComponent?: boolean;
  singleUseId?: string;
  languageCode: string;
  styling: TProjectStyling;
  locale: string;
}

const ZVerifyEmailInput = z.object({
  email: z.string().email(),
});
type TVerifyEmailInput = z.infer<typeof ZVerifyEmailInput>;

export const VerifyEmail = ({
  survey,
  isErrorComponent,
  singleUseId,
  languageCode,
  styling,
  locale,
}: VerifyEmailProps) => {
  const { t } = useTranslate();
  const form = useForm<TVerifyEmailInput>({
    defaultValues: {
      email: "",
    },
    resolver: zodResolver(ZVerifyEmailInput),
  });
  const localSurvey = useMemo(() => {
    return replaceHeadlineRecall(survey, "default");
  }, [survey]);

  const { isSubmitting } = form.formState;
  const [showPreviewQuestions, setShowPreviewQuestions] = useState(false);
  const [emailSent, setEmailSent] = useState<boolean>(false);

  const submitEmail = async (emailInput: TVerifyEmailInput) => {
    const email = emailInput.email.toLowerCase();
    if (localSurvey.isSingleResponsePerEmailEnabled) {
      const actionResult = await isSurveyResponsePresentAction({
        surveyId: localSurvey.id,
        email,
      });
      if (actionResult?.data) {
        form.setError("email", {
          type: "custom",
          message: t("s.response_already_received"),
        });
        return;
      }
    }

    const data = {
      surveyId: localSurvey.id,
      email: email,
      surveyName: localSurvey.name,
      suId: singleUseId ?? "",
      locale,
    };

    const actionResult = await sendLinkSurveyEmailAction(data);
    if (actionResult?.data) {
      setEmailSent(true);
    } else {
      const errorMessage = getFormattedErrorMessage(actionResult);
      toast.error(errorMessage);
    }
  };

  const handlePreviewClick = () => {
    setShowPreviewQuestions(!showPreviewQuestions);
  };

  const handleGoBackClick = () => {
    setShowPreviewQuestions(false);
    setEmailSent(false);
  };

  if (isErrorComponent) {
    return (
      <div className="flex h-[100vh] w-[100vw] flex-col items-center justify-center bg-slate-50">
        <span className="h-24 w-24 rounded-full bg-slate-300 p-6 text-5xl">🤔</span>
        <p className="mt-8 text-4xl font-bold">{t("s.this_looks_fishy")}</p>
        <Button variant="ghost" className="mt-4" onClick={handleGoBackClick}>
          {t("s.please_try_again_with_the_original_link")}
        </Button>
      </div>
    );
  }

  return (
    <div className="flex h-full w-full flex-col items-center justify-center p-2 text-center">
      <Toaster />
      <StackedCardsContainer
        cardArrangement={
          localSurvey.styling?.cardArrangement?.linkSurveys ??
          styling.cardArrangement?.linkSurveys ??
          "straight"
        }>
        <FormProvider {...form}>
          <form
            onSubmit={async (e) => {
              e.preventDefault();
              await form.handleSubmit(submitEmail)(e);
            }}>
            {!emailSent && !showPreviewQuestions && (
              <div className="flex flex-col">
                <div className="mx-auto rounded-full border bg-slate-200 p-6">
                  <MailIcon strokeWidth={1.5} className="mx-auto h-12 w-12 text-white" />
                </div>
                <p className="mt-8 text-2xl font-bold lg:text-4xl">{t("s.verify_email_before_submission")}</p>
                <p className="mt-4 text-sm text-slate-500 lg:text-base">
                  {t("s.verify_email_before_submission_description")}
                </p>
                <FormField
                  control={form.control}
                  name="email"
                  render={({ field, fieldState: { error } }) => (
                    <FormItem className="my-4 w-full space-y-4">
                      <FormControl>
                        <div>
                          <div className="flex space-x-2">
                            <Input
                              value={field.value}
                              onChange={(email) => {
                                field.onChange(email);
                              }}
                              type="email"
                              placeholder="engineering@acme.com"
                              className="h-10 bg-white"
                            />
                            <Button type="submit" size="sm" loading={isSubmitting}>
                              {t("s.verify_email_before_submission_button")}
                            </Button>
                          </div>
                          {error?.message && <FormError className="mt-2">{error.message}</FormError>}
                        </div>
                      </FormControl>
                    </FormItem>
                  )}
                />
                <Button variant="ghost" className="mt-6" onClick={handlePreviewClick}>
                  {t("s.just_curious")} <span>{t("s.preview_survey_questions")}</span>
                </Button>
              </div>
            )}
          </form>
        </FormProvider>
        {!emailSent && showPreviewQuestions && (
          <div>
            <p className="text-2xl font-bold">{t("s.question_preview")}</p>
<<<<<<< HEAD
            <div className="mt-4 flex w-full flex-col justify-center rounded-lg border border-slate-200 bg-slate-50/20 p-8 text-slate-700">
=======
            <div className="bg-opacity-20 mt-4 flex w-full flex-col justify-center rounded-lg border border-slate-200 bg-slate-50 p-8 text-slate-700">
>>>>>>> df06540f
              {localSurvey.questions.map((question, index) => (
                <p
                  key={index}
                  className="my-1 text-sm">{`${(index + 1).toString()}. ${getLocalizedValue(question.headline, languageCode)}`}</p>
              ))}
            </div>
            <Button variant="ghost" className="mt-6" onClick={handlePreviewClick}>
              {t("s.want_to_respond")} <span>{t("s.verify_email")}</span>
            </Button>
          </div>
        )}
        {emailSent && (
          <div>
            <h1 className="mt-8 text-2xl font-bold lg:text-4xl">
              {t("s.survey_sent_to", { email: form.getValues().email })}
            </h1>
            <p className="mt-4 text-center text-sm text-slate-500 lg:text-base">
              {t("s.check_inbox_or_spam")}
            </p>
            <Button variant="secondary" className="mt-6" size="sm" onClick={handleGoBackClick}>
              <ArrowLeft />
              {t("common.back")}
            </Button>
          </div>
        )}
      </StackedCardsContainer>
    </div>
  );
};<|MERGE_RESOLUTION|>--- conflicted
+++ resolved
@@ -170,11 +170,7 @@
         {!emailSent && showPreviewQuestions && (
           <div>
             <p className="text-2xl font-bold">{t("s.question_preview")}</p>
-<<<<<<< HEAD
             <div className="mt-4 flex w-full flex-col justify-center rounded-lg border border-slate-200 bg-slate-50/20 p-8 text-slate-700">
-=======
-            <div className="bg-opacity-20 mt-4 flex w-full flex-col justify-center rounded-lg border border-slate-200 bg-slate-50 p-8 text-slate-700">
->>>>>>> df06540f
               {localSurvey.questions.map((question, index) => (
                 <p
                   key={index}
