--- conflicted
+++ resolved
@@ -9,10 +9,7 @@
 import { z } from "zod";
 import { TProjectStyling } from "@formbricks/types/project";
 import { TSurvey } from "@formbricks/types/surveys/types";
-<<<<<<< HEAD
-=======
 import { getTextContent } from "@formbricks/types/surveys/validation";
->>>>>>> 2186a1c6
 import { getLocalizedValue } from "@/lib/i18n/utils";
 import { getFormattedErrorMessage } from "@/lib/utils/helper";
 import { replaceHeadlineRecall } from "@/lib/utils/recall";
