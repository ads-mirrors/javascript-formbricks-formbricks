--- conflicted
+++ resolved
@@ -82,11 +82,7 @@
             {!styling.isLogoHidden && project.logo?.url && <ClientLogo projectLogo={project.logo} />}
             <div className="h-full w-full max-w-4xl space-y-6 px-1.5">
               {isPreview && (
-<<<<<<< HEAD
                 <div className="fixed top-0 left-0 flex w-full items-center justify-between bg-slate-600 p-2 px-4 text-center text-sm text-white shadow-xs">
-=======
-                <div className="fixed top-0 left-0 flex w-full items-center justify-between bg-slate-600 p-2 px-4 text-center text-sm text-white shadow-sm">
->>>>>>> df06540f
                   <div />
                   Survey Preview 👀
                   <ResetProgressButton onClick={handleResetSurvey} />
