--- conflicted
+++ resolved
@@ -32,24 +32,6 @@
   noPreview,
 }: TemplateProps) => {
   const { t } = useTranslate();
-<<<<<<< HEAD
-  return (
-    <div
-      onClick={() => {
-        const newTemplate = replacePresetPlaceholders(template, project);
-        if (noPreview) {
-          createSurvey(newTemplate);
-          return;
-        }
-        onTemplateClick(newTemplate);
-        setActiveTemplate(newTemplate);
-      }}
-      key={template.name}
-      className={cn(
-        activeTemplate?.name === template.name && "ring-2 ring-slate-400",
-        "duration-120 group relative cursor-pointer rounded-lg bg-white p-6 shadow transition-all duration-150 hover:ring-2 hover:ring-slate-300"
-      )}>
-=======
 
   const showCreateSurveyButton = activeTemplate?.name === template.name;
 
@@ -70,7 +52,6 @@
 
   const cardContent = (
     <>
->>>>>>> 5f02ad49
       <TemplateTags template={template} selectedFilter={selectedFilter} />
       <h3 className="text-md mb-1 mt-3 text-left font-bold text-slate-700">{template.name}</h3>
       <p className="text-left text-xs text-slate-600">{template.description}</p>
