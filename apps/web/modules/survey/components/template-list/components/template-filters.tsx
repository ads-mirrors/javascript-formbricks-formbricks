"use client";

import { cn } from "@/lib/cn";
import { useTranslate } from "@tolgee/react";
import { TTemplateFilter } from "@formbricks/types/templates";
import { getChannelMapping, getIndustryMapping, getRoleMapping } from "../lib/utils";

interface TemplateFiltersProps {
  selectedFilter: TTemplateFilter[];
  setSelectedFilter: (filter: TTemplateFilter[]) => void;
  templateSearch?: string;
  prefilledFilters: TTemplateFilter[];
}

export const TemplateFilters = ({
  selectedFilter,
  setSelectedFilter,
  templateSearch,
  prefilledFilters,
}: TemplateFiltersProps) => {
  const { t } = useTranslate();
  const handleFilterSelect = (filterValue: TTemplateFilter, index: number) => {
    // If the filter value at a particular index is null, it indicates that no filter has been chosen, therefore all results are displayed
    const newFilter = [...selectedFilter];
    newFilter[index] = filterValue;
    setSelectedFilter(newFilter);
  };

  const allFilters = [getChannelMapping(t), getIndustryMapping(t), getRoleMapping(t)];

  return (
    <div className="mb-6 gap-3">
      {allFilters.map((filters, index) => {
        if (prefilledFilters[index] !== null) return;
        return (
          <div key={filters[0]?.value || index} className="mt-2 flex flex-wrap gap-1 last:border-r-0">
            <button
              type="button"
              onClick={() => handleFilterSelect(null, index)}
              disabled={templateSearch && templateSearch.length > 0 ? true : false}
              className={cn(
                selectedFilter[index] === null
                  ? "bg-slate-800 font-semibold text-white"
<<<<<<< HEAD
                  : "bg-white text-slate-700 hover:bg-slate-100 focus:scale-105 focus:bg-slate-100 focus:ring-0 focus:outline-hidden",
                "rounded-sm border border-slate-800 px-2 py-1 text-xs transition-all duration-150"
=======
                  : "bg-white text-slate-700 hover:bg-slate-100 focus:scale-105 focus:bg-slate-100 focus:ring-0 focus:outline-none",
                "rounded border border-slate-800 px-2 py-1 text-xs transition-all duration-150"
>>>>>>> df06540f
              )}>
              {index === 0
                ? t("environments.surveys.templates.all_channels")
                : index === 1
                  ? t("environments.surveys.templates.all_industries")
                  : t("environments.surveys.templates.all_roles")}
            </button>
            {filters.map((filter) => (
              <button
                key={filter.value}
                type="button"
                onClick={() => handleFilterSelect(filter.value, index)}
                disabled={templateSearch && templateSearch.length > 0 ? true : false}
                className={cn(
                  selectedFilter[index] === filter.value
                    ? "bg-slate-800 font-semibold text-white"
<<<<<<< HEAD
                    : "bg-white text-slate-700 hover:bg-slate-100 focus:scale-105 focus:bg-slate-100 focus:ring-0 focus:outline-hidden",
                  "rounded-sm border border-slate-800 px-2 py-1 text-xs transition-all duration-150"
=======
                    : "bg-white text-slate-700 hover:bg-slate-100 focus:scale-105 focus:bg-slate-100 focus:ring-0 focus:outline-none",
                  "rounded border border-slate-800 px-2 py-1 text-xs transition-all duration-150"
>>>>>>> df06540f
                )}>
                {t(filter.label)}
              </button>
            ))}
          </div>
        );
      })}
    </div>
  );
};<|MERGE_RESOLUTION|>--- conflicted
+++ resolved
@@ -41,13 +41,8 @@
               className={cn(
                 selectedFilter[index] === null
                   ? "bg-slate-800 font-semibold text-white"
-<<<<<<< HEAD
                   : "bg-white text-slate-700 hover:bg-slate-100 focus:scale-105 focus:bg-slate-100 focus:ring-0 focus:outline-hidden",
                 "rounded-sm border border-slate-800 px-2 py-1 text-xs transition-all duration-150"
-=======
-                  : "bg-white text-slate-700 hover:bg-slate-100 focus:scale-105 focus:bg-slate-100 focus:ring-0 focus:outline-none",
-                "rounded border border-slate-800 px-2 py-1 text-xs transition-all duration-150"
->>>>>>> df06540f
               )}>
               {index === 0
                 ? t("environments.surveys.templates.all_channels")
@@ -64,13 +59,8 @@
                 className={cn(
                   selectedFilter[index] === filter.value
                     ? "bg-slate-800 font-semibold text-white"
-<<<<<<< HEAD
                     : "bg-white text-slate-700 hover:bg-slate-100 focus:scale-105 focus:bg-slate-100 focus:ring-0 focus:outline-hidden",
                   "rounded-sm border border-slate-800 px-2 py-1 text-xs transition-all duration-150"
-=======
-                    : "bg-white text-slate-700 hover:bg-slate-100 focus:scale-105 focus:bg-slate-100 focus:ring-0 focus:outline-none",
-                  "rounded border border-slate-800 px-2 py-1 text-xs transition-all duration-150"
->>>>>>> df06540f
                 )}>
                 {t(filter.label)}
               </button>
