"use client";

import { createI18nString, extractLanguageCodes } from "@/lib/i18n/utils";
import { useSyncScroll } from "@/lib/utils/hooks/useSyncScroll";
import { recallToHeadline } from "@/lib/utils/recall";
import { MultiLangWrapper } from "@/modules/survey/components/question-form-input/components/multi-lang-wrapper";
import { RecallWrapper } from "@/modules/survey/components/question-form-input/components/recall-wrapper";
import { Button } from "@/modules/ui/components/button";
import { FileInput } from "@/modules/ui/components/file-input";
import { Input } from "@/modules/ui/components/input";
import { Label } from "@/modules/ui/components/label";
import { TooltipRenderer } from "@/modules/ui/components/tooltip";
import { useAutoAnimate } from "@formkit/auto-animate/react";
import { useTranslate } from "@tolgee/react";
import { debounce } from "lodash";
import { ImagePlusIcon, TrashIcon } from "lucide-react";
import { RefObject, useCallback, useMemo, useRef, useState } from "react";
import {
  TI18nString,
  TSurvey,
  TSurveyEndScreenCard,
  TSurveyQuestion,
  TSurveyQuestionChoice,
  TSurveyRedirectUrlCard,
} from "@formbricks/types/surveys/types";
import { TUserLocale } from "@formbricks/types/user";
import {
  determineImageUploaderVisibility,
  getChoiceLabel,
  getEndingCardText,
  getIndex,
  getMatrixLabel,
  getPlaceHolderById,
  getWelcomeCardText,
  isValueIncomplete,
} from "./utils";

interface QuestionFormInputProps {
  id: string;
  value: TI18nString | undefined;
  localSurvey: TSurvey;
  questionIdx: number;
  updateQuestion?: (questionIdx: number, data: Partial<TSurveyQuestion>) => void;
  updateSurvey?: (data: Partial<TSurveyEndScreenCard> | Partial<TSurveyRedirectUrlCard>) => void;
  updateChoice?: (choiceIdx: number, data: Partial<TSurveyQuestionChoice>) => void;
  updateMatrixLabel?: (index: number, type: "row" | "column", data: Partial<TSurveyQuestion>) => void;
  isInvalid: boolean;
  selectedLanguageCode: string;
  setSelectedLanguageCode: (languageCode: string) => void;
  label: string;
  maxLength?: number;
  placeholder?: string;
  ref?: RefObject<HTMLInputElement | null>;
  onBlur?: React.FocusEventHandler<HTMLInputElement>;
  className?: string;
  locale: TUserLocale;
  onKeyDown?: React.KeyboardEventHandler<HTMLInputElement>;
}

export const QuestionFormInput = ({
  id,
  value,
  localSurvey,
  questionIdx,
  updateQuestion,
  updateSurvey,
  updateChoice,
  updateMatrixLabel,
  isInvalid,
  label,
  selectedLanguageCode,
  setSelectedLanguageCode,
  maxLength,
  placeholder,
  onBlur,
  className,
  locale,
  onKeyDown,
}: QuestionFormInputProps) => {
  const { t } = useTranslate();
  const defaultLanguageCode =
    localSurvey.languages.filter((lang) => lang.default)[0]?.language.code ?? "default";
  const usedLanguageCode = selectedLanguageCode === defaultLanguageCode ? "default" : selectedLanguageCode;
  const question: TSurveyQuestion = localSurvey.questions[questionIdx];
  const isChoice = id.includes("choice");
  const isMatrixLabelRow = id.includes("row");
  const isMatrixLabelColumn = id.includes("column");
  const isEndingCard = questionIdx >= localSurvey.questions.length;
  const isWelcomeCard = questionIdx === -1;
  const index = getIndex(id, isChoice || isMatrixLabelColumn || isMatrixLabelRow);

  const questionId = useMemo(() => {
    return isWelcomeCard
      ? "start"
      : isEndingCard
        ? localSurvey.endings[questionIdx - localSurvey.questions.length].id
        : question.id;
    //eslint-disable-next-line
  }, [isWelcomeCard, isEndingCard, question?.id]);
  const endingCard = localSurvey.endings.find((ending) => ending.id === questionId);

  const surveyLanguageCodes = useMemo(
    () => extractLanguageCodes(localSurvey.languages),
    [localSurvey.languages]
  );
  const isTranslationIncomplete = useMemo(
    () => isValueIncomplete(id, isInvalid, surveyLanguageCodes, value),
    [value, id, isInvalid, surveyLanguageCodes]
  );

  const elementText = useMemo((): TI18nString => {
    if (isChoice && typeof index === "number") {
      return getChoiceLabel(question, index, surveyLanguageCodes);
    }

    if (isWelcomeCard) {
      return getWelcomeCardText(localSurvey, id, surveyLanguageCodes);
    }

    if (isEndingCard) {
      return getEndingCardText(localSurvey, id, surveyLanguageCodes, questionIdx);
    }

    if ((isMatrixLabelColumn || isMatrixLabelRow) && typeof index === "number") {
      return getMatrixLabel(question, index, surveyLanguageCodes, isMatrixLabelRow ? "row" : "column");
    }

    return (
      (question &&
        (id.includes(".")
          ? // Handle nested properties
          (question[id.split(".")[0] as keyof TSurveyQuestion] as any)?.[id.split(".")[1]]
          : // Original behavior
          (question[id as keyof TSurveyQuestion] as TI18nString))) ||
      createI18nString("", surveyLanguageCodes)
    );
  }, [
    id,
    index,
    isChoice,
    isEndingCard,
    isMatrixLabelColumn,
    isMatrixLabelRow,
    isWelcomeCard,
    localSurvey,
    question,
    questionIdx,
    surveyLanguageCodes,
  ]);

  const [text, setText] = useState(elementText);
  const [showImageUploader, setShowImageUploader] = useState<boolean>(
    determineImageUploaderVisibility(questionIdx, localSurvey)
  );

  const highlightContainerRef = useRef<HTMLInputElement>(null);
  const inputRef = useRef<HTMLInputElement>(null);

  // Hook to synchronize the horizontal scroll position of highlightContainerRef and inputRef.
  useSyncScroll(highlightContainerRef, inputRef);

  const createUpdatedText = useCallback(
    (updatedText: string): TI18nString => {
      return {
        ...elementText,
        [usedLanguageCode]: updatedText,
      };
    },
    [elementText, usedLanguageCode]
  );

  const updateChoiceDetails = useCallback(
    (translatedText: TI18nString) => {
      if (updateChoice && typeof index === "number") {
        updateChoice(index, { label: translatedText });
      }
    },
    [index, updateChoice]
  );

  const updateSurveyDetails = useCallback(
    (translatedText: TI18nString) => {
      if (updateSurvey) {
        updateSurvey({ [id]: translatedText });
      }
    },
    [id, updateSurvey]
  );

  const updateMatrixLabelDetails = useCallback(
    (translatedText: TI18nString) => {
      if (updateMatrixLabel && typeof index === "number") {
        updateMatrixLabel(index, isMatrixLabelRow ? "row" : "column", translatedText);
      }
    },
    [index, isMatrixLabelRow, updateMatrixLabel]
  );

  const updateQuestionDetails = useCallback(
    (translatedText: TI18nString) => {
      if (updateQuestion) {
        // Handle nested properties if id contains a dot
        if (id.includes(".")) {
          const [parent, child] = id.split(".");
          updateQuestion(questionIdx, {
            [parent]: {
              ...question[parent],
              [child]: translatedText,
            },
          });
        } else {
          // Original behavior for non-nested properties
          updateQuestion(questionIdx, { [id]: translatedText });
        }
      }
    },
    [id, questionIdx, updateQuestion, question]
  );

  const handleUpdate = useCallback(
    (updatedText: string) => {
      const translatedText = createUpdatedText(updatedText);

      if (isChoice) {
        updateChoiceDetails(translatedText);
      } else if (isEndingCard || isWelcomeCard) {
        updateSurveyDetails(translatedText);
      } else if (isMatrixLabelRow || isMatrixLabelColumn) {
        updateMatrixLabelDetails(translatedText);
      } else {
        updateQuestionDetails(translatedText);
      }
    },
    [
      createUpdatedText,
      isChoice,
      isEndingCard,
      isMatrixLabelColumn,
      isMatrixLabelRow,
      isWelcomeCard,
      updateChoiceDetails,
      updateMatrixLabelDetails,
      updateQuestionDetails,
      updateSurveyDetails,
    ]
  );

  const handleKeyDown = useCallback(
    (e: React.KeyboardEvent<HTMLInputElement>) => {
      if (onKeyDown) onKeyDown(e);
    },
    [onKeyDown]
  );

  const getFileUrl = (): string | undefined => {
    if (isWelcomeCard) return localSurvey.welcomeCard.fileUrl;
    if (isEndingCard) {
      if (endingCard && endingCard.type === "endScreen") return endingCard.imageUrl;
    } else return question.imageUrl;
  };

  const getVideoUrl = (): string | undefined => {
    if (isWelcomeCard) return localSurvey.welcomeCard.videoUrl;
    if (isEndingCard) {
      if (endingCard && endingCard.type === "endScreen") return endingCard.videoUrl;
    } else return question.videoUrl;
  };

  const debouncedHandleUpdate = useMemo(() => debounce((value) => handleUpdate(value), 100), [handleUpdate]);

  const [animationParent] = useAutoAnimate();

  const renderRemoveDescriptionButton = useMemo(() => {
    if (id !== "subheader") return false;
    return !!question?.subheader || (endingCard?.type === "endScreen" && !!endingCard?.subheader);

    // eslint-disable-next-line react-hooks/exhaustive-deps
  }, [endingCard?.type, id, question?.subheader]);

  return (
    <div className="w-full">
      {label && (
        <div className="mb-2 mt-3">
          <Label htmlFor={id}>{label}</Label>
        </div>
      )}
      <MultiLangWrapper
        isTranslationIncomplete={isTranslationIncomplete}
        value={text}
        localSurvey={localSurvey}
        selectedLanguageCode={selectedLanguageCode}
        setSelectedLanguageCode={setSelectedLanguageCode}
        locale={locale}
        key={selectedLanguageCode}
        onChange={(updatedText) => {
          setText(updatedText);
          debouncedHandleUpdate(updatedText[usedLanguageCode]);
        }}
        render={({ value, onChange, children: languageIndicator }) => {
          return (
            <RecallWrapper
              localSurvey={localSurvey}
              questionId={questionId}
              value={value[usedLanguageCode]}
              onChange={(value, recallItems, fallbacks) => {
                // Pass all values to MultiLangWrapper's onChange
                onChange(value, recallItems, fallbacks);
              }}
              onAddFallback={() => {
                inputRef.current?.focus();
              }}
              isRecallAllowed={id === "headline" || id === "subheader"}
              usedLanguageCode={usedLanguageCode}
              render={({
                value,
                onChange,
                highlightedJSX,
                children: recallComponents,
                isRecallSelectVisible,
              }) => {
                return (
                  <div className="flex flex-col gap-4 bg-white" ref={animationParent}>
                    {showImageUploader && id === "headline" && (
                      <FileInput
                        id="question-image"
                        allowedFileExtensions={["png", "jpeg", "jpg", "webp", "heic"]}
                        environmentId={localSurvey.environmentId}
                        onFileUpload={(url: string[] | undefined, fileType: "image" | "video") => {
                          if (url) {
                            const update =
                              fileType === "video"
                                ? { videoUrl: url[0], imageUrl: "" }
                                : { imageUrl: url[0], videoUrl: "" };
                            if (isEndingCard && updateSurvey) {
                              updateSurvey(update);
                            } else if (updateQuestion) {
                              updateQuestion(questionIdx, update);
                            }
                          }
                        }}
                        fileUrl={getFileUrl()}
                        videoUrl={getVideoUrl()}
                        isVideoAllowed={true}
                      />
                    )}

                    <div className="flex w-full items-center space-x-2">
                      <div className="group relative w-full">
                        {languageIndicator}
                        {/* The highlight container is absolutely positioned behind the input */}
                        <div className="h-10 w-full"></div>
                        <div
                          ref={highlightContainerRef}
<<<<<<< HEAD
                          className={`no-scrollbar absolute top-0 z-0 mt-0.5 flex h-10 w-full overflow-scroll whitespace-nowrap px-3 py-2 text-center text-sm text-transparent ${
                            localSurvey.languages?.length > 1 ? "pr-24" : ""
                          }`}
=======
                          className={`no-scrollbar absolute top-0 z-0 mt-0.5 flex h-10 w-full overflow-scroll whitespace-nowrap px-3 py-2 text-center text-sm text-transparent ${localSurvey.languages?.length > 1 ? "pr-24" : ""
                            }`}
>>>>>>> 5f02ad49
                          dir="auto"
                          key={highlightedJSX.toString()}>
                          {highlightedJSX}
                        </div>

                        <Input
                          key={`${questionId}-${id}-${usedLanguageCode}`}
                          value={
                            recallToHeadline(
                              {
                                [usedLanguageCode]: value,
                              },
                              localSurvey,
                              false,
                              usedLanguageCode
                            )[usedLanguageCode]
                          }
                          dir="auto"
                          onChange={(e) => onChange(e.target.value)}
                          id={id}
                          name={id}
                          placeholder={placeholder ?? getPlaceHolderById(id, t)}
                          aria-label={label}
                          maxLength={maxLength}
                          ref={inputRef}
                          onBlur={onBlur}
                          className={`absolute top-0 text-black caret-black ${localSurvey.languages?.length > 1 ? "pr-24" : ""
                            } ${className}`}
                          isInvalid={
                            isInvalid &&
                            text[usedLanguageCode]?.trim() === "" &&
                            localSurvey.languages?.length > 1 &&
                            isTranslationIncomplete
                          }
                          autoComplete={isRecallSelectVisible ? "off" : "on"}
                          autoFocus={id === "headline"}
                          onKeyDown={handleKeyDown}
                        />
                        {recallComponents}
                      </div>

                      <>
                        {id === "headline" && !isWelcomeCard && (
                          <TooltipRenderer tooltipContent={t("environments.surveys.edit.add_photo_or_video")}>
                            <Button
                              variant="secondary"
                              size="icon"
                              aria-label="Toggle image uploader"
                              className="ml-2"
                              onClick={(e) => {
                                e.preventDefault();
                                setShowImageUploader((prev) => !prev);
                              }}>
                              <ImagePlusIcon />
                            </Button>
                          </TooltipRenderer>
                        )}
                        {renderRemoveDescriptionButton ? (
                          <TooltipRenderer tooltipContent={t("environments.surveys.edit.remove_description")}>
                            <Button
                              variant="secondary"
                              size="icon"
                              aria-label="Remove description"
                              className="ml-2"
                              onClick={(e) => {
                                e.preventDefault();
                                if (updateQuestion) {
                                  updateQuestion(questionIdx, { subheader: undefined });
                                }
                                if (updateSurvey) {
                                  updateSurvey({ subheader: undefined });
                                }
                              }}>
                              <TrashIcon />
                            </Button>
                          </TooltipRenderer>
                        ) : null}
                      </>
                    </div>
                  </div>
                );
              }}
            />
          );
        }}
      />
    </div>
  );
};
QuestionFormInput.displayName = "QuestionFormInput";<|MERGE_RESOLUTION|>--- conflicted
+++ resolved
@@ -129,9 +129,9 @@
       (question &&
         (id.includes(".")
           ? // Handle nested properties
-          (question[id.split(".")[0] as keyof TSurveyQuestion] as any)?.[id.split(".")[1]]
+            (question[id.split(".")[0] as keyof TSurveyQuestion] as any)?.[id.split(".")[1]]
           : // Original behavior
-          (question[id as keyof TSurveyQuestion] as TI18nString))) ||
+            (question[id as keyof TSurveyQuestion] as TI18nString))) ||
       createI18nString("", surveyLanguageCodes)
     );
   }, [
@@ -351,14 +351,9 @@
                         <div className="h-10 w-full"></div>
                         <div
                           ref={highlightContainerRef}
-<<<<<<< HEAD
                           className={`no-scrollbar absolute top-0 z-0 mt-0.5 flex h-10 w-full overflow-scroll whitespace-nowrap px-3 py-2 text-center text-sm text-transparent ${
                             localSurvey.languages?.length > 1 ? "pr-24" : ""
                           }`}
-=======
-                          className={`no-scrollbar absolute top-0 z-0 mt-0.5 flex h-10 w-full overflow-scroll whitespace-nowrap px-3 py-2 text-center text-sm text-transparent ${localSurvey.languages?.length > 1 ? "pr-24" : ""
-                            }`}
->>>>>>> 5f02ad49
                           dir="auto"
                           key={highlightedJSX.toString()}>
                           {highlightedJSX}
@@ -385,8 +380,9 @@
                           maxLength={maxLength}
                           ref={inputRef}
                           onBlur={onBlur}
-                          className={`absolute top-0 text-black caret-black ${localSurvey.languages?.length > 1 ? "pr-24" : ""
-                            } ${className}`}
+                          className={`absolute top-0 text-black caret-black ${
+                            localSurvey.languages?.length > 1 ? "pr-24" : ""
+                          } ${className}`}
                           isInvalid={
                             isInvalid &&
                             text[usedLanguageCode]?.trim() === "" &&
