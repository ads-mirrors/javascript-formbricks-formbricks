--- conflicted
+++ resolved
@@ -3,12 +3,8 @@
 import { useAutoAnimate } from "@formkit/auto-animate/react";
 import { debounce } from "lodash";
 import { ImagePlusIcon, TrashIcon } from "lucide-react";
-<<<<<<< HEAD
-import { RefObject, useCallback, useMemo, useRef, useState } from "react";
+import { useCallback, useMemo, useRef, useState } from "react";
 import { useTranslation } from "react-i18next";
-=======
-import { useCallback, useMemo, useRef, useState } from "react";
->>>>>>> 5468510f
 import {
   TI18nString,
   TSurvey,
