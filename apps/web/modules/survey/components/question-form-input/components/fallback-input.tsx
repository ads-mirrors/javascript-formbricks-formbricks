<<<<<<< HEAD
import { RefObject } from "react";
=======
import { useTranslate } from "@tolgee/react";
import { ReactNode } from "react";
>>>>>>> 5468510f
import { toast } from "react-hot-toast";
import { useTranslation } from "react-i18next";
import { TSurveyRecallItem } from "@formbricks/types/surveys/types";
<<<<<<< HEAD
import { Button } from "@/modules/ui/components/button";
import { Input } from "@/modules/ui/components/input";
=======
import { replaceRecallInfoWithUnderline } from "@/lib/utils/recall";
import { Button } from "@/modules/ui/components/button";
import { Input } from "@/modules/ui/components/input";
import { Label } from "@/modules/ui/components/label";
>>>>>>> 5468510f
import { Popover, PopoverContent, PopoverTrigger } from "@/modules/ui/components/popover";

interface FallbackInputProps {
  filteredRecallItems: (TSurveyRecallItem | undefined)[];
  fallbacks: { [type: string]: string };
  setFallbacks: (fallbacks: { [type: string]: string }) => void;
  addFallback: () => void;
  open: boolean;
  setOpen: (open: boolean) => void;
  triggerButton?: ReactNode;
}

export const FallbackInput = ({
  filteredRecallItems,
  fallbacks,
  setFallbacks,
  addFallback,
  open,
  setOpen,
  triggerButton,
}: FallbackInputProps) => {
  const { t } = useTranslation();
  const containsEmptyFallback = () => {
    const fallBacksList = Object.values(fallbacks);
    return fallBacksList.length === 0 || fallBacksList.map((value) => value.trim()).includes("");
  };

  return (
    <Popover open={open} onOpenChange={setOpen}>
      <PopoverTrigger asChild>
        {open ? <div className="z-10 h-0 w-full cursor-pointer" /> : triggerButton}
      </PopoverTrigger>

      <PopoverContent
        className="w-auto border border-slate-300 bg-slate-50 p-3 text-xs shadow-lg"
        align="start"
        side="bottom"
        sideOffset={4}>
        <p className="font-medium">{t("environments.surveys.edit.add_fallback_placeholder")}</p>

        <div className="mt-2 space-y-3">
          {filteredRecallItems.map((recallItem, idx) => {
            if (!recallItem) return null;
            const inputId = `fallback-${recallItem.id}`;
            return (
              <div key={recallItem.id} className="flex flex-col gap-1">
                <Label htmlFor={inputId} className="text-xs font-medium text-slate-700">
                  {replaceRecallInfoWithUnderline(recallItem.label)}
                </Label>
                <Input
                  className="h-9 bg-white"
                  id={inputId}
                  autoFocus={idx === filteredRecallItems.length - 1}
                  value={fallbacks[recallItem.id]?.replaceAll("nbsp", " ") || ""}
                  placeholder={t("environments.surveys.edit.enter_fallback_value")}
                  onKeyDown={(e) => {
                    if (e.key === "Enter") {
                      e.preventDefault();
                      if (containsEmptyFallback()) {
                        toast.error(t("environments.surveys.edit.fallback_missing"));
                        return;
                      }
                      addFallback();
                      setOpen(false);
                    }
                  }}
                  onChange={(e) => {
                    const newFallbacks = { ...fallbacks };
                    newFallbacks[recallItem.id] = e.target.value;
                    setFallbacks(newFallbacks);
                  }}
                />
              </div>
            );
          })}
        </div>

        <div className="flex w-full justify-end">
          <Button
            className="mt-2 h-9"
            disabled={containsEmptyFallback()}
            onClick={(e) => {
              e.preventDefault();
              addFallback();
              setOpen(false);
            }}>
            {t("common.save")}
          </Button>
        </div>
      </PopoverContent>
    </Popover>
  );
};<|MERGE_RESOLUTION|>--- conflicted
+++ resolved
@@ -1,21 +1,11 @@
-<<<<<<< HEAD
-import { RefObject } from "react";
-=======
-import { useTranslate } from "@tolgee/react";
 import { ReactNode } from "react";
->>>>>>> 5468510f
 import { toast } from "react-hot-toast";
 import { useTranslation } from "react-i18next";
 import { TSurveyRecallItem } from "@formbricks/types/surveys/types";
-<<<<<<< HEAD
-import { Button } from "@/modules/ui/components/button";
-import { Input } from "@/modules/ui/components/input";
-=======
 import { replaceRecallInfoWithUnderline } from "@/lib/utils/recall";
 import { Button } from "@/modules/ui/components/button";
 import { Input } from "@/modules/ui/components/input";
 import { Label } from "@/modules/ui/components/label";
->>>>>>> 5468510f
 import { Popover, PopoverContent, PopoverTrigger } from "@/modules/ui/components/popover";
 
 interface FallbackInputProps {
