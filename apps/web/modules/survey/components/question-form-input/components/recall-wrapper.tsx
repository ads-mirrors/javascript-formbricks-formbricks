--- conflicted
+++ resolved
@@ -255,11 +255,7 @@
               <Button
                 variant="ghost"
                 type="button"
-<<<<<<< HEAD
                 className="absolute top-full right-2 z-1 flex h-6 cursor-pointer items-center rounded-t-none rounded-b-lg bg-slate-100 px-2.5 py-0 text-xs hover:bg-slate-200"
-=======
-                className="absolute top-full right-2 z-[1] flex h-6 cursor-pointer items-center rounded-t-none rounded-b-lg bg-slate-100 px-2.5 py-0 text-xs hover:bg-slate-200"
->>>>>>> df06540f
                 onClick={(e) => {
                   e.preventDefault();
                   setShowFallbackInput(true);
