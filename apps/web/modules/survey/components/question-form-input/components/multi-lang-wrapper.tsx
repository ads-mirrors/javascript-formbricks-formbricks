"use client";

<<<<<<< HEAD
=======
import { useTranslate } from "@tolgee/react";
>>>>>>> 2186a1c6
import { ReactNode, useMemo } from "react";
import { useTranslation } from "react-i18next";
import { TI18nString, TSurvey, TSurveyRecallItem } from "@formbricks/types/surveys/types";
import { getTextContent } from "@formbricks/types/surveys/validation";
import { TUserLocale } from "@formbricks/types/user";
import { getEnabledLanguages } from "@/lib/i18n/utils";
import { headlineToRecall, recallToHeadline } from "@/lib/utils/recall";
import { LanguageIndicator } from "@/modules/ee/multi-language-surveys/components/language-indicator";

interface MultiLangWrapperRenderProps {
  value: TI18nString;
  onChange: (value: string, recallItems?: TSurveyRecallItem[], fallbacks?: { [key: string]: string }) => void;
  children?: ReactNode;
}

interface MultiLangWrapperProps {
  isTranslationIncomplete: boolean;
  value: TI18nString;
  onChange: (value: TI18nString) => void;
  localSurvey: TSurvey;
  selectedLanguageCode: string;
  setSelectedLanguageCode: (code: string) => void;
  locale: TUserLocale;
  render: (props: MultiLangWrapperRenderProps) => ReactNode;
}

export const MultiLangWrapper = ({
  isTranslationIncomplete,
  value,
  localSurvey,
  selectedLanguageCode,
  setSelectedLanguageCode,
  locale,
  render,
  onChange,
}: MultiLangWrapperProps) => {
  const { t } = useTranslation();

  const defaultLanguageCode =
    localSurvey.languages.filter((lang) => lang.default)[0]?.language.code ?? "default";
  const usedLanguageCode = selectedLanguageCode === defaultLanguageCode ? "default" : selectedLanguageCode;

  const enabledLanguages = useMemo(
    () => getEnabledLanguages(localSurvey.languages ?? []),
    [localSurvey.languages]
  );

  const handleChange = (
    newValue: string,
    recallItems?: TSurveyRecallItem[],
    fallbacks?: { [key: string]: string }
  ) => {
    const updatedValue = {
      ...value,
      [usedLanguageCode]:
        recallItems && fallbacks ? headlineToRecall(newValue, recallItems, fallbacks) : newValue,
    };
    onChange(updatedValue);
  };

  return (
    <div className="w-full">
      <div>
        {render({
          value,
          onChange: handleChange,
          children:
            enabledLanguages.length > 1 ? (
              <LanguageIndicator
                selectedLanguageCode={usedLanguageCode}
                surveyLanguages={localSurvey.languages}
                setSelectedLanguageCode={setSelectedLanguageCode}
                locale={locale}
              />
            ) : null,
        })}
      </div>

      {enabledLanguages.length > 1 && (
        <>
          {usedLanguageCode !== "default" && value && typeof value["default"] !== "undefined" && (
            <div className="mt-1 text-xs text-slate-500">
              <strong>{t("environments.project.languages.translate")}:</strong>{" "}
              {getTextContent(recallToHeadline(value, localSurvey, false, "default")["default"] ?? "")}
            </div>
          )}

          {usedLanguageCode === "default" && localSurvey.languages?.length > 1 && isTranslationIncomplete && (
            <div className="mt-1 text-xs text-red-400">
              {t("environments.project.languages.incomplete_translations")}
            </div>
          )}
        </>
      )}
    </div>
  );
};<|MERGE_RESOLUTION|>--- conflicted
+++ resolved
@@ -1,9 +1,5 @@
 "use client";
 
-<<<<<<< HEAD
-=======
-import { useTranslate } from "@tolgee/react";
->>>>>>> 2186a1c6
 import { ReactNode, useMemo } from "react";
 import { useTranslation } from "react-i18next";
 import { TI18nString, TSurvey, TSurveyRecallItem } from "@formbricks/types/surveys/types";
