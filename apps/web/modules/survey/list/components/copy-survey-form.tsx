"use client";

import { copySurveyToOtherEnvironmentAction } from "@/modules/survey/list/actions";
import { TUserProject } from "@/modules/survey/list/types/projects";
import { TSurvey, TSurveyCopyFormData, ZSurveyCopyFormValidation } from "@/modules/survey/list/types/surveys";
import { Button } from "@/modules/ui/components/button";
import { Checkbox } from "@/modules/ui/components/checkbox";
import { FormControl, FormField, FormItem, FormProvider } from "@/modules/ui/components/form";
import { Label } from "@/modules/ui/components/label";
import { zodResolver } from "@hookform/resolvers/zod";
import { useTranslate } from "@tolgee/react";
import { useFieldArray, useForm } from "react-hook-form";
import toast from "react-hot-toast";

interface ICopySurveyFormProps {
  defaultProjects: TUserProject[];
  survey: TSurvey;
  onCancel: () => void;
  setOpen: (value: boolean) => void;
}

export const CopySurveyForm = ({ defaultProjects, survey, onCancel, setOpen }: ICopySurveyFormProps) => {
  const { t } = useTranslate();
  const form = useForm<TSurveyCopyFormData>({
    resolver: zodResolver(ZSurveyCopyFormValidation),
    defaultValues: {
      projects: defaultProjects.map((project) => ({
        project: project.id,
        environments: [],
      })),
    },
  });

  const formFields = useFieldArray({
    name: "projects",
    control: form.control,
  });

  const onSubmit = async (data: TSurveyCopyFormData) => {
    const filteredData = data.projects.filter((project) => project.environments.length > 0);

    try {
<<<<<<< HEAD
      filteredData.map(async (project) => {
        project.environments.map(async (environment) => {
          const result = await copySurveyToOtherEnvironmentAction({
=======
      filteredData.forEach(async (project) => {
        project.environments.forEach(async (environment) => {
          await copySurveyToOtherEnvironmentAction({
>>>>>>> a9946737
            environmentId: survey.environmentId,
            surveyId: survey.id,
            targetEnvironmentId: environment,
          });

          if (result?.data) {
            toast.success(t("environments.surveys.copy_survey_success"));
          } else {
            toast.error(t("environments.surveys.copy_survey_error"));
          }
        });
      });
    } catch (error) {
      toast.error(t("environments.surveys.copy_survey_error"));
    } finally {
      setOpen(false);
    }
  };

  return (
    <FormProvider {...form}>
      <form
        onSubmit={form.handleSubmit(onSubmit)}
        className="relative flex h-full w-full flex-col gap-8 overflow-y-auto bg-white p-4">
        <div className="space-y-8 pb-12">
          {formFields.fields.map((field, projectIndex) => {
            const project = defaultProjects.find((project) => project.id === field.project);

            return (
              <div key={project?.id}>
                <div className="flex flex-col gap-4">
                  <div className="w-fit">
                    <p className="text-base font-semibold text-slate-900">{project?.name}</p>
                  </div>

                  <div className="flex flex-col gap-4">
                    {project?.environments.map((environment) => {
                      return (
                        <FormField
                          key={environment.id}
                          control={form.control}
                          name={`projects.${projectIndex}.environments`}
                          render={({ field }) => {
                            return (
                              <FormItem>
                                <div className="flex items-center">
                                  <FormControl>
                                    <>
                                      <Checkbox
                                        {...field}
                                        type="button"
                                        onCheckedChange={() => {
                                          if (field.value.includes(environment.id)) {
                                            field.onChange(
                                              field.value.filter((id: string) => id !== environment.id)
                                            );
                                          } else {
                                            field.onChange([...field.value, environment.id]);
                                          }
                                        }}
                                        className="mr-2 h-4 w-4 appearance-none border-slate-300 checked:border-transparent checked:bg-slate-500 checked:after:bg-slate-500 checked:hover:bg-slate-500 focus:ring-2 focus:ring-slate-500 focus:ring-opacity-50"
                                        id={environment.id}
                                      />
                                      <Label htmlFor={environment.id}>
                                        <p className="text-sm font-medium capitalize text-slate-900">
                                          {environment.type}
                                        </p>
                                      </Label>
                                    </>
                                  </FormControl>
                                </div>
                              </FormItem>
                            );
                          }}
                        />
                      );
                    })}
                  </div>
                </div>
              </div>
            );
          })}
        </div>
        <div className="fixed bottom-0 left-0 right-0 z-10 flex w-full justify-end space-x-2 bg-white">
          <div className="flex w-full justify-end pb-4 pr-4">
            <Button type="button" onClick={onCancel} variant="ghost">
              {t("common.cancel")}
            </Button>

            <Button type="submit">{t("environments.surveys.copy_survey")}</Button>
          </div>
        </div>
      </form>
    </FormProvider>
  );
};<|MERGE_RESOLUTION|>--- conflicted
+++ resolved
@@ -40,15 +40,9 @@
     const filteredData = data.projects.filter((project) => project.environments.length > 0);
 
     try {
-<<<<<<< HEAD
-      filteredData.map(async (project) => {
-        project.environments.map(async (environment) => {
-          const result = await copySurveyToOtherEnvironmentAction({
-=======
       filteredData.forEach(async (project) => {
         project.environments.forEach(async (environment) => {
-          await copySurveyToOtherEnvironmentAction({
->>>>>>> a9946737
+          const result = await copySurveyToOtherEnvironmentAction({
             environmentId: survey.environmentId,
             surveyId: survey.id,
             targetEnvironmentId: environment,
