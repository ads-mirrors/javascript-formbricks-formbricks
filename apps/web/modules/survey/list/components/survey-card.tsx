"use client";

import { cn } from "@/lib/cn";
import { convertDateString, timeSince } from "@/lib/time";
import { useSingleUseId } from "@/modules/survey/hooks/useSingleUseId";
import { SurveyTypeIndicator } from "@/modules/survey/list/components/survey-type-indicator";
import { TSurvey } from "@/modules/survey/list/types/surveys";
import { SurveyStatusIndicator } from "@/modules/ui/components/survey-status-indicator";
import { useTranslate } from "@tolgee/react";
import Link from "next/link";
import { useMemo } from "react";
import { TUserLocale } from "@formbricks/types/user";
import { SurveyDropDownMenu } from "./survey-dropdown-menu";

interface SurveyCardProps {
  survey: TSurvey;
  environmentId: string;
  isReadOnly: boolean;
  publicDomain: string;
  duplicateSurvey: (survey: TSurvey) => void;
  deleteSurvey: (surveyId: string) => void;
  locale: TUserLocale;
}
export const SurveyCard = ({
  survey,
  environmentId,
  isReadOnly,
  publicDomain,
  deleteSurvey,
  duplicateSurvey,
  locale,
}: SurveyCardProps) => {
  const { t } = useTranslate();
  const surveyStatusLabel = (() => {
    switch (survey.status) {
      case "inProgress":
        return t("common.in_progress");
      case "scheduled":
        return t("common.scheduled");
      case "completed":
        return t("common.completed");
      case "draft":
        return t("common.draft");
      case "paused":
        return t("common.paused");
      default:
        return undefined;
    }
  })();

  const isSurveyCreationDeletionDisabled = isReadOnly;

  const { refreshSingleUseId } = useSingleUseId(survey);

  const linkHref = useMemo(() => {
    return survey.status === "draft"
      ? `/environments/${environmentId}/surveys/${survey.id}/edit`
      : `/environments/${environmentId}/surveys/${survey.id}/summary`;
  }, [survey.status, survey.id, environmentId]);

  const isDraftAndReadOnly = survey.status === "draft" && isReadOnly;

  const CardContent = (
    <>
      <div
        className={cn(
          "grid w-full grid-cols-8 place-items-center gap-3 rounded-xl border border-slate-200 bg-white p-4 pr-8 shadow-sm transition-colors ease-in-out",
          !isDraftAndReadOnly && "hover:border-slate-400"
        )}>
        <div className="col-span-2 flex max-w-full items-center justify-self-start text-sm font-medium text-slate-900">
          <div className="w-full truncate">{survey.name}</div>
        </div>
        <div
          className={cn(
            "col-span-1 flex w-fit items-center gap-2 whitespace-nowrap rounded-full py-1 pl-1 pr-2 text-sm text-slate-800",
            surveyStatusLabel === "Scheduled" && "bg-slate-200",
            surveyStatusLabel === "In Progress" && "bg-emerald-50",
            surveyStatusLabel === "Completed" && "bg-slate-200",
            surveyStatusLabel === "Draft" && "bg-slate-100",
            surveyStatusLabel === "Paused" && "bg-slate-100"
          )}>
          <SurveyStatusIndicator status={survey.status} /> {surveyStatusLabel}{" "}
        </div>
        <div className="col-span-1 max-w-full overflow-hidden text-ellipsis whitespace-nowrap text-sm text-slate-600">
          {survey.responseCount}
        </div>
        <div className="col-span-1 flex justify-between">
          <SurveyTypeIndicator type={survey.type} />
        </div>
        <div className="col-span-1 max-w-full overflow-hidden text-ellipsis whitespace-nowrap text-sm text-slate-600">
          {convertDateString(survey.createdAt.toString())}
        </div>
        <div className="col-span-1 max-w-full overflow-hidden text-ellipsis whitespace-nowrap text-sm text-slate-600">
          {timeSince(survey.updatedAt.toString(), locale)}
        </div>
        <div className="col-span-1 max-w-full overflow-hidden text-ellipsis whitespace-nowrap text-sm text-slate-600">
          {survey.creator ? survey.creator.name : "-"}
        </div>
      </div>
<<<<<<< HEAD
      <div className="absolute right-3 top-3.5">
=======
      <button className="absolute right-3 top-3.5" onClick={(e) => e.stopPropagation()}>
>>>>>>> 5f02ad49
        <SurveyDropDownMenu
          survey={survey}
          key={`surveys-${survey.id}`}
          environmentId={environmentId}
          publicDomain={publicDomain}
          disabled={isDraftAndReadOnly}
          refreshSingleUseId={refreshSingleUseId}
          isSurveyCreationDeletionDisabled={isSurveyCreationDeletionDisabled}
          duplicateSurvey={duplicateSurvey}
          deleteSurvey={deleteSurvey}
        />
      </button>
    </>
  );

  return isDraftAndReadOnly ? (
    <div className="relative block">{CardContent}</div>
  ) : (
    <Link href={linkHref} key={survey.id} className="relative block">
      {CardContent}
    </Link>
  );
};<|MERGE_RESOLUTION|>--- conflicted
+++ resolved
@@ -97,11 +97,7 @@
           {survey.creator ? survey.creator.name : "-"}
         </div>
       </div>
-<<<<<<< HEAD
-      <div className="absolute right-3 top-3.5">
-=======
       <button className="absolute right-3 top-3.5" onClick={(e) => e.stopPropagation()}>
->>>>>>> 5f02ad49
         <SurveyDropDownMenu
           survey={survey}
           key={`surveys-${survey.id}`}
