--- conflicted
+++ resolved
@@ -1,9 +1,5 @@
 // extend this object in order to add more validation rules
-<<<<<<< HEAD
 import { TFunction } from "i18next";
-=======
-import { TFnType } from "@tolgee/react";
->>>>>>> 2186a1c6
 import { toast } from "react-hot-toast";
 import { z } from "zod";
 import { ZSegmentFilters } from "@formbricks/types/segment";
@@ -25,11 +21,7 @@
   TSurveyRedirectUrlCard,
   TSurveyWelcomeCard,
 } from "@formbricks/types/surveys/types";
-<<<<<<< HEAD
-import { findLanguageCodesForDuplicateLabels } from "@formbricks/types/surveys/validation";
-=======
 import { findLanguageCodesForDuplicateLabels, getTextContent } from "@formbricks/types/surveys/validation";
->>>>>>> 2186a1c6
 import { extractLanguageCodes, getLocalizedValue } from "@/lib/i18n/utils";
 import { checkForEmptyFallBackValue } from "@/lib/utils/recall";
 
