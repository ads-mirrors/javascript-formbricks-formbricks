import { getLocalizedValue } from "@/lib/i18n/utils";
import { isConditionGroup } from "@/lib/surveyLogic/utils";
import { recallToHeadline } from "@/lib/utils/recall";
import { getQuestionTypes } from "@/modules/survey/lib/questions";
import { TComboboxGroupedOption, TComboboxOption } from "@/modules/ui/components/input-combo-box";
import { TFnType } from "@tolgee/react";
import { EyeOffIcon, FileDigitIcon, FileType2Icon } from "lucide-react";
import { HTMLInputTypeAttribute, JSX } from "react";
import { TSurveyQuota } from "@formbricks/types/quota";
import {
  TConditionGroup,
  TLeftOperand,
  TRightOperand,
  TSingleCondition,
  TSurvey,
  TSurveyLogic,
  TSurveyLogicAction,
  TSurveyLogicActions,
  TSurveyLogicConditionsOperator,
  TSurveyQuestion,
  TSurveyQuestionId,
  TSurveyQuestionTypeEnum,
  TSurveyVariable,
} from "@formbricks/types/surveys/types";
import { TLogicRuleOption, getLogicRules } from "./logic-rule-engine";

export const MAX_STRING_LENGTH = 2000;

export const extractParts = (text: string): string[] => {
  const parts: string[] = [];
  let i = 0;

  if (text.length > MAX_STRING_LENGTH) {
    // If the text is unexpectedly too long, return it as a single part
    parts.push(text);
    return parts;
  }

  while (i < text.length) {
    const start = text.indexOf("/", i);
    if (start === -1) {
      // No more `/`, push the rest and break
      parts.push(text.slice(i));
      break;
    }
    const end = text.indexOf("\\", start + 1);
    if (end === -1) {
      // No matching `\`, treat as plain text
      parts.push(text.slice(i));
      break;
    }
    // Add text before the match
    if (start > i) {
      parts.push(text.slice(i, start));
    }
    // Add the highlighted part (without `/` and `\`)
    parts.push(text.slice(start + 1, end));
    // Move past the `\`
    i = end + 1;
  }

  if (parts.length === 0) {
    parts.push(text);
  }

  return parts;
};

// formats the text to highlight specific parts of the text with slashes
export const formatTextWithSlashes = (
  text: string,
  prefix: string = "",
  classNames: string[] = ["text-xs"]
): (string | JSX.Element)[] => {
  const parts = extractParts(text);

  return parts.map((part, index) => {
    // Check if the part was inside slashes
    if (index % 2 !== 0) {
      return (
        <span
          key={index}
          className={`mx-1 rounded-md bg-slate-100 p-1 px-2${classNames ? ` ${classNames.join(" ")}` : ""}`}>
          {prefix}
          {part}
        </span>
      );
    } else {
      return part;
    }
  });
};

const getQuestionIconMapping = (t: TFnType) =>
  getQuestionTypes(t).reduce(
    (prev, curr) => ({
      ...prev,
      [curr.id]: curr.icon,
    }),
    {}
  );

export const getConditionValueOptions = (
  localSurvey: TSurvey,
  t: TFnType,
  currQuestionIdx?: number // Optional in case of quotas
): TComboboxGroupedOption[] => {
  const hiddenFields = localSurvey.hiddenFields?.fieldIds ?? [];
  const variables = localSurvey.variables ?? [];
  const questions = localSurvey.questions;

  const groupedOptions: TComboboxGroupedOption[] = [];
  const questionOptions: TComboboxOption[] = [];

  questions
    .filter((_, idx) => (typeof currQuestionIdx === "undefined" ? true : idx <= currQuestionIdx))
    .forEach((question) => {
      if (question.type === TSurveyQuestionTypeEnum.Matrix) {
        // Rows submenu
        const rows = question.rows.map((row, rowIdx) => ({
          icon: getQuestionIconMapping(t)[question.type],
          label: `${getLocalizedValue(row.label, "default")} (${getLocalizedValue(question.headline, "default")})`,
          value: `${question.id}.${rowIdx}`,
          meta: {
            type: "question",
            rowIdx: rowIdx.toString(),
          },
        }));

        questionOptions.push({
          icon: getQuestionIconMapping(t)[question.type],
          label: getLocalizedValue(question.headline, "default"),
          value: question.id,
          meta: {
            type: "question",
          },
          children: [
            {
              label: t("environments.surveys.edit.matrix_rows", "Rows"),
              value: `${question.id}-rows`,
              children: rows,
            },
            {
              label: t("environments.surveys.edit.matrix_all_fields", "All fields"),
              value: question.id,
              meta: {
                type: "question",
              },
            },
          ],
        });
      } else {
        questionOptions.push({
          icon: getQuestionIconMapping(t)[question.type],
          label: getLocalizedValue(question.headline, "default"),
          value: question.id,
          meta: {
            type: "question",
          },
        });
      }
    });

  const variableOptions = variables.map((variable) => {
    return {
      icon: variable.type === "number" ? FileDigitIcon : FileType2Icon,
      label: variable.name,
      value: variable.id,
      meta: {
        type: "variable",
      },
    };
  });

  const hiddenFieldsOptions = hiddenFields.map((field) => {
    return {
      icon: EyeOffIcon,
      label: field,
      value: field,
      meta: {
        type: "hiddenField",
      },
    };
  });

  if (questionOptions.length > 0) {
    groupedOptions.push({
      label: t("common.questions"),
      value: "questions",
      options: questionOptions,
    });
  }

  if (variableOptions.length > 0) {
    groupedOptions.push({
      label: t("common.variables"),
      value: "variables",
      options: variableOptions,
    });
  }

  if (hiddenFieldsOptions.length > 0) {
    groupedOptions.push({
      label: t("common.hidden_fields"),
      value: "hiddenFields",
      options: hiddenFieldsOptions,
    });
  }

  return groupedOptions;
};

export const replaceEndingCardHeadlineRecall = (survey: TSurvey, language: string) => {
  const modifiedSurvey = structuredClone(survey);
  modifiedSurvey.endings.forEach((ending) => {
    if (ending.type === "endScreen") {
      ending.headline = recallToHeadline(ending.headline || {}, modifiedSurvey, false, language);
    }
  });
  return modifiedSurvey;
};

export const getActionObjectiveOptions = (t: TFnType): TComboboxOption[] => [
  { label: t("environments.surveys.edit.calculate"), value: "calculate" },
  { label: t("environments.surveys.edit.require_answer"), value: "requireAnswer" },
  { label: t("environments.surveys.edit.jump_to_question"), value: "jumpToQuestion" },
];

export const hasJumpToQuestionAction = (actions: TSurveyLogicActions): boolean => {
  return actions.some((action) => action.objective === "jumpToQuestion");
};

export const getQuestionOperatorOptions = (
  question: TSurveyQuestion,
  t: TFnType,
  condition?: TSingleCondition
): TComboboxOption[] => {
  let options: TLogicRuleOption;

  if (question.type === "openText") {
    const inputType = question.inputType === "number" ? "number" : "text";
    options = getLogicRules(t).question[`openText.${inputType}`].options;
  } else if (question.type === TSurveyQuestionTypeEnum.Matrix && condition) {
    const isMatrixRow =
      condition.leftOperand.type === "question" && condition.leftOperand?.meta?.row !== undefined;
    options = getLogicRules(t).question[`matrix${isMatrixRow ? ".row" : ""}`].options;
  } else {
    options = getLogicRules(t).question[question.type].options;
  }

  if (question.required) {
    options = options.filter((option) => option.value !== "isSkipped") as TLogicRuleOption;
  }

  return options;
};

export const getDefaultOperatorForQuestion = (
  question: TSurveyQuestion,
  t: TFnType
): TSurveyLogicConditionsOperator => {
  const options = getQuestionOperatorOptions(question, t);

  return options[0].value.toString() as TSurveyLogicConditionsOperator;
};

export const getFormatLeftOperandValue = (condition: TSingleCondition, localSurvey: TSurvey): string => {
  if (condition.leftOperand.type === "question") {
    const questionEntity = localSurvey.questions.find((q) => q.id === condition.leftOperand.value);
    if (questionEntity && questionEntity.type === TSurveyQuestionTypeEnum.Matrix) {
      if (condition.leftOperand?.meta?.row !== undefined) {
        return `${condition.leftOperand.value}.${condition.leftOperand.meta.row}`;
      }
    }
  }
  return condition.leftOperand.value;
};

export const getConditionOperatorOptions = (
  condition: TSingleCondition,
  localSurvey: TSurvey,
  t: TFnType
): TComboboxOption[] => {
  if (condition.leftOperand.type === "variable") {
    const variables = localSurvey.variables ?? [];
    const variableType =
      variables.find((variable) => variable.id === condition.leftOperand.value)?.type || "text";
    return getLogicRules(t)[`variable.${variableType}`].options;
  } else if (condition.leftOperand.type === "hiddenField") {
    return getLogicRules(t).hiddenField.options;
  } else if (condition.leftOperand.type === "question") {
    const questions = localSurvey.questions ?? [];
    const question = questions.find((question) => {
      let leftOperandQuestionId = condition.leftOperand.value;
      if (question.type === TSurveyQuestionTypeEnum.Matrix) {
        leftOperandQuestionId = condition.leftOperand.value.split(".")[0];
      }
      return question.id === leftOperandQuestionId;
    });

    if (!question) return [];

    return getQuestionOperatorOptions(question, t, condition);
  }
  return [];
};

export const getMatchValueProps = (
  condition: TSingleCondition,
  localSurvey: TSurvey,
  t: TFnType,
  questionIdx?: number
): {
  show?: boolean;
  showInput?: boolean;
  inputType?: HTMLInputTypeAttribute;
  options: TComboboxGroupedOption[];
} => {
  if (
    [
      "isAccepted",
      "isBooked",
      "isClicked",
      "isCompletelySubmitted",
      "isPartiallySubmitted",
      "isSkipped",
      "isSubmitted",
      "isSet",
      "isNotSet",
      "isEmpty",
      "isNotEmpty",
    ].includes(condition.operator)
  ) {
    return { show: false, options: [] };
  }

  let questions = localSurvey.questions.filter((_, idx) =>
    typeof questionIdx === "undefined" ? true : idx <= questionIdx
  );
  let variables = localSurvey.variables ?? [];
  let hiddenFields = localSurvey.hiddenFields?.fieldIds ?? [];

  const selectedQuestion = questions.find((question) => question.id === condition.leftOperand.value);
  const selectedVariable = variables.find((variable) => variable.id === condition.leftOperand.value);

  if (condition.leftOperand.type === "question") {
    questions = questions.filter((question) => question.id !== condition.leftOperand.value);
  } else if (condition.leftOperand.type === "variable") {
    variables = variables.filter((variable) => variable.id !== condition.leftOperand.value);
  } else if (condition.leftOperand.type === "hiddenField") {
    hiddenFields = hiddenFields.filter((field) => field !== condition.leftOperand.value);
  }

  if (condition.leftOperand.type === "question") {
    if (selectedQuestion?.type === TSurveyQuestionTypeEnum.OpenText) {
      const allowedQuestionTypes = [TSurveyQuestionTypeEnum.OpenText];

      if (selectedQuestion.inputType === "number") {
        allowedQuestionTypes.push(TSurveyQuestionTypeEnum.Rating, TSurveyQuestionTypeEnum.NPS);
      }

      if (["equals", "doesNotEqual"].includes(condition.operator)) {
        if (selectedQuestion.inputType !== "number") {
          allowedQuestionTypes.push(
            TSurveyQuestionTypeEnum.Date,
            TSurveyQuestionTypeEnum.MultipleChoiceSingle,
            TSurveyQuestionTypeEnum.MultipleChoiceMulti
          );
        }
      }

      const allowedQuestions = questions.filter((question) => allowedQuestionTypes.includes(question.type));

      const questionOptions = allowedQuestions.map((question) => {
        return {
          icon: getQuestionIconMapping(t)[question.type],
          label: getLocalizedValue(question.headline, "default"),
          value: question.id,
          meta: {
            type: "question",
          },
        };
      });

      const variableOptions = variables
        .filter((variable) =>
          selectedQuestion.inputType !== "number" ? variable.type === "text" : variable.type === "number"
        )
        .map((variable) => {
          return {
            icon: variable.type === "number" ? FileDigitIcon : FileType2Icon,
            label: variable.name,
            value: variable.id,
            meta: {
              type: "variable",
            },
          };
        });

      const hiddenFieldsOptions = hiddenFields.map((field) => {
        return {
          icon: EyeOffIcon,
          label: field,
          value: field,
          meta: {
            type: "hiddenField",
          },
        };
      });

      const groupedOptions: TComboboxGroupedOption[] = [];

      if (questionOptions.length > 0) {
        groupedOptions.push({
          label: t("common.questions"),
          value: "questions",
          options: questionOptions,
        });
      }

      if (variableOptions.length > 0) {
        groupedOptions.push({
          label: t("common.variables"),
          value: "variables",
          options: variableOptions,
        });
      }

      if (hiddenFieldsOptions.length > 0) {
        groupedOptions.push({
          label: t("common.hidden_fields"),
          value: "hiddenFields",
          options: hiddenFieldsOptions,
        });
      }
      return {
        show: true,
        showInput: true,
        inputType: selectedQuestion.inputType === "number" ? "number" : "text",
        options: groupedOptions,
      };
    } else if (
      selectedQuestion?.type === TSurveyQuestionTypeEnum.MultipleChoiceSingle ||
      selectedQuestion?.type === TSurveyQuestionTypeEnum.MultipleChoiceMulti
    ) {
      const choices = selectedQuestion.choices.map((choice) => {
        return {
          label: getLocalizedValue(choice.label, "default"),
          value: choice.id,
          meta: {
            type: "static",
          },
        };
      });

      return {
        show: true,
        showInput: false,
        options: [{ label: t("common.choices"), value: "choices", options: choices }],
      };
    } else if (selectedQuestion?.type === TSurveyQuestionTypeEnum.PictureSelection) {
      const choices = selectedQuestion.choices.map((choice, idx) => {
        return {
          imgSrc: choice.imageUrl,
          label: `${t("common.picture")} ${idx + 1}`,
          value: choice.id,
          meta: {
            type: "static",
          },
        };
      });

      return {
        show: true,
        showInput: false,
        options: [{ label: t("common.choices"), value: "choices", options: choices }],
      };
    } else if (selectedQuestion?.type === TSurveyQuestionTypeEnum.Rating) {
      const choices = Array.from({ length: selectedQuestion.range }, (_, idx) => {
        return {
          label: `${idx + 1}`,
          value: idx + 1,
          meta: {
            type: "static",
          },
        };
      });

      const numberVariables = variables.filter((variable) => variable.type === "number");

      const variableOptions = numberVariables.map((variable) => {
        return {
          icon: FileDigitIcon,
          label: variable.name,
          value: variable.id,
          meta: {
            type: "variable",
          },
        };
      });

      const groupedOptions: TComboboxGroupedOption[] = [];

      if (choices.length > 0) {
        groupedOptions.push({
          label: t("common.choices"),
          value: "choices",
          options: choices,
        });
      }

      if (variableOptions.length > 0) {
        groupedOptions.push({
          label: t("common.variables"),
          value: "variables",
          options: variableOptions,
        });
      }

      return {
        show: true,
        showInput: false,
        options: groupedOptions,
      };
    } else if (selectedQuestion?.type === TSurveyQuestionTypeEnum.NPS) {
      const choices = Array.from({ length: 11 }, (_, idx) => {
        return {
          label: `${idx}`,
          value: idx,
          meta: {
            type: "static",
          },
        };
      });

      const numberVariables = variables.filter((variable) => variable.type === "number");

      const variableOptions = numberVariables.map((variable) => {
        return {
          icon: FileDigitIcon,
          label: variable.name,
          value: variable.id,
          meta: {
            type: "variable",
          },
        };
      });

      const groupedOptions: TComboboxGroupedOption[] = [];

      if (choices.length > 0) {
        groupedOptions.push({
          label: t("common.choices"),
          value: "choices",
          options: choices,
        });
      }

      if (variableOptions.length > 0) {
        groupedOptions.push({
          label: t("common.variables"),
          value: "variables",
          options: variableOptions,
        });
      }

      return {
        show: true,
        showInput: false,
        options: groupedOptions,
      };
    } else if (selectedQuestion?.type === TSurveyQuestionTypeEnum.Date) {
      const openTextQuestions = questions.filter((question) =>
        [TSurveyQuestionTypeEnum.OpenText, TSurveyQuestionTypeEnum.Date].includes(question.type)
      );

      const questionOptions = openTextQuestions.map((question) => {
        return {
          icon: getQuestionIconMapping(t)[question.type],
          label: getLocalizedValue(question.headline, "default"),
          value: question.id,
          meta: {
            type: "question",
          },
        };
      });

      const stringVariables = variables.filter((variable) => variable.type === "text");

      const variableOptions = stringVariables.map((variable) => {
        return {
          icon: FileType2Icon,
          label: variable.name,
          value: variable.id,
          meta: {
            type: "variable",
          },
        };
      });

      const hiddenFieldsOptions = hiddenFields.map((field) => {
        return {
          icon: EyeOffIcon,
          label: field,
          value: field,
          meta: {
            type: "hiddenField",
          },
        };
      });

      const groupedOptions: TComboboxGroupedOption[] = [];

      if (questionOptions.length > 0) {
        groupedOptions.push({
          label: t("common.questions"),
          value: "questions",
          options: questionOptions,
        });
      }

      if (variableOptions.length > 0) {
        groupedOptions.push({
          label: t("common.variables"),
          value: "variables",
          options: variableOptions,
        });
      }

      if (hiddenFieldsOptions.length > 0) {
        groupedOptions.push({
          label: t("common.hidden_fields"),
          value: "hiddenFields",
          options: hiddenFieldsOptions,
        });
      }

      return {
        show: true,
        showInput: true,
        inputType: "date",
        options: groupedOptions,
      };
    } else if (selectedQuestion?.type === TSurveyQuestionTypeEnum.Matrix) {
      const choices = selectedQuestion.columns.map((column, colIdx) => {
        return {
          label: getLocalizedValue(column.label, "default"),
          value: colIdx.toString(),
          meta: {
            type: "static",
          },
        };
      });

      return {
        show: true,
        showInput: false,
        options: [{ label: t("common.choices"), value: "choices", options: choices }],
      };
    }
  } else if (condition.leftOperand.type === "variable") {
    if (selectedVariable?.type === "text") {
      const allowedQuestionTypes = [
        TSurveyQuestionTypeEnum.OpenText,
        TSurveyQuestionTypeEnum.MultipleChoiceSingle,
      ];

      if (["equals", "doesNotEqual"].includes(condition.operator)) {
        allowedQuestionTypes.push(TSurveyQuestionTypeEnum.MultipleChoiceMulti, TSurveyQuestionTypeEnum.Date);
      }

      const allowedQuestions = questions.filter((question) => allowedQuestionTypes.includes(question.type));

      const questionOptions = allowedQuestions.map((question) => {
        return {
          icon: getQuestionIconMapping(t)[question.type],
          label: getLocalizedValue(question.headline, "default"),
          value: question.id,
          meta: {
            type: "question",
          },
        };
      });

      const stringVariables = variables.filter((variable) => variable.type === "text");

      const variableOptions = stringVariables.map((variable) => {
        return {
          icon: FileType2Icon,
          label: variable.name,
          value: variable.id,
          meta: {
            type: "variable",
          },
        };
      });

      const hiddenFieldsOptions = hiddenFields.map((field) => {
        return {
          icon: EyeOffIcon,
          label: field,
          value: field,
          meta: {
            type: "hiddenField",
          },
        };
      });

      const groupedOptions: TComboboxGroupedOption[] = [];

      if (questionOptions.length > 0) {
        groupedOptions.push({
          label: t("common.questions"),
          value: "questions",
          options: questionOptions,
        });
      }

      if (variableOptions.length > 0) {
        groupedOptions.push({
          label: t("common.variables"),
          value: "variables",
          options: variableOptions,
        });
      }

      if (hiddenFieldsOptions.length > 0) {
        groupedOptions.push({
          label: t("common.hidden_fields"),
          value: "hiddenFields",
          options: hiddenFieldsOptions,
        });
      }

      return {
        show: true,
        showInput: true,
        inputType: "text",
        options: groupedOptions,
      };
    } else if (selectedVariable?.type === "number") {
      const allowedQuestions = questions.filter(
        (question) =>
          [TSurveyQuestionTypeEnum.Rating, TSurveyQuestionTypeEnum.NPS].includes(question.type) ||
          (question.type === TSurveyQuestionTypeEnum.OpenText && question.inputType === "number")
      );

      const questionOptions = allowedQuestions.map((question) => {
        return {
          icon: getQuestionIconMapping(t)[question.type],
          label: getLocalizedValue(question.headline, "default"),
          value: question.id,
          meta: {
            type: "question",
          },
        };
      });

      const numberVariables = variables.filter((variable) => variable.type === "number");

      const variableOptions = numberVariables.map((variable) => {
        return {
          icon: FileDigitIcon,
          label: variable.name,
          value: variable.id,
          meta: {
            type: "variable",
          },
        };
      });

      const hiddenFieldsOptions = hiddenFields.map((field) => {
        return {
          icon: EyeOffIcon,
          label: field,
          value: field,
          meta: {
            type: "hiddenField",
          },
        };
      });

      const groupedOptions: TComboboxGroupedOption[] = [];

      if (questionOptions.length > 0) {
        groupedOptions.push({
          label: t("common.questions"),
          value: "questions",
          options: questionOptions,
        });
      }

      if (variableOptions.length > 0) {
        groupedOptions.push({
          label: t("common.variables"),
          value: "variables",
          options: variableOptions,
        });
      }

      if (hiddenFieldsOptions.length > 0) {
        groupedOptions.push({
          label: t("common.hidden_fields"),
          value: "hiddenFields",
          options: hiddenFieldsOptions,
        });
      }

      return {
        show: true,
        showInput: true,
        inputType: "number",
        options: groupedOptions,
      };
    }
  } else if (condition.leftOperand.type === "hiddenField") {
    const allowedQuestionTypes = [
      TSurveyQuestionTypeEnum.OpenText,
      TSurveyQuestionTypeEnum.MultipleChoiceSingle,
    ];

    if (["equals", "doesNotEqual"].includes(condition.operator)) {
      allowedQuestionTypes.push(TSurveyQuestionTypeEnum.MultipleChoiceMulti, TSurveyQuestionTypeEnum.Date);
    }

    const allowedQuestions = questions.filter((question) => allowedQuestionTypes.includes(question.type));

    const questionOptions = allowedQuestions.map((question) => {
      return {
        icon: getQuestionIconMapping(t)[question.type],
        label: getLocalizedValue(question.headline, "default"),
        value: question.id,
        meta: {
          type: "question",
        },
      };
    });

    const variableOptions = variables
      .filter((variable) => variable.type === "text")
      .map((variable) => {
        return {
          icon: FileType2Icon,
          label: variable.name,
          value: variable.id,
          meta: {
            type: "variable",
          },
        };
      });

    const hiddenFieldsOptions = hiddenFields.map((field) => {
      return {
        icon: EyeOffIcon,
        label: field,
        value: field,
        meta: {
          type: "hiddenField",
        },
      };
    });

    const groupedOptions: TComboboxGroupedOption[] = [];

    if (questionOptions.length > 0) {
      groupedOptions.push({
        label: t("common.questions"),
        value: "questions",
        options: questionOptions,
      });
    }

    if (variableOptions.length > 0) {
      groupedOptions.push({
        label: t("common.variables"),
        value: "variables",
        options: variableOptions,
      });
    }

    if (hiddenFieldsOptions.length > 0) {
      groupedOptions.push({
        label: t("common.hidden_fields"),
        value: "hiddenFields",
        options: hiddenFieldsOptions,
      });
    }

    return {
      show: true,
      showInput: true,
      inputType: "text",
      options: groupedOptions,
    };
  }

  return { show: false, options: [] };
};

export const getActionTargetOptions = (
  action: TSurveyLogicAction,
  localSurvey: TSurvey,
  currQuestionIdx: number,
  t: TFnType
): TComboboxOption[] => {
  let questions = localSurvey.questions.filter((_, idx) => idx > currQuestionIdx);

  if (action.objective === "requireAnswer") {
    questions = questions.filter((question) => !question.required);
  }

  const questionOptions = questions.map((question) => {
    return {
      icon: getQuestionIconMapping(t)[question.type],
      label: getLocalizedValue(question.headline, "default"),
      value: question.id,
    };
  });

  if (action.objective === "requireAnswer") return questionOptions;

  const endingCardOptions = localSurvey.endings.map((ending) => {
    return {
      label:
        ending.type === "endScreen"
          ? getLocalizedValue(ending.headline, "default") || t("environments.surveys.edit.end_screen_card")
          : ending.label || t("environments.surveys.edit.redirect_thank_you_card"),
      value: ending.id,
    };
  });

  return [...questionOptions, ...endingCardOptions];
};

export const getActionVariableOptions = (localSurvey: TSurvey): TComboboxOption[] => {
  const variables = localSurvey.variables ?? [];

  return variables.map((variable) => {
    return {
      icon: variable.type === "number" ? FileDigitIcon : FileType2Icon,
      label: variable.name,
      value: variable.id,
      meta: {
        variableType: variable.type,
      },
    };
  });
};

export const getActionOperatorOptions = (
  t: TFnType,
  variableType?: TSurveyVariable["type"]
): TComboboxOption[] => {
  if (variableType === "number") {
    return [
      {
        label: t("environments.surveys.edit.add"),
        value: "add",
      },
      {
        label: t("environments.surveys.edit.subtract"),
        value: "subtract",
      },
      {
        label: t("environments.surveys.edit.multiply"),
        value: "multiply",
      },
      {
        label: t("environments.surveys.edit.divide"),
        value: "divide",
      },
      {
        label: t("environments.surveys.edit.assign"),
        value: "assign",
      },
    ];
  } else if (variableType === "text") {
    return [
      {
        label: t("environments.surveys.edit.assign"),
        value: "assign",
      },
      {
        label: t("environments.surveys.edit.concat"),
        value: "concat",
      },
    ];
  }
  return [];
};

export const getActionValueOptions = (
  variableId: string,
  localSurvey: TSurvey,
  questionIdx: number,
  t: TFnType
): TComboboxGroupedOption[] => {
  const hiddenFields = localSurvey.hiddenFields?.fieldIds ?? [];
  let variables = localSurvey.variables ?? [];
  const questions = localSurvey.questions.filter((_, idx) => idx <= questionIdx);

  const hiddenFieldsOptions = hiddenFields.map((field) => {
    return {
      icon: EyeOffIcon,
      label: field,
      value: field,
      meta: {
        type: "hiddenField",
      },
    };
  });

  const selectedVariable = variables.find((variable) => variable.id === variableId);

  variables = variables.filter((variable) => variable.id !== variableId);

  if (!selectedVariable) return [];

  if (selectedVariable.type === "text") {
    const allowedQuestions = questions.filter((question) =>
      [
        TSurveyQuestionTypeEnum.OpenText,
        TSurveyQuestionTypeEnum.MultipleChoiceSingle,
        TSurveyQuestionTypeEnum.Rating,
        TSurveyQuestionTypeEnum.NPS,
        TSurveyQuestionTypeEnum.Date,
      ].includes(question.type)
    );

    const questionOptions = allowedQuestions.map((question) => {
      return {
        icon: getQuestionIconMapping(t)[question.type],
        label: getLocalizedValue(question.headline, "default"),
        value: question.id,
        meta: {
          type: "question",
        },
      };
    });

    const stringVariables = variables.filter((variable) => variable.type === "text");

    const variableOptions = stringVariables.map((variable) => {
      return {
        icon: FileType2Icon,
        label: variable.name,
        value: variable.id,
        meta: {
          type: "variable",
        },
      };
    });

    const groupedOptions: TComboboxGroupedOption[] = [];

    if (questionOptions.length > 0) {
      groupedOptions.push({
        label: t("common.questions"),
        value: "questions",
        options: questionOptions,
      });
    }

    if (variableOptions.length > 0) {
      groupedOptions.push({
        label: t("common.variables"),
        value: "variables",
        options: variableOptions,
      });
    }

    if (hiddenFieldsOptions.length > 0) {
      groupedOptions.push({
        label: t("common.hidden_fields"),
        value: "hiddenFields",
        options: hiddenFieldsOptions,
      });
    }

    return groupedOptions;
  } else if (selectedVariable.type === "number") {
    const allowedQuestions = questions.filter(
      (question) =>
        [TSurveyQuestionTypeEnum.Rating, TSurveyQuestionTypeEnum.NPS].includes(question.type) ||
        (question.type === TSurveyQuestionTypeEnum.OpenText && question.inputType === "number")
    );

    const questionOptions = allowedQuestions.map((question) => {
      return {
        icon: getQuestionIconMapping(t)[question.type],
        label: getLocalizedValue(question.headline, "default"),
        value: question.id,
        meta: {
          type: "question",
        },
      };
    });

    const numberVariables = variables.filter((variable) => variable.type === "number");

    const variableOptions = numberVariables.map((variable) => {
      return {
        icon: FileDigitIcon,
        label: variable.name,
        value: variable.id,
        meta: {
          type: "variable",
        },
      };
    });

    const groupedOptions: TComboboxGroupedOption[] = [];

    if (questionOptions.length > 0) {
      groupedOptions.push({
        label: t("common.questions"),
        value: "questions",
        options: questionOptions,
      });
    }

    if (variableOptions.length > 0) {
      groupedOptions.push({
        label: t("common.variables"),
        value: "variables",
        options: variableOptions,
      });
    }

    if (hiddenFieldsOptions.length > 0) {
      groupedOptions.push({
        label: t("common.hidden_fields"),
        value: "hiddenFields",
        options: hiddenFieldsOptions,
      });
    }

    return groupedOptions;
  }

  return [];
};

const isUsedInLeftOperand = (
  leftOperand: TLeftOperand,
  type: "question" | "hiddenField" | "variable",
  id: string
): boolean => {
  switch (type) {
    case "question":
      return leftOperand.type === "question" && leftOperand.value === id;
    case "hiddenField":
      return leftOperand.type === "hiddenField" && leftOperand.value === id;
    case "variable":
      return leftOperand.type === "variable" && leftOperand.value === id;
    default:
      return false;
  }
};

const isUsedInRightOperand = (
  rightOperand: TRightOperand,
  type: "question" | "hiddenField" | "variable",
  id: string
): boolean => {
  switch (type) {
    case "question":
      return rightOperand.type === "question" && rightOperand.value === id;
    case "hiddenField":
      return rightOperand.type === "hiddenField" && rightOperand.value === id;
    case "variable":
      return rightOperand.type === "variable" && rightOperand.value === id;
    default:
      return false;
  }
};

export const findQuestionUsedInLogic = (survey: TSurvey, questionId: TSurveyQuestionId): number => {
  const isUsedInCondition = (condition: TSingleCondition | TConditionGroup): boolean => {
    if (isConditionGroup(condition)) {
      // It's a TConditionGroup
      return condition.conditions.some(isUsedInCondition);
    } else {
      // It's a TSingleCondition
      return (
        (condition.rightOperand && isUsedInRightOperand(condition.rightOperand, "question", questionId)) ||
        isUsedInLeftOperand(condition.leftOperand, "question", questionId)
      );
    }
  };

  const isUsedInAction = (action: TSurveyLogicAction): boolean => {
    return (
      (action.objective === "jumpToQuestion" && action.target === questionId) ||
      (action.objective === "requireAnswer" && action.target === questionId)
    );
  };

  const isUsedInLogicRule = (logicRule: TSurveyLogic): boolean => {
    return isUsedInCondition(logicRule.conditions) || logicRule.actions.some(isUsedInAction);
  };

  return survey.questions.findIndex(
    (question) =>
      question.logicFallback === questionId ||
      (question.id !== questionId && question.logic?.some(isUsedInLogicRule))
  );
};

export const isUsedInQuota = (
  quota: TSurveyQuota,
  {
    questionId,
    hiddenFieldId,
    variableId,
<<<<<<< HEAD
=======
    endingCardId,
>>>>>>> 19175719
  }: {
    questionId?: TSurveyQuestionId;
    hiddenFieldId?: string;
    variableId?: string;
<<<<<<< HEAD
=======
    endingCardId?: string;
>>>>>>> 19175719
  }
): boolean => {
  if (questionId) {
    return quota.conditions.criteria.some(
      (condition) =>
        (condition.rightOperand && isUsedInRightOperand(condition.rightOperand, "question", questionId)) ||
        isUsedInLeftOperand(condition.leftOperand, "question", questionId)
    );
  }

  if (hiddenFieldId) {
    return quota.conditions.criteria.some(
      (condition) =>
        (condition.rightOperand &&
          isUsedInRightOperand(condition.rightOperand, "hiddenField", hiddenFieldId)) ||
        isUsedInLeftOperand(condition.leftOperand, "hiddenField", hiddenFieldId)
    );
  }

  if (variableId) {
    return quota.conditions.criteria.some(
      (condition) =>
        (condition.rightOperand && isUsedInRightOperand(condition.rightOperand, "variable", variableId)) ||
        isUsedInLeftOperand(condition.leftOperand, "variable", variableId)
    );
  }

<<<<<<< HEAD
=======
  if (endingCardId) {
    return quota.action === "endSurvey" && quota.endingCardId === endingCardId;
  }

>>>>>>> 19175719
  return false;
};

export const findOptionUsedInLogic = (
  survey: TSurvey,
  questionId: TSurveyQuestionId,
  optionId: string,
  checkInLeftOperand: boolean = false
): number => {
  const isUsedInCondition = (condition: TSingleCondition | TConditionGroup): boolean => {
    if (isConditionGroup(condition)) {
      // It's a TConditionGroup
      return condition.conditions.some(isUsedInCondition);
    } else {
      // It's a TSingleCondition
      return isUsedInOperand(condition);
    }
  };

  const isUsedInOperand = (condition: TSingleCondition): boolean => {
    if (condition.leftOperand.type === "question" && condition.leftOperand.value === questionId) {
      if (checkInLeftOperand) {
        if (condition.leftOperand.meta && Object.entries(condition.leftOperand.meta).length > 0) {
          const optionIdInMeta = Object.values(condition.leftOperand.meta).some(
            (metaValue) => metaValue === optionId
          );
          return optionIdInMeta;
        }
      }
      if (!checkInLeftOperand && condition.rightOperand && condition.rightOperand.type === "static") {
        if (Array.isArray(condition.rightOperand.value)) {
          return condition.rightOperand.value.includes(optionId);
        } else {
          return condition.rightOperand.value === optionId;
        }
      }
    }
    return false;
  };

  const isUsedInLogicRule = (logicRule: TSurveyLogic): boolean => {
    return isUsedInCondition(logicRule.conditions);
  };

  return survey.questions.findIndex((question) => question.logic?.some(isUsedInLogicRule));
};

export const findVariableUsedInLogic = (survey: TSurvey, variableId: string): number => {
  const isUsedInCondition = (condition: TSingleCondition | TConditionGroup): boolean => {
    if (isConditionGroup(condition)) {
      // It's a TConditionGroup
      return condition.conditions.some(isUsedInCondition);
    } else {
      // It's a TSingleCondition
      return (
        (condition.rightOperand && isUsedInRightOperand(condition.rightOperand, "variable", variableId)) ||
        isUsedInLeftOperand(condition.leftOperand, "variable", variableId)
      );
    }
  };

  const isUsedInAction = (action: TSurveyLogicAction): boolean => {
    return action.objective === "calculate" && action.variableId === variableId;
  };

  const isUsedInLogicRule = (logicRule: TSurveyLogic): boolean => {
    return isUsedInCondition(logicRule.conditions) || logicRule.actions.some(isUsedInAction);
  };

  return survey.questions.findIndex((question) => question.logic?.some(isUsedInLogicRule));
};

export const findHiddenFieldUsedInLogic = (survey: TSurvey, hiddenFieldId: string): number => {
  const isUsedInCondition = (condition: TSingleCondition | TConditionGroup): boolean => {
    if (isConditionGroup(condition)) {
      // It's a TConditionGroup
      return condition.conditions.some(isUsedInCondition);
    } else {
      // It's a TSingleCondition
      return (
        (condition.rightOperand &&
          isUsedInRightOperand(condition.rightOperand, "hiddenField", hiddenFieldId)) ||
        isUsedInLeftOperand(condition.leftOperand, "hiddenField", hiddenFieldId)
      );
    }
  };

  const isUsedInLogicRule = (logicRule: TSurveyLogic): boolean => {
    return isUsedInCondition(logicRule.conditions);
  };

  return survey.questions.findIndex((question) => question.logic?.some(isUsedInLogicRule));
};

export const getSurveyFollowUpActionDefaultBody = (t: TFnType) => {
  return t("templates.follow_ups_modal_action_body") as string;
};

export const findEndingCardUsedInLogic = (survey: TSurvey, endingCardId: string): number => {
  const isUsedInAction = (action: TSurveyLogicAction): boolean => {
    return action.objective === "jumpToQuestion" && action.target === endingCardId;
  };

  const isUsedInLogicRule = (logicRule: TSurveyLogic): boolean => {
    return logicRule.actions.some(isUsedInAction);
  };

  return survey.questions.findIndex(
    (question) => question.logicFallback === endingCardId || question.logic?.some(isUsedInLogicRule)
  );
};<|MERGE_RESOLUTION|>--- conflicted
+++ resolved
@@ -230,7 +230,7 @@
   return actions.some((action) => action.objective === "jumpToQuestion");
 };
 
-export const getQuestionOperatorOptions = (
+const getQuestionOperatorOptions = (
   question: TSurveyQuestion,
   t: TFnType,
   condition?: TSingleCondition
@@ -1213,18 +1213,12 @@
     questionId,
     hiddenFieldId,
     variableId,
-<<<<<<< HEAD
-=======
     endingCardId,
->>>>>>> 19175719
   }: {
     questionId?: TSurveyQuestionId;
     hiddenFieldId?: string;
     variableId?: string;
-<<<<<<< HEAD
-=======
     endingCardId?: string;
->>>>>>> 19175719
   }
 ): boolean => {
   if (questionId) {
@@ -1252,13 +1246,10 @@
     );
   }
 
-<<<<<<< HEAD
-=======
   if (endingCardId) {
     return quota.action === "endSurvey" && quota.endingCardId === endingCardId;
   }
 
->>>>>>> 19175719
   return false;
 };
 
