--- conflicted
+++ resolved
@@ -178,8 +178,6 @@
     }
   }, [isNew]);
 
-<<<<<<< HEAD
-=======
   const specialChoices = [
     {
       id: "other",
@@ -196,7 +194,6 @@
   ];
 
   // Auto animate
->>>>>>> aaea129d
   const [parent] = useAutoAnimate();
 
   return (
