--- conflicted
+++ resolved
@@ -304,7 +304,6 @@
   };
 
   return (
-<<<<<<< HEAD
     <div className="border-b border-slate-200 bg-white px-5 py-2.5 sm:flex sm:items-center sm:justify-between">
       <div className="flex h-full items-center space-x-2 whitespace-nowrap">
         {!isCxMode && (
@@ -325,109 +324,6 @@
           onChange={(e) => {
             const updatedSurvey = { ...localSurvey, name: e.target.value };
             setLocalSurvey(updatedSurvey);
-=======
-    <>
-      <div className="border-b border-slate-200 bg-white px-5 py-2.5 sm:flex sm:items-center sm:justify-between">
-        <div className="flex h-full items-center space-x-2 whitespace-nowrap">
-          {!isCxMode && (
-            <Button
-              size="sm"
-              variant="secondary"
-              className="h-full"
-              onClick={() => {
-                handleBack();
-              }}>
-              <ArrowLeftIcon />
-              {t("common.back")}
-            </Button>
-          )}
-          <p className="hidden pl-4 font-semibold md:block">{project.name} / </p>
-          <Input
-            defaultValue={localSurvey.name}
-            onChange={(e) => {
-              const updatedSurvey = { ...localSurvey, name: e.target.value };
-              setLocalSurvey(updatedSurvey);
-            }}
-            className="h-8 w-72 border-white py-0 hover:border-slate-200"
-          />
-        </div>
-        {responseCount > 0 && (
-          <div className="flex items-center rounded-lg border border-amber-200 bg-amber-100 p-1.5 text-amber-800 shadow-sm lg:mx-auto">
-            <TooltipProvider delayDuration={50}>
-              <Tooltip>
-                <TooltipTrigger>
-                  <AlertTriangleIcon className="h-5 w-5 text-amber-400" />
-                </TooltipTrigger>
-                <TooltipContent side={"top"} className="lg:hidden">
-                  <p className="py-2 text-center text-xs text-slate-500 dark:text-slate-400">{cautionText}</p>
-                </TooltipContent>
-              </Tooltip>
-            </TooltipProvider>
-            <p className="hidden pl-1.5 text-xs text-ellipsis whitespace-nowrap md:text-sm lg:block">
-              {cautionText}
-            </p>
-          </div>
-        )}
-        <div className="mt-3 flex sm:mt-0 sm:ml-4">
-          {!isCxMode && (
-            <Button
-              disabled={disableSave}
-              variant="secondary"
-              size="sm"
-              className="mr-3"
-              loading={isSurveySaving}
-              onClick={() => handleSurveySave()}
-              type="submit">
-              {t("common.save")}
-            </Button>
-          )}
-
-          {localSurvey.status !== "draft" && (
-            <Button
-              disabled={disableSave}
-              className="mr-3"
-              size="sm"
-              loading={isSurveySaving}
-              onClick={() => handleSaveAndGoBack()}>
-              {t("environments.surveys.edit.save_and_close")}
-            </Button>
-          )}
-          {localSurvey.status === "draft" && audiencePrompt && !isLinkSurvey && (
-            <Button
-              size="sm"
-              onClick={() => {
-                setAudiencePrompt(false);
-                setActiveId("settings");
-              }}>
-              {t("environments.surveys.edit.continue_to_settings")}
-              <SettingsIcon />
-            </Button>
-          )}
-          {/* Always display Publish button for link surveys for better CR */}
-          {localSurvey.status === "draft" && (!audiencePrompt || isLinkSurvey) && (
-            <Button
-              size="sm"
-              disabled={isSurveySaving || containsEmptyTriggers}
-              loading={isSurveyPublishing}
-              onClick={handleSurveyPublish}>
-              {isCxMode
-                ? t("environments.surveys.edit.save_and_close")
-                : t("environments.surveys.edit.publish")}
-            </Button>
-          )}
-        </div>
-        <AlertDialog
-          headerText={t("environments.surveys.edit.confirm_survey_changes")}
-          open={isConfirmDialogOpen}
-          setOpen={setConfirmDialogOpen}
-          mainText={t("environments.surveys.edit.unsaved_changes_warning")}
-          confirmBtnLabel={t("common.save")}
-          declineBtnLabel={t("common.discard")}
-          declineBtnVariant="destructive"
-          onDecline={() => {
-            setConfirmDialogOpen(false);
-            router.back();
->>>>>>> ff01bc34
           }}
           className="h-8 w-72 border-white py-0 hover:border-slate-200"
         />
