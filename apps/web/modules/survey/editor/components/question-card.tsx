--- conflicted
+++ resolved
@@ -5,15 +5,9 @@
 import { useAutoAnimate } from "@formkit/auto-animate/react";
 import { Project } from "@prisma/client";
 import * as Collapsible from "@radix-ui/react-collapsible";
-<<<<<<< HEAD
 import { ChevronDownIcon, ChevronRightIcon, GripIcon } from "lucide-react";
 import { useState } from "react";
 import { useTranslation } from "react-i18next";
-=======
-import { useTranslate } from "@tolgee/react";
-import { ChevronDownIcon, ChevronRightIcon, GripIcon } from "lucide-react";
-import { useState } from "react";
->>>>>>> 5468510f
 import {
   TI18nString,
   TSurvey,
