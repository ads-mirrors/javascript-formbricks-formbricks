--- conflicted
+++ resolved
@@ -65,18 +65,13 @@
   isStorageConfigured,
   quotas,
 }: EditEndingCardProps) => {
-<<<<<<< HEAD
-  const endingCard = localSurvey.endings[endingCardIndex];
   const { t } = useTranslation();
-=======
-  const { t } = useTranslate();
 
   const endingCard = useMemo(
     () => localSurvey.endings[endingCardIndex],
     [localSurvey.endings, endingCardIndex]
   );
 
->>>>>>> 2186a1c6
   const isRedirectToUrlDisabled = isFormbricksCloud
     ? plan === "free" && endingCard.type !== "redirectToUrl"
     : false;
