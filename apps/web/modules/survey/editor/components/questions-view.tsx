--- conflicted
+++ resolved
@@ -14,11 +14,7 @@
 import { Language, Project } from "@prisma/client";
 import React, { SetStateAction, useEffect, useMemo } from "react";
 import toast from "react-hot-toast";
-<<<<<<< HEAD
 import { useTranslation } from "react-i18next";
-import { TOrganizationBillingPlan } from "@formbricks/types/organizations";
-=======
->>>>>>> 74405cc0
 import { TSurveyQuota } from "@formbricks/types/quota";
 import {
   TConditionGroup,
