--- conflicted
+++ resolved
@@ -23,11 +23,7 @@
       <Collapsible.CollapsibleTrigger
         asChild
         className="h-full w-full cursor-pointer rounded-lg hover:bg-slate-50">
-<<<<<<< HEAD
-        <div className="inline-flex px-4 py-6">
-=======
         <div className="inline-flex px-4 py-4">
->>>>>>> 5f02ad49
           <div className="flex items-center pl-2 pr-5">
             <div className="rounded-full border border-slate-300 bg-slate-100 p-1">
               <LockIcon className="h-4 w-4 text-slate-500" strokeWidth={3} />
