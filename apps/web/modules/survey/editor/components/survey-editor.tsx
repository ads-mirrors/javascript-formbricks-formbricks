--- conflicted
+++ resolved
@@ -44,11 +44,7 @@
   projectLanguages: Language[];
   isSurveyFollowUpsAllowed: boolean;
   userEmail: string;
-<<<<<<< HEAD
-  teamMemberEmails: string[];
-=======
   teamMemberDetails: TFollowUpEmailToUser[];
->>>>>>> bc291fd8
 }
 
 export const SurveyEditor = ({
@@ -73,11 +69,7 @@
   mailFrom,
   isSurveyFollowUpsAllowed = false,
   userEmail,
-<<<<<<< HEAD
-  teamMemberEmails,
-=======
   teamMemberDetails,
->>>>>>> bc291fd8
 }: SurveyEditorProps) => {
   const [activeView, setActiveView] = useState<TSurveyEditorTabs>("questions");
   const [activeQuestionId, setActiveQuestionId] = useState<string | null>(null);
@@ -241,11 +233,7 @@
               mailFrom={mailFrom}
               isSurveyFollowUpsAllowed={isSurveyFollowUpsAllowed}
               userEmail={userEmail}
-<<<<<<< HEAD
-              teamMemberEmails={teamMemberEmails}
-=======
               teamMemberDetails={teamMemberDetails}
->>>>>>> bc291fd8
               locale={locale}
             />
           )}
