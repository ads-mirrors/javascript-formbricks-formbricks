--- conflicted
+++ resolved
@@ -1,15 +1,8 @@
 "use client";
 
-<<<<<<< HEAD
-import { PlusIcon } from "lucide-react";
-import { useState } from "react";
-import { useRef } from "react";
-import { useTranslation } from "react-i18next";
-=======
-import { useTranslate } from "@tolgee/react";
 import { PlusIcon } from "lucide-react";
 import { useRef, useState } from "react";
->>>>>>> 2186a1c6
+import { useTranslation } from "react-i18next";
 import { TSurvey, TSurveyEndScreenCard } from "@formbricks/types/surveys/types";
 import { TUserLocale } from "@formbricks/types/user";
 import { createI18nString, extractLanguageCodes, getLocalizedValue } from "@/lib/i18n/utils";
