"use client";

import { useAutoAnimate } from "@formkit/auto-animate/react";
import { createId } from "@paralleldrive/cuid2";
<<<<<<< HEAD
import { PlusIcon } from "lucide-react";
import type { JSX } from "react";
import { useTranslation } from "react-i18next";
=======
import { useTranslate } from "@tolgee/react";
import { PlusIcon } from "lucide-react";
import type { JSX } from "react";
>>>>>>> 5468510f
import { TSurvey, TSurveyPictureSelectionQuestion } from "@formbricks/types/surveys/types";
import { TUserLocale } from "@formbricks/types/user";
import { cn } from "@/lib/cn";
import { createI18nString, extractLanguageCodes } from "@/lib/i18n/utils";
import { QuestionFormInput } from "@/modules/survey/components/question-form-input";
import { Button } from "@/modules/ui/components/button";
import { FileInput } from "@/modules/ui/components/file-input";
import { Label } from "@/modules/ui/components/label";
import { Switch } from "@/modules/ui/components/switch";

interface PictureSelectionFormProps {
  localSurvey: TSurvey;
  question: TSurveyPictureSelectionQuestion;
  questionIdx: number;
  updateQuestion: (questionIdx: number, updatedAttributes: Partial<TSurveyPictureSelectionQuestion>) => void;
  selectedLanguageCode: string;
  setSelectedLanguageCode: (language: string) => void;
  isInvalid: boolean;
  locale: TUserLocale;
  isStorageConfigured: boolean;
}

export const PictureSelectionForm = ({
  localSurvey,
  question,
  questionIdx,
  updateQuestion,
  selectedLanguageCode,
  setSelectedLanguageCode,
  isInvalid,
  locale,
  isStorageConfigured = true,
}: PictureSelectionFormProps): JSX.Element => {
  const environmentId = localSurvey.environmentId;
  const surveyLanguageCodes = extractLanguageCodes(localSurvey.languages);
  const { t } = useTranslation();
  const handleChoiceDeletion = (choiceValue: string) => {
    // Filter out the deleted choice from the choices array
    const newChoices = question.choices?.filter((choice) => choice.id !== choiceValue) || [];

    // Update the question with new choices and logic
    updateQuestion(questionIdx, {
      choices: newChoices,
    });
  };

  const handleFileInputChanges = (urls: string[]) => {
    // Handle choice deletion
    if (urls.length < question.choices.length) {
      const deletedChoice = question.choices.find((choice) => !urls.includes(choice.imageUrl));
      if (deletedChoice) {
        handleChoiceDeletion(deletedChoice.id);
      }
    }

    // Handle choice addition
    const updatedChoices = urls.map((url) => {
      const existingChoice = question.choices.find((choice) => choice.imageUrl === url);
      return existingChoice ? { ...existingChoice } : { imageUrl: url, id: createId() };
    });

    updateQuestion(questionIdx, {
      choices: updatedChoices,
    });
  };
  // Auto animate
  const [parent] = useAutoAnimate();
  return (
    <form>
      <QuestionFormInput
        id="headline"
        label={t("environments.surveys.edit.question") + "*"}
        value={question.headline}
        localSurvey={localSurvey}
        questionIdx={questionIdx}
        isInvalid={isInvalid}
        updateQuestion={updateQuestion}
        selectedLanguageCode={selectedLanguageCode}
        setSelectedLanguageCode={setSelectedLanguageCode}
        locale={locale}
        isStorageConfigured={isStorageConfigured}
      />
      <div ref={parent}>
        {question.subheader !== undefined && (
          <div className="inline-flex w-full items-center">
            <div className="w-full">
              <QuestionFormInput
                id="subheader"
                value={question.subheader}
                label={t("common.description")}
                localSurvey={localSurvey}
                questionIdx={questionIdx}
                isInvalid={isInvalid}
                updateQuestion={updateQuestion}
                selectedLanguageCode={selectedLanguageCode}
                setSelectedLanguageCode={setSelectedLanguageCode}
                locale={locale}
                isStorageConfigured={isStorageConfigured}
              />
            </div>
          </div>
        )}
        {question.subheader === undefined && (
          <Button
            size="sm"
            variant="secondary"
            className="mt-3"
            type="button"
            onClick={() => {
              updateQuestion(questionIdx, {
                subheader: createI18nString("", surveyLanguageCodes),
              });
            }}>
            <PlusIcon className="mr-1 h-4 w-4" />
            {t("environments.surveys.edit.add_description")}
          </Button>
        )}
      </div>
      <div className="mt-2">
        <Label htmlFor="Images">
          {t("common.images")}{" "}
          <span
            className={cn("text-slate-400", {
              "text-red-600": isInvalid && question.choices?.length < 2,
            })}>
            ({t("environments.surveys.edit.upload_at_least_2_images")})
          </span>
        </Label>
        <div className="mt-3 flex w-full items-center justify-center">
          <FileInput
            id="choices-file-input"
            allowedFileExtensions={["png", "jpeg", "jpg", "webp", "heic"]}
            environmentId={environmentId}
            onFileUpload={handleFileInputChanges}
            fileUrl={question?.choices?.map((choice) => choice.imageUrl)}
            multiple={true}
            maxSizeInMB={5}
            isStorageConfigured={isStorageConfigured}
          />
        </div>
      </div>

      <div className="my-4 flex items-center space-x-2">
        <Switch
          id="multi-select-toggle"
          checked={question.allowMulti}
          onClick={(e) => {
            e.stopPropagation();
            updateQuestion(questionIdx, { allowMulti: !question.allowMulti });
          }}
        />
        <Label htmlFor="multi-select-toggle" className="cursor-pointer">
          <div className="ml-2">
            <h3 className="text-sm font-semibold text-slate-700">
              {t("environments.surveys.edit.allow_multi_select")}
            </h3>
            <p className="text-xs font-normal text-slate-500">
              {t("environments.surveys.edit.allow_users_to_select_more_than_one_image")}
            </p>
          </div>
        </Label>
      </div>
    </form>
  );
};<|MERGE_RESOLUTION|>--- conflicted
+++ resolved
@@ -2,15 +2,9 @@
 
 import { useAutoAnimate } from "@formkit/auto-animate/react";
 import { createId } from "@paralleldrive/cuid2";
-<<<<<<< HEAD
 import { PlusIcon } from "lucide-react";
 import type { JSX } from "react";
 import { useTranslation } from "react-i18next";
-=======
-import { useTranslate } from "@tolgee/react";
-import { PlusIcon } from "lucide-react";
-import type { JSX } from "react";
->>>>>>> 5468510f
 import { TSurvey, TSurveyPictureSelectionQuestion } from "@formbricks/types/surveys/types";
 import { TUserLocale } from "@formbricks/types/user";
 import { cn } from "@/lib/cn";
