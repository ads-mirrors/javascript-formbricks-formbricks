--- conflicted
+++ resolved
@@ -87,10 +87,7 @@
         isQuotasEnabled={isQuotasAllowed}
         isFormbricksCloud={isFormbricksCloud}
         quotas={quotas}
-<<<<<<< HEAD
-=======
         isPublicSurvey={responseCount > 0}
->>>>>>> c1290c28
       />
 
       <ResponseOptionsCard
