--- conflicted
+++ resolved
@@ -1,10 +1,5 @@
 import { Meta, StoryObj } from "@storybook/react";
 import { LightbulbIcon } from "lucide-react";
-<<<<<<< HEAD
-import { Alert } from "./index";
-
-const meta: Meta<typeof Alert> = {
-=======
 import { Alert, AlertButton, AlertDescription, AlertTitle } from "./index";
 
 // We'll define the story options separately from the component props
@@ -19,7 +14,6 @@
 type StoryProps = React.ComponentProps<typeof Alert> & StoryOptions;
 
 const meta: Meta<StoryProps> = {
->>>>>>> 13fa716f
   title: "UI/Alert",
   component: Alert,
   tags: ["autodocs"],
@@ -35,34 +29,17 @@
       control: "select",
       options: ["default", "error", "warning", "info", "success"],
       description: "Style variant of the alert",
-<<<<<<< HEAD
-=======
       table: {
         category: "Appearance",
         type: { summary: "string" },
         defaultValue: { summary: "default" },
       },
       order: 1,
->>>>>>> 13fa716f
     },
     size: {
       control: "select",
       options: ["default", "small"],
       description: "Size of the alert component",
-<<<<<<< HEAD
-    },
-    title: {
-      control: "text",
-      description: "Title text for the alert",
-    },
-    description: {
-      control: "text",
-      description: "Description text for the alert",
-    },
-    button: {
-      control: "object",
-      description: "Button configuration",
-=======
       table: {
         category: "Appearance",
         type: { summary: "string" },
@@ -114,36 +91,12 @@
         type: { summary: "string" },
       },
       order: 2,
->>>>>>> 13fa716f
     },
   },
 };
 
 export default meta;
 
-<<<<<<< HEAD
-type Story = StoryObj<typeof Alert>;
-
-// Basic example with structured props
-export const Default: Story = {
-  args: {
-    variant: "default",
-    title: "Alert Title",
-    description: "This is an important notification with structured props.",
-  },
-};
-
-// Basic example with structured props
-export const Small: Story = {
-  args: {
-    size: "small",
-    title: "Information Alert",
-    description: "This is an important notification with structured props.",
-    button: {
-      label: "Learn more",
-      onClick: () => alert("Button clicked"),
-    },
-=======
 // Our story type just specifies Alert props plus our story options
 type Story = StoryObj<typeof Alert> & { args: StoryOptions };
 
@@ -195,7 +148,6 @@
     showIcon: false,
     showButton: true,
     actionButtonText: "Learn more",
->>>>>>> 13fa716f
   },
   parameters: {
     docs: {
@@ -206,18 +158,6 @@
   },
 };
 
-<<<<<<< HEAD
-// With custom button using structured props
-export const withButtonAndIcon: Story = {
-  args: {
-    icon: <LightbulbIcon />,
-    title: "Alert Title",
-    description: "This is an important notification with structured props.",
-    button: {
-      label: "Learn more",
-      onClick: () => alert("Button clicked"),
-    },
-=======
 // With custom icon
 export const withButtonAndIcon: Story = {
   render: renderAlert,
@@ -228,7 +168,6 @@
     showIcon: true,
     showButton: true,
     actionButtonText: "Learn more",
->>>>>>> 13fa716f
   },
 };
 
@@ -239,16 +178,9 @@
     variant: "error",
     title: "Error Alert",
     description: "Your session has expired. Please log in again.",
-<<<<<<< HEAD
-    button: {
-      label: "Log in",
-      onClick: () => alert("Button clicked"),
-    },
-=======
     showIcon: false,
     showButton: true,
     actionButtonText: "Log in",
->>>>>>> 13fa716f
   },
   parameters: {
     docs: {
@@ -259,28 +191,16 @@
   },
 };
 
-<<<<<<< HEAD
-// Error variant
-export const Warning: Story = {
-=======
 // Warning variant
 export const Warning: Story = {
   render: renderAlert,
->>>>>>> 13fa716f
   args: {
     variant: "warning",
     title: "Warning Alert",
     description: "You are editing sensitive data. Be cautious",
-<<<<<<< HEAD
-    button: {
-      label: "Proceed",
-      onClick: () => alert("Button clicked"),
-    },
-=======
     showIcon: false,
     showButton: true,
     actionButtonText: "Proceed",
->>>>>>> 13fa716f
   },
   parameters: {
     docs: {
@@ -291,37 +211,21 @@
   },
 };
 
-<<<<<<< HEAD
-// Complex example with loading state
-export const Info: Story = {
-=======
 // Info variant
 export const Info: Story = {
   render: renderAlert,
->>>>>>> 13fa716f
   args: {
     variant: "info",
     title: "Info Alert",
     description: "There was an update to your application.",
-<<<<<<< HEAD
-    button: {
-      label: "Refresh",
-      onClick: () => {},
-    },
-=======
     showIcon: false,
     showButton: true,
     actionButtonText: "Refresh",
->>>>>>> 13fa716f
-  },
-  parameters: {
-    docs: {
-      description: {
-<<<<<<< HEAD
-        story: "Use this to give contextual information nad support the user.",
-=======
+  },
+  parameters: {
+    docs: {
+      description: {
         story: "Use this to give contextual information and support the user.",
->>>>>>> 13fa716f
       },
     },
   },
@@ -329,24 +233,14 @@
 
 // Success variant
 export const Success: Story = {
-<<<<<<< HEAD
-=======
-  render: renderAlert,
->>>>>>> 13fa716f
+  render: renderAlert,
   args: {
     variant: "success",
     title: "Success Alert",
     description: "This worked! Please proceed.",
-<<<<<<< HEAD
-    button: {
-      label: "Close",
-      onClick: () => alert("Button clicked"),
-    },
-=======
     showIcon: false,
     showButton: true,
     actionButtonText: "Close",
->>>>>>> 13fa716f
   },
   parameters: {
     docs: {
