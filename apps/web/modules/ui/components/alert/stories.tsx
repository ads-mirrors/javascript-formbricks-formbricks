import { Meta, StoryObj } from "@storybook/react";
import { LightbulbIcon } from "lucide-react";
import { Alert, AlertButton, AlertDescription, AlertTitle } from "./index";

// We'll define the story options separately from the component props
interface StoryOptions {
  title: string;
  description: string;
  showIcon: boolean;
  showButton: boolean;
  actionButtonText: string;
}

<<<<<<< HEAD
const meta: Meta<typeof Alert> = {
=======
type StoryProps = React.ComponentProps<typeof Alert> & StoryOptions;

const meta: Meta<StoryProps> = {
>>>>>>> 13fa716f
  title: "UI/Alert",
  component: Alert,
  tags: ["autodocs"],
  parameters: {
    controls: {
      sort: "requiredFirst",
      exclude: [],
    },
  },
  // These argTypes are for story controls, not component props
  argTypes: {
    variant: {
      control: "select",
      options: ["default", "error", "warning", "info", "success"],
      description: "Style variant of the alert",
      table: {
        category: "Appearance",
        type: { summary: "string" },
        defaultValue: { summary: "default" },
      },
      order: 1,
<<<<<<< HEAD
    },
    size: {
      control: "select",
      options: ["default", "small"],
      description: "Size of the alert component",
      table: {
        category: "Appearance",
        type: { summary: "string" },
        defaultValue: { summary: "default" },
      },
      order: 2,
    },
    showIcon: {
      control: "boolean",
      description: "Whether to show an icon",
      table: {
        category: "Appearance",
        type: { summary: "boolean" },
      },
      order: 3,
    },
    showButton: {
      control: "boolean",
      description: "Whether to show action buttons",
      table: {
        category: "Appearance",
        type: { summary: "boolean" },
      },
      order: 4,
    },
    title: {
      control: "text",
      description: "Alert title text",
      table: {
        category: "Content",
        type: { summary: "string" },
      },
      order: 1,
    },
    description: {
      control: "text",
      description: "Alert description text",
      table: {
        category: "Content",
        type: { summary: "string" },
      },
      order: 2,
    },
    actionButtonText: {
      control: "text",
      description: "Text for the action button",
      table: {
        category: "Content",
        type: { summary: "string" },
      },
      order: 2,
    },
  } as any,
=======
    },
    size: {
      control: "select",
      options: ["default", "small"],
      description: "Size of the alert component",
      table: {
        category: "Appearance",
        type: { summary: "string" },
        defaultValue: { summary: "default" },
      },
      order: 2,
    },
    showIcon: {
      control: "boolean",
      description: "Whether to show an icon",
      table: {
        category: "Appearance",
        type: { summary: "boolean" },
      },
      order: 3,
    },
    showButton: {
      control: "boolean",
      description: "Whether to show action buttons",
      table: {
        category: "Appearance",
        type: { summary: "boolean" },
      },
      order: 4,
    },
    title: {
      control: "text",
      description: "Alert title text",
      table: {
        category: "Content",
        type: { summary: "string" },
      },
      order: 1,
    },
    description: {
      control: "text",
      description: "Alert description text",
      table: {
        category: "Content",
        type: { summary: "string" },
      },
      order: 2,
    },
    actionButtonText: {
      control: "text",
      description: "Text for the action button",
      table: {
        category: "Content",
        type: { summary: "string" },
      },
      order: 2,
    },
  },
>>>>>>> 13fa716f
};

export default meta;

// Our story type just specifies Alert props plus our story options
type Story = StoryObj<typeof Alert> & { args: StoryOptions };

// Create a common render function to reduce duplication
<<<<<<< HEAD
const renderAlert = (args: any) => {
=======
const renderAlert = (args: StoryProps) => {
>>>>>>> 13fa716f
  // Extract component props
  const { variant = "default", size = "default", className = "" } = args;

  // Extract story content options
  const {
    title = "",
    description = "",
    showIcon = false,
    showButton = false,
    actionButtonText = "",
  } = args as StoryOptions;

  return (
    <Alert variant={variant} size={size} className={className}>
      {showIcon && <LightbulbIcon />}
      <AlertTitle className={showIcon ? "pl-7" : ""}>{title}</AlertTitle>
      {description && <AlertDescription className={showIcon ? "pl-7" : ""}>{description}</AlertDescription>}
      {showButton && <AlertButton onClick={() => alert("Button clicked")}>{actionButtonText}</AlertButton>}
    </Alert>
  );
};

// Basic example with direct props
export const Default: Story = {
  render: renderAlert,
  args: {
    variant: "default",
    showIcon: false,
    showButton: false,
    title: "Alert Title",
    description: "This is an important notification.",
    actionButtonText: "Learn more",
  },
};

// Small size example
export const Small: Story = {
  render: renderAlert,
  args: {
    variant: "default",
    size: "small",
    title: "Information Alert",
    description: "This is an important notification.",
    showIcon: false,
    showButton: true,
    actionButtonText: "Learn more",
  },
  parameters: {
    docs: {
      description: {
        story: "Use if space is limited or the alert is not the main focus.",
      },
    },
  },
};

// With custom icon
export const withButtonAndIcon: Story = {
  render: renderAlert,
  args: {
    variant: "default",
    title: "Alert Title",
    description: "This is an important notification.",
    showIcon: true,
    showButton: true,
    actionButtonText: "Learn more",
  },
};

// Error variant
export const Error: Story = {
  render: renderAlert,
  args: {
    variant: "error",
    title: "Error Alert",
    description: "Your session has expired. Please log in again.",
    showIcon: false,
    showButton: true,
    actionButtonText: "Log in",
  },
  parameters: {
    docs: {
      description: {
        story: "Only use if the user needs to take immediate action or there is a critical error.",
      },
    },
  },
};

// Warning variant
export const Warning: Story = {
  render: renderAlert,
  args: {
    variant: "warning",
    title: "Warning Alert",
    description: "You are editing sensitive data. Be cautious",
    showIcon: false,
    showButton: true,
    actionButtonText: "Proceed",
  },
  parameters: {
    docs: {
      description: {
        story: "Use this to make the user aware of potential issues.",
      },
    },
  },
};

// Info variant
export const Info: Story = {
  render: renderAlert,
  args: {
    variant: "info",
    title: "Info Alert",
    description: "There was an update to your application.",
    showIcon: false,
    showButton: true,
    actionButtonText: "Refresh",
  },
  parameters: {
    docs: {
      description: {
        story: "Use this to give contextual information and support the user.",
      },
    },
  },
};

// Success variant
export const Success: Story = {
  render: renderAlert,
  args: {
    variant: "success",
    title: "Success Alert",
    description: "This worked! Please proceed.",
    showIcon: false,
    showButton: true,
    actionButtonText: "Close",
  },
  parameters: {
    docs: {
      description: {
        story: "Use this to give positive feedback.",
      },
    },
  },
};<|MERGE_RESOLUTION|>--- conflicted
+++ resolved
@@ -11,13 +11,9 @@
   actionButtonText: string;
 }
 
-<<<<<<< HEAD
-const meta: Meta<typeof Alert> = {
-=======
 type StoryProps = React.ComponentProps<typeof Alert> & StoryOptions;
 
 const meta: Meta<StoryProps> = {
->>>>>>> 13fa716f
   title: "UI/Alert",
   component: Alert,
   tags: ["autodocs"],
@@ -39,7 +35,6 @@
         defaultValue: { summary: "default" },
       },
       order: 1,
-<<<<<<< HEAD
     },
     size: {
       control: "select",
@@ -97,67 +92,7 @@
       },
       order: 2,
     },
-  } as any,
-=======
-    },
-    size: {
-      control: "select",
-      options: ["default", "small"],
-      description: "Size of the alert component",
-      table: {
-        category: "Appearance",
-        type: { summary: "string" },
-        defaultValue: { summary: "default" },
-      },
-      order: 2,
-    },
-    showIcon: {
-      control: "boolean",
-      description: "Whether to show an icon",
-      table: {
-        category: "Appearance",
-        type: { summary: "boolean" },
-      },
-      order: 3,
-    },
-    showButton: {
-      control: "boolean",
-      description: "Whether to show action buttons",
-      table: {
-        category: "Appearance",
-        type: { summary: "boolean" },
-      },
-      order: 4,
-    },
-    title: {
-      control: "text",
-      description: "Alert title text",
-      table: {
-        category: "Content",
-        type: { summary: "string" },
-      },
-      order: 1,
-    },
-    description: {
-      control: "text",
-      description: "Alert description text",
-      table: {
-        category: "Content",
-        type: { summary: "string" },
-      },
-      order: 2,
-    },
-    actionButtonText: {
-      control: "text",
-      description: "Text for the action button",
-      table: {
-        category: "Content",
-        type: { summary: "string" },
-      },
-      order: 2,
-    },
-  },
->>>>>>> 13fa716f
+  },
 };
 
 export default meta;
@@ -166,11 +101,7 @@
 type Story = StoryObj<typeof Alert> & { args: StoryOptions };
 
 // Create a common render function to reduce duplication
-<<<<<<< HEAD
-const renderAlert = (args: any) => {
-=======
 const renderAlert = (args: StoryProps) => {
->>>>>>> 13fa716f
   // Extract component props
   const { variant = "default", size = "default", className = "" } = args;
 
