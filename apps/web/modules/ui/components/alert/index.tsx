"use client";

import { VariantProps, cva } from "class-variance-authority";
import { AlertCircle, AlertTriangle, CheckCircle2Icon, Info } from "lucide-react";
import * as React from "react";
import { createContext, useContext } from "react";
import { cn } from "@formbricks/lib/cn";
import { Button, ButtonProps } from "../button";

// Create a context to share variant and size with child components
interface AlertContextValue {
  variant?: "default" | "error" | "warning" | "info" | "success" | null;
  size?: "default" | "small" | null;
}

const AlertContext = createContext<AlertContextValue>({
  variant: "default",
  size: "default",
});

const useAlertContext = () => useContext(AlertContext);

// Define alert styles with variants
const alertVariants = cva("relative w-full rounded-lg border [&>svg]:size-4", {
  variants: {
    variant: {
      default: "text-foreground border-border",
      error:
        "text-error-foreground [&>svg]:text-error border-error/50 [&_button]:bg-error-background [&_button]:text-error-foreground [&_button:hover]:bg-error-background-muted",
      warning:
        "text-warning-foreground [&>svg]:text-warning border-warning/50 [&_button]:bg-warning-background [&_button]:text-warning-foreground [&_button:hover]:bg-warning-background-muted",
      info: "text-info-foreground [&>svg]:text-info border-info/50 [&_button]:bg-info-background [&_button]:text-info-foreground [&_button:hover]:bg-info-background-muted",
      success:
        "text-success-foreground [&>svg]:text-success border-success/50 [&_button]:bg-success-background [&_button]:text-success-foreground [&_button:hover]:bg-success-background-muted",
    },
    size: {
      default:
        "py-3 px-4 text-sm grid grid-cols-[2fr_auto] grid-rows-[auto_auto] gap-y-0.5 gap-x-3 [&>svg]:absolute [&>svg]:left-4 [&>svg]:top-4 [&>svg~*]:pl-7",
      small:
<<<<<<< HEAD
        "px-3 py-2 text-xs flex items-center justify-between gap-2 [&>svg]:shrink-0 [&_button]:text-xs [&_button]:bg-transparent [&_button:hover]:bg-transparent [&>svg~*]:pl-0",
=======
        "px-4 py-2 text-xs flex items-center gap-2 [&>svg]:flex-shrink-0 [&_button]:bg-transparent [&_button:hover]:bg-transparent [&>svg~*]:pl-0",
>>>>>>> 2173cb26
    },
  },
  defaultVariants: {
    variant: "default",
    size: "default",
  },
});

const alertVariantIcons: Record<"default" | "error" | "warning" | "info" | "success", React.ReactNode> = {
  default: null,
  error: <AlertCircle className="size-4" />,
  warning: <AlertTriangle className="size-4" />,
  info: <Info className="size-4" />,
  success: <CheckCircle2Icon className="size-4" />,
};

const Alert = React.forwardRef<
  HTMLDivElement,
  React.HTMLAttributes<HTMLDivElement> & VariantProps<typeof alertVariants>
>(({ className, variant, size, ...props }, ref) => {
  const variantIcon = variant && variant !== "default" ? alertVariantIcons[variant] : null;

  return (
    <AlertContext.Provider value={{ variant, size }}>
      <div ref={ref} role="alert" className={cn(alertVariants({ variant, size }), className)} {...props}>
        {variantIcon}
        {props.children}
      </div>
    </AlertContext.Provider>
  );
});
Alert.displayName = "Alert";

const AlertTitle = React.forwardRef<HTMLParagraphElement, React.HTMLAttributes<HTMLHeadingElement>>(
  ({ className, ...props }, ref) => {
    const { size } = useAlertContext();
    return (
      <h5
        ref={ref}
        className={cn(
<<<<<<< HEAD
          "col-start-1 row-start-1 leading-none font-medium tracking-tight",
          size === "small" ? "min-w-0 shrink truncate" : "col-start-1 row-start-1",
=======
          "col-start-1 row-start-1 font-medium tracking-tight",
          size === "small" ? "flex-shrink truncate" : "col-start-1 row-start-1",
>>>>>>> 2173cb26
          className
        )}
        {...props}
      />
    );
  }
);

AlertTitle.displayName = "AlertTitle";

const AlertDescription = React.forwardRef<HTMLParagraphElement, React.HTMLAttributes<HTMLParagraphElement>>(
  ({ className, ...props }, ref) => {
    const { size } = useAlertContext();

    return (
      <div
        ref={ref}
        className={cn(
          "[&_p]:leading-relaxed",
<<<<<<< HEAD
          size === "small"
            ? "hidden min-w-0 shrink grow truncate opacity-80 sm:block" // Hidden on very small screens, limited width
            : "col-start-1 row-start-2",
=======
          size === "small" ? "flex-shrink flex-grow-0 truncate" : "col-start-1 row-start-2",
>>>>>>> 2173cb26
          className
        )}
        {...props}
      />
    );
  }
);
AlertDescription.displayName = "AlertDescription";

const AlertButton = React.forwardRef<HTMLButtonElement, ButtonProps>(
  ({ className, variant, size, children, ...props }, ref) => {
    const { size: alertSize } = useAlertContext();

    // Determine button styling based on alert context
    const buttonVariant = variant || (alertSize === "small" ? "link" : "secondary");
    const buttonSize = size || (alertSize === "small" ? "sm" : "default");

    return (
      <div
        className={cn(
          "self-end",
          alertSize === "small"
<<<<<<< HEAD
            ? "-my-2 -mr-3 ml-auto shrink-0"
=======
            ? "-my-2 -mr-4 ml-auto flex-shrink-0"
>>>>>>> 2173cb26
            : "col-start-2 row-span-2 row-start-1 flex items-center justify-center"
        )}>
        <Button ref={ref} variant={buttonVariant} size={buttonSize} className={className} {...props}>
          {children}
        </Button>
      </div>
    );
  }
);

AlertButton.displayName = "AlertButton";

// Export the new component
export { Alert, AlertTitle, AlertDescription, AlertButton };<|MERGE_RESOLUTION|>--- conflicted
+++ resolved
@@ -37,11 +37,7 @@
       default:
         "py-3 px-4 text-sm grid grid-cols-[2fr_auto] grid-rows-[auto_auto] gap-y-0.5 gap-x-3 [&>svg]:absolute [&>svg]:left-4 [&>svg]:top-4 [&>svg~*]:pl-7",
       small:
-<<<<<<< HEAD
-        "px-3 py-2 text-xs flex items-center justify-between gap-2 [&>svg]:shrink-0 [&_button]:text-xs [&_button]:bg-transparent [&_button:hover]:bg-transparent [&>svg~*]:pl-0",
-=======
-        "px-4 py-2 text-xs flex items-center gap-2 [&>svg]:flex-shrink-0 [&_button]:bg-transparent [&_button:hover]:bg-transparent [&>svg~*]:pl-0",
->>>>>>> 2173cb26
+        "px-4 py-2 text-xs flex items-center gap-2 [&>svg]:shrink-0 [&_button]:bg-transparent [&_button:hover]:bg-transparent [&>svg~*]:pl-0",
     },
   },
   defaultVariants: {
@@ -82,13 +78,8 @@
       <h5
         ref={ref}
         className={cn(
-<<<<<<< HEAD
-          "col-start-1 row-start-1 leading-none font-medium tracking-tight",
-          size === "small" ? "min-w-0 shrink truncate" : "col-start-1 row-start-1",
-=======
           "col-start-1 row-start-1 font-medium tracking-tight",
-          size === "small" ? "flex-shrink truncate" : "col-start-1 row-start-1",
->>>>>>> 2173cb26
+          size === "small" ? "shrink truncate" : "col-start-1 row-start-1",
           className
         )}
         {...props}
@@ -108,13 +99,7 @@
         ref={ref}
         className={cn(
           "[&_p]:leading-relaxed",
-<<<<<<< HEAD
-          size === "small"
-            ? "hidden min-w-0 shrink grow truncate opacity-80 sm:block" // Hidden on very small screens, limited width
-            : "col-start-1 row-start-2",
-=======
-          size === "small" ? "flex-shrink flex-grow-0 truncate" : "col-start-1 row-start-2",
->>>>>>> 2173cb26
+          size === "small" ? "shrink grow-0 truncate" : "col-start-1 row-start-2",
           className
         )}
         {...props}
@@ -137,11 +122,7 @@
         className={cn(
           "self-end",
           alertSize === "small"
-<<<<<<< HEAD
-            ? "-my-2 -mr-3 ml-auto shrink-0"
-=======
-            ? "-my-2 -mr-4 ml-auto flex-shrink-0"
->>>>>>> 2173cb26
+            ? "-my-2 -mr-4 ml-auto shrink-0"
             : "col-start-2 row-span-2 row-start-1 flex items-center justify-center"
         )}>
         <Button ref={ref} variant={buttonVariant} size={buttonSize} className={className} {...props}>
