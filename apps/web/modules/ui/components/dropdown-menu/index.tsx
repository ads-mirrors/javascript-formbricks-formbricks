--- conflicted
+++ resolved
@@ -29,11 +29,7 @@
     <DropdownMenuPrimitive.SubTrigger
       ref={ref as any}
       className={cn(
-<<<<<<< HEAD
         "flex cursor-default items-center rounded-lg px-2 py-1.5 text-sm font-medium text-slate-600 outline-hidden select-none hover:text-slate-700 focus:bg-slate-100 data-[state=open]:bg-slate-100",
-=======
-        "flex cursor-default items-center rounded-lg px-2 py-1.5 text-sm font-medium text-slate-600 outline-none select-none hover:text-slate-700 focus:bg-slate-100 data-[state=open]:bg-slate-100",
->>>>>>> df06540f
         inset && "pl-8",
         className
       )}
@@ -96,11 +92,7 @@
   <DropdownMenuPrimitive.Item
     ref={ref}
     className={cn(
-<<<<<<< HEAD
       "relative flex w-full cursor-pointer items-center gap-x-2 rounded-lg px-2 py-1.5 text-sm font-medium outline-hidden select-none focus:bg-slate-100 data-disabled:pointer-events-none data-disabled:opacity-50",
-=======
-      "relative flex w-full cursor-pointer items-center gap-x-2 rounded-lg px-2 py-1.5 text-sm font-medium outline-none select-none focus:bg-slate-100 data-[disabled]:pointer-events-none data-[disabled]:opacity-50",
->>>>>>> df06540f
       inset && "pl-8",
       className
     )}
@@ -120,11 +112,7 @@
   <DropdownMenuPrimitive.CheckboxItem
     ref={ref}
     className={cn(
-<<<<<<< HEAD
       "relative flex cursor-default items-center rounded-lg py-1.5 pr-2 pl-8 text-sm font-medium outline-hidden select-none focus:bg-slate-100 data-disabled:pointer-events-none data-disabled:opacity-50",
-=======
-      "relative flex cursor-default items-center rounded-lg py-1.5 pr-2 pl-8 text-sm font-medium outline-none select-none focus:bg-slate-100 data-[disabled]:pointer-events-none data-[disabled]:opacity-50",
->>>>>>> df06540f
       className
     )}
     checked={checked}
@@ -148,11 +136,7 @@
   <DropdownMenuPrimitive.RadioItem
     ref={ref}
     className={cn(
-<<<<<<< HEAD
       "relative flex cursor-default items-center rounded-lg py-1.5 pr-2 pl-8 text-sm font-medium outline-hidden select-none focus:bg-slate-100 data-disabled:pointer-events-none data-disabled:opacity-50",
-=======
-      "relative flex cursor-default items-center rounded-lg py-1.5 pr-2 pl-8 text-sm font-medium outline-none select-none focus:bg-slate-100 data-[disabled]:pointer-events-none data-[disabled]:opacity-50",
->>>>>>> df06540f
       className
     )}
     {...props}>
