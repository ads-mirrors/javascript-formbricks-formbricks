--- conflicted
+++ resolved
@@ -13,11 +13,7 @@
     ref={ref}
     className={cn(
       blur && "backdrop-blur-md",
-<<<<<<< HEAD
       "fixed inset-0 z-50 bg-slate-500/30",
-=======
-      "bg-opacity-30 fixed inset-0 z-50 bg-slate-500",
->>>>>>> df06540f
       "data-[state='closed']:animate-fadeOut data-[state='open']:animate-fadeIn"
     )}
     {...props}
@@ -62,11 +58,7 @@
       <DialogPrimitive.Content
         ref={ref}
         className={cn(
-<<<<<<< HEAD
           "fixed top-1/2 left-1/2 z-50 -translate-x-1/2 -translate-y-1/2 rounded-lg bg-white text-left shadow-xl transition-all sm:my-2 sm:w-full sm:max-w-xl",
-=======
-          "fixed top-[50%] left-[50%] z-50 translate-x-[-50%] translate-y-[-50%] transform rounded-lg bg-white text-left shadow-xl transition-all sm:my-2 sm:w-full sm:max-w-xl",
->>>>>>> df06540f
           `${noPadding ? "" : "px-4 pt-5 pb-4 sm:p-6"}`,
           "data-[state='closed']:animate-fadeOut data-[state='open']:animate-fadeIn",
           size && sizeClassName && sizeClassName[size],
@@ -86,13 +78,8 @@
         {children}
         <DialogPrimitive.Close
           className={cn(
-<<<<<<< HEAD
             "absolute top-0 right-0 hidden pt-4 pr-4 text-slate-400 hover:text-slate-500 focus:ring-0 focus:outline-hidden sm:block",
             hideCloseButton && "hidden!"
-=======
-            "absolute top-0 right-0 hidden pt-4 pr-4 text-slate-400 hover:text-slate-500 focus:ring-0 focus:outline-none sm:block",
-            hideCloseButton && "!hidden"
->>>>>>> df06540f
           )}>
           <XIcon className="h-6 w-6 rounded-md bg-white" />
           <span className="sr-only">Close</span>
