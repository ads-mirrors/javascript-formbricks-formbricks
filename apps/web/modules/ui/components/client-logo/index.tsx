--- conflicted
+++ resolved
@@ -49,11 +49,7 @@
               e.preventDefault();
             }
           }}
-<<<<<<< HEAD
           className="rounded-md border border-dashed border-slate-400 bg-slate-200 px-6 py-3 text-xs whitespace-nowrap text-slate-900 opacity-50 backdrop-blur-xs hover:cursor-pointer hover:border-slate-600"
-=======
-          className="rounded-md border border-dashed border-slate-400 bg-slate-200 px-6 py-3 text-xs whitespace-nowrap text-slate-900 opacity-50 backdrop-blur-sm hover:cursor-pointer hover:border-slate-600"
->>>>>>> df06540f
           target="_blank">
           {t("common.add_logo")}
         </Link>
