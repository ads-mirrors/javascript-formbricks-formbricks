"use client";

<<<<<<< HEAD
import { SurveyType } from "@prisma/client";
import { useTranslations } from "next-intl";
=======
import { useTranslate } from "@tolgee/react";
>>>>>>> 36378e9c
import Image from "next/image";
import Link from "next/link";
import React, { useEffect, useRef, useState } from "react";
import { TProjectStyling } from "@formbricks/types/project";
import { TSurveyStyling } from "@formbricks/types/surveys/types";

interface MediaBackgroundProps {
  children: React.ReactNode;
  styling: TSurveyStyling | TProjectStyling;
  surveyType: SurveyType;
  isEditorView?: boolean;
  isMobilePreview?: boolean;
  ContentRef?: React.RefObject<HTMLDivElement>;
  onBackgroundLoaded?: (isLoaded: boolean) => void;
}

export const MediaBackground: React.FC<MediaBackgroundProps> = ({
  children,
  styling,
  surveyType,
  isEditorView = false,
  isMobilePreview = false,
  ContentRef,
  onBackgroundLoaded,
}) => {
  const { t } = useTranslate();
  const animatedBackgroundRef = useRef<HTMLVideoElement>(null);
  const [backgroundLoaded, setBackgroundLoaded] = useState(false);
  const [authorDetailsForUnsplash, setAuthorDetailsForUnsplash] = useState({ authorName: "", authorURL: "" });

  const background = styling.background;

  useEffect(() => {
    if (background?.bgType === "animation" && animatedBackgroundRef.current) {
      const video = animatedBackgroundRef.current;
      const onCanPlayThrough = () => setBackgroundLoaded(true);
      video.addEventListener("canplaythrough", onCanPlayThrough);
      video.src = background?.bg || "";

      // Cleanup
      return () => video.removeEventListener("canplaythrough", onCanPlayThrough);
    } else if ((background?.bgType === "image" || background?.bgType === "upload") && background?.bg) {
      if (background?.bgType === "image") {
        // To not set for Default Images as they have relative URL & are not from Unsplash
        if (!background?.bg.startsWith("/")) {
          setAuthorDetailsForUnsplash({
            authorName: new URL(background?.bg!).searchParams.get("authorName") || "",
            authorURL: new URL(background?.bg!).searchParams.get("authorLink") || "",
          });
        } else {
          setAuthorDetailsForUnsplash({ authorName: "", authorURL: "" });
        }
      }
    } else {
      // For colors or any other types, set to loaded immediately
      setBackgroundLoaded(true);
    }
  }, [background?.bg, background?.bgType]);

  useEffect(() => {
    if (backgroundLoaded && onBackgroundLoaded) {
      onBackgroundLoaded(true);
    }
  }, [backgroundLoaded, onBackgroundLoaded]);

  const baseClasses = "absolute inset-0 h-full w-full transition-opacity duration-500";
  const loadedClass = backgroundLoaded ? "opacity-100" : "opacity-0";

  const getFilterStyle = () => {
    return `brightness(${background?.brightness ?? 100}%)`;
  };

  const renderBackground = () => {
    const filterStyle = getFilterStyle();

    switch (background?.bgType) {
      case "color":
        return (
          <div
            className={`${baseClasses} ${loadedClass}`}
            style={{ backgroundColor: background?.bg || "#ffffff", filter: `${filterStyle}` }}
          />
        );
      case "animation":
        return (
          <video
            ref={animatedBackgroundRef}
            muted
            loop
            autoPlay
            playsInline
            className={`${baseClasses} ${loadedClass} object-cover`}
            style={{ filter: `${filterStyle}` }}>
            <source src={background?.bg || ""} type="video/mp4" />
          </video>
        );
      case "image":
        if (!background?.bg) {
          return <div>{t("common.no_background_image_found")}</div>;
        }

        return (
          <>
            <div className={`${baseClasses} ${loadedClass} bg-cover bg-center`}>
              <Image
                src={background?.bg}
                alt="Background image"
                layout="fill"
                objectFit="cover"
                style={{ filter: `${filterStyle}` }}
                onLoadingComplete={() => setBackgroundLoaded(true)}
              />
              {authorDetailsForUnsplash.authorName && (
                <div className="absolute bottom-4 right-6 z-10 ml-auto hidden w-max text-xs text-slate-400 md:block">
                  <span>{t("common.photo_by")}</span>
                  <Link
                    href={authorDetailsForUnsplash.authorURL + "?utm_source=formbricks&utm_medium=referral"}
                    target="_blank"
                    className="hover:underline">
                    {authorDetailsForUnsplash.authorName}
                  </Link>
                  <span> {t("common.on")} </span>
                  <Link
                    href="https://unsplash.com/?utm_source=formbricks&utm_medium=referral"
                    target="_blank"
                    className="hover:underline">
                    Unsplash
                  </Link>
                </div>
              )}
            </div>
          </>
        );
      case "upload":
        if (!background?.bg) {
          return <div>{t("common.no_background_image_found")}</div>;
        }
        return (
          <div className={`${baseClasses} ${loadedClass} bg-cover bg-center`}>
            <Image
              src={background?.bg}
              alt="Background image"
              layout="fill"
              objectFit="cover"
              style={{ filter: `${filterStyle}` }}
              onLoadingComplete={() => setBackgroundLoaded(true)}
            />
          </div>
        );
      default:
        return <div className={`${baseClasses} ${loadedClass}`} />;
    }
  };

  const renderContent = () => (
    <div className="no-scrollbar absolute flex h-full w-full items-center justify-center overflow-hidden">
      {children}
    </div>
  );

  if (isMobilePreview) {
    return (
      <div
        ref={ContentRef}
        className={`relative h-[90%] max-h-[40rem] w-[22rem] overflow-hidden rounded-[3rem] border-[6px] border-slate-400 ${getFilterStyle()}`}>
        {/* below element is use to create notch for the mobile device mockup   */}
        <div className="absolute left-1/2 right-1/2 top-2 z-20 h-4 w-1/3 -translate-x-1/2 transform rounded-full bg-slate-400"></div>
        {surveyType === "link" && renderBackground()}
        {renderContent()}
      </div>
    );
  } else if (isEditorView) {
    return (
      <div ref={ContentRef} className="overflow-hiddem flex flex-grow flex-col rounded-b-lg">
        <div className="relative flex w-full flex-grow flex-col items-center justify-center p-4 py-6">
          {renderBackground()}
          <div className="flex h-full w-full items-center justify-center">{children}</div>
        </div>
      </div>
    );
  } else {
    return (
      <div className="flex min-h-dvh flex-col items-center justify-center">
        {renderBackground()}
        <div className="relative w-full">{children}</div>
      </div>
    );
  }
};<|MERGE_RESOLUTION|>--- conflicted
+++ resolved
@@ -1,11 +1,7 @@
 "use client";
 
-<<<<<<< HEAD
 import { SurveyType } from "@prisma/client";
-import { useTranslations } from "next-intl";
-=======
 import { useTranslate } from "@tolgee/react";
->>>>>>> 36378e9c
 import Image from "next/image";
 import Link from "next/link";
 import React, { useEffect, useRef, useState } from "react";
