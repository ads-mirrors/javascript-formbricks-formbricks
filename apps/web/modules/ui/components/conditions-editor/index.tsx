--- conflicted
+++ resolved
@@ -42,10 +42,7 @@
   config,
   callbacks,
   depth = 0,
-<<<<<<< HEAD
-=======
   errors,
->>>>>>> c1290c28
 }: Readonly<ConditionsEditorProps>) {
   const { t } = useTranslate();
   const [parent] = useAutoAnimate();
@@ -168,14 +165,9 @@
     };
 
     return (
-<<<<<<< HEAD
-      <div key={condition.id} className="flex items-center gap-x-2">
-        <div className="w-10 shrink-0 text-right text-sm font-medium text-slate-900">{getConnector()}</div>
-=======
       <div key={condition.id} className="flex flex-col gap-x-2">
         <div className="flex items-center gap-x-2">
           <div className="w-10 shrink-0 text-right text-sm font-medium text-slate-900">{getConnector()}</div>
->>>>>>> c1290c28
 
           <div className="grid w-full flex-1 grid-cols-12 gap-x-2">
             <div className="col-span-4">
@@ -226,44 +218,6 @@
             </div>
           </div>
 
-<<<<<<< HEAD
-        <DropdownMenu>
-          <DropdownMenuTrigger id={`condition-${depth}-${index}-dropdown`} asChild>
-            <Button
-              variant="outline"
-              className="flex h-10 w-10 items-center justify-center rounded-md bg-white">
-              <EllipsisVerticalIcon className="h-4 w-4 text-slate-700 hover:text-slate-950" />
-            </Button>
-          </DropdownMenuTrigger>
-          <DropdownMenuContent>
-            <DropdownMenuItem
-              onClick={() => {
-                callbacks.onAddConditionBelow(condition.id);
-              }}
-              icon={<PlusIcon className="h-4 w-4" />}>
-              {t("environments.surveys.edit.add_condition_below")}
-            </DropdownMenuItem>
-            <DropdownMenuItem
-              disabled={conditions.conditions.length === 1}
-              onClick={() => callbacks.onRemoveCondition(condition.id)}
-              icon={<TrashIcon className="h-4 w-4" />}>
-              {t("common.remove")}
-            </DropdownMenuItem>
-            <DropdownMenuItem
-              onClick={() => callbacks.onDuplicateCondition(condition.id)}
-              icon={<CopyIcon className="h-4 w-4" />}>
-              {t("common.duplicate")}
-            </DropdownMenuItem>
-            {onCreateGroup && (
-              <DropdownMenuItem
-                onClick={() => onCreateGroup(condition.id)}
-                icon={<WorkflowIcon className="h-4 w-4" />}>
-                {t("environments.surveys.edit.create_group")}
-              </DropdownMenuItem>
-            )}
-          </DropdownMenuContent>
-        </DropdownMenu>
-=======
           <DropdownMenu>
             <DropdownMenuTrigger id={`condition-${depth}-${index}-dropdown`} asChild>
               <Button
@@ -302,7 +256,6 @@
           </DropdownMenu>
         </div>
         {error && <p className="text-error mt-2 w-full text-right text-sm">{error}</p>}
->>>>>>> c1290c28
       </div>
     );
   };
