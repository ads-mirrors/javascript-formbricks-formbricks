"use client";

import { Button } from "@/modules/ui/components/button";
import { isConditionGroup } from "@/modules/ui/components/conditions-editor/lib/utils";
import {
  DropdownMenu,
  DropdownMenuContent,
  DropdownMenuItem,
  DropdownMenuTrigger,
} from "@/modules/ui/components/dropdown-menu";
import { InputCombobox, TComboboxOption } from "@/modules/ui/components/input-combo-box";
import {
  Select,
  SelectContent,
  SelectItem,
  SelectTrigger,
  SelectValue,
} from "@/modules/ui/components/select";
import { cn } from "@/modules/ui/lib/utils";
import { useAutoAnimate } from "@formkit/auto-animate/react";
import { useTranslate } from "@tolgee/react";
import { CopyIcon, EllipsisVerticalIcon, PlusIcon, TrashIcon, WorkflowIcon } from "lucide-react";
import { FieldErrors } from "react-hook-form";
<<<<<<< HEAD
import { TSurveyQuotaCreateInput } from "@formbricks/types/quota";
=======
import { TSurveyQuotaInput } from "@formbricks/types/quota";
>>>>>>> 19175719
import {
  TConditionsEditorCallbacks,
  TConditionsEditorConfig,
  TGenericCondition,
  TGenericConditionGroup,
} from "./types";

interface ConditionsEditorProps {
  conditions: TGenericConditionGroup;
  config: TConditionsEditorConfig;
  callbacks: TConditionsEditorCallbacks;
  depth?: number;
<<<<<<< HEAD
  errors?: FieldErrors<TSurveyQuotaCreateInput>;
=======
  quotaErrors?: FieldErrors<TSurveyQuotaInput>;
>>>>>>> 19175719
}

export function ConditionsEditor({
  conditions,
  config,
  callbacks,
  depth = 0,
<<<<<<< HEAD
  errors,
=======
  quotaErrors,
>>>>>>> 19175719
}: Readonly<ConditionsEditorProps>) {
  const { t } = useTranslate();
  const [parent] = useAutoAnimate();

  const handleLeftOperandChange = (condition: TGenericCondition, value: string, option?: TComboboxOption) => {
    const type = option?.meta?.type || "static";

    callbacks.onUpdateCondition(condition.id, {
      leftOperand: {
        value,
        type,
        meta: option?.meta,
      },
      operator: config.getDefaultOperator(),
      rightOperand: undefined,
    });
  };

  const handleOperatorChange = (condition: TGenericCondition, value: string) => {
    if (value !== condition.operator) {
      callbacks.onUpdateCondition(condition.id, {
        operator: value,
        rightOperand: undefined,
      });
    }
  };

  const handleRightOperandChange = (
    condition: TGenericCondition,
    value: string | number | string[],
    option?: TComboboxOption
  ) => {
    const type = option?.meta?.type || "static";

    callbacks.onUpdateCondition(condition.id, {
      rightOperand: {
        value,
        type,
      },
    });
  };

  const renderCondition = (
    condition: TGenericCondition | TGenericConditionGroup,
    index: number,
    parentConditionGroup: TGenericConditionGroup
  ) => {
    const connector = parentConditionGroup.connector;

    if (isConditionGroup(condition)) {
      return (
        <div key={condition.id} className="flex items-baseline gap-x-1">
          <div className="w-10 shrink-0 text-right text-sm font-medium text-slate-900">
            {index > 0 ? <div>{connector}</div> : <div />}
          </div>
          <div className="relative flex w-full items-center gap-x-1 rounded-lg border border-slate-400 p-3">
            <div className={cn("flex-1")}>
              <ConditionsEditor
                conditions={condition}
                config={config}
                callbacks={callbacks}
                depth={depth + 1}
                errors={errors}
              />
            </div>

            {condition.conditions.length > 1 && (
              <div className="absolute right-3 top-3">
                <DropdownMenu>
                  <DropdownMenuTrigger>
                    <Button
                      variant="secondary"
                      className="flex h-10 w-10 items-center justify-center rounded-md">
                      <EllipsisVerticalIcon className="h-4 w-4 text-slate-700 hover:text-slate-950" />
                    </Button>
                  </DropdownMenuTrigger>
                  <DropdownMenuContent>
                    <DropdownMenuItem
                      onClick={() => {
                        callbacks.onAddConditionBelow(condition.id);
                      }}
                      icon={<PlusIcon className="h-4 w-4" />}>
                      {t("environments.surveys.edit.add_condition_below")}
                    </DropdownMenuItem>
                    <DropdownMenuItem
                      onClick={() => callbacks.onRemoveCondition(condition.id)}
                      icon={<TrashIcon className="h-4 w-4" />}>
                      {t("common.remove")}
                    </DropdownMenuItem>
                  </DropdownMenuContent>
                </DropdownMenu>
              </div>
            )}
          </div>
        </div>
      );
    }

    const leftOperandOptions = config.getLeftOperandOptions();
    const operatorOptions = config.getOperatorOptions(condition);
    const onCreateGroup = callbacks.onCreateGroup;
    const { show = false, options, showInput = false, inputType } = config.getValueProps(condition);
<<<<<<< HEAD
    const error =
      errors?.conditions?.criteria?.[index]?.message ||
      errors?.conditions?.criteria?.[index]?.rightOperand?.message;
=======
    const quotaError =
      quotaErrors?.conditions?.criteria?.[index]?.message ||
      quotaErrors?.conditions?.criteria?.[index]?.rightOperand?.message;
>>>>>>> 19175719

    const allowMultiSelect = [
      "equalsOneOf",
      "includesAllOf",
      "includesOneOf",
      "doesNotIncludeOneOf",
      "doesNotIncludeAllOf",
      "isAnyOf",
    ].includes(condition.operator);

    const getConnector = () => {
      if (index > 0) return <div>{connector}</div>;
      if (parentConditionGroup.conditions.length === 1) return <div>When</div>;
      return <div />;
    };

    return (
      <div key={condition.id} className="flex flex-col gap-x-2">
        <div className="flex items-center gap-x-2">
          <div className="w-10 shrink-0 text-right text-sm font-medium text-slate-900">{getConnector()}</div>

          <div className="grid w-full flex-1 grid-cols-12 gap-x-2">
            <div className="col-span-4">
              <InputCombobox
                id={`condition-${depth}-${index}-conditionValue`}
                key="conditionValue"
                showSearch
                groupedOptions={leftOperandOptions}
                value={config.formatLeftOperandValue(condition)}
                onChangeValue={(val: string, option) => {
                  handleLeftOperandChange(condition, val, option);
                }}
              />
            </div>
            <div className="col-span-4">
              <InputCombobox
                id={`condition-${depth}-${index}-conditionOperator`}
                key="conditionOperator"
                showSearch={false}
                options={operatorOptions}
                value={condition.operator}
                onChangeValue={(val: string) => {
                  handleOperatorChange(condition, val);
                }}
              />
            </div>
            <div className="col-span-4">
              {show && (
                <InputCombobox
                  id={`condition-${depth}-${index}-conditionMatchValue`}
                  withInput={showInput}
                  inputProps={{
                    type: inputType,
                    placeholder: t("environments.surveys.edit.select_or_type_value"),
                  }}
                  key="conditionMatchValue"
                  showSearch={false}
                  groupedOptions={options}
                  allowMultiSelect={allowMultiSelect}
                  showCheckIcon={allowMultiSelect}
                  value={condition.rightOperand?.value}
                  clearable={true}
                  onChangeValue={(val, option) => {
                    handleRightOperandChange(condition, val, option);
                  }}
                />
              )}
            </div>
          </div>

          <DropdownMenu>
            <DropdownMenuTrigger id={`condition-${depth}-${index}-dropdown`} asChild>
              <Button
                variant="outline"
                className="flex h-10 w-10 items-center justify-center rounded-md bg-white">
                <EllipsisVerticalIcon className="h-4 w-4 text-slate-700 hover:text-slate-950" />
              </Button>
            </DropdownMenuTrigger>
            <DropdownMenuContent>
              <DropdownMenuItem
                onClick={() => {
                  callbacks.onAddConditionBelow(condition.id);
                }}
                icon={<PlusIcon className="h-4 w-4" />}>
                {t("environments.surveys.edit.add_condition_below")}
              </DropdownMenuItem>
              <DropdownMenuItem
<<<<<<< HEAD
                disabled={conditions.conditions.length === 1}
=======
                disabled={depth === 0 && conditions.conditions.length === 1}
>>>>>>> 19175719
                onClick={() => callbacks.onRemoveCondition(condition.id)}
                icon={<TrashIcon className="h-4 w-4" />}>
                {t("common.remove")}
              </DropdownMenuItem>
              <DropdownMenuItem
                onClick={() => callbacks.onDuplicateCondition(condition.id)}
                icon={<CopyIcon className="h-4 w-4" />}>
                {t("common.duplicate")}
              </DropdownMenuItem>
              {onCreateGroup && (
                <DropdownMenuItem
                  onClick={() => onCreateGroup(condition.id)}
                  icon={<WorkflowIcon className="h-4 w-4" />}>
                  {t("environments.surveys.edit.create_group")}
                </DropdownMenuItem>
              )}
            </DropdownMenuContent>
          </DropdownMenu>
        </div>
<<<<<<< HEAD
        {error && <p className="text-error mt-2 w-full text-right text-sm">{error}</p>}
=======
        {quotaError && <p className="text-error mt-2 w-full text-right text-sm">{quotaError}</p>}
>>>>>>> 19175719
      </div>
    );
  };

  return (
    <div ref={parent} className="flex flex-col gap-y-4">
      {/* Dropdown for changing the connector */}
      {conditions.conditions.length > 1 && (
        <div className="flex items-center gap-x-2 text-sm">
          <p className="flex w-10 shrink-0 items-center justify-end font-medium text-slate-900">When</p>
          <Select
            value={conditions.connector}
            onValueChange={() => {
              callbacks.onToggleGroupConnector(conditions.id);
            }}>
            <SelectTrigger className="w-auto bg-white">
              <SelectValue />
            </SelectTrigger>
            <SelectContent className="flex min-w-fit max-w-fit items-center justify-between">
              <SelectItem value="and">all are true</SelectItem>
              <SelectItem value="or">any is true</SelectItem>
            </SelectContent>
          </Select>
        </div>
      )}

      <div className="flex flex-col gap-y-2">
        {conditions?.conditions.map((condition, index) => renderCondition(condition, index, conditions))}
      </div>
    </div>
  );
}<|MERGE_RESOLUTION|>--- conflicted
+++ resolved
@@ -21,11 +21,7 @@
 import { useTranslate } from "@tolgee/react";
 import { CopyIcon, EllipsisVerticalIcon, PlusIcon, TrashIcon, WorkflowIcon } from "lucide-react";
 import { FieldErrors } from "react-hook-form";
-<<<<<<< HEAD
-import { TSurveyQuotaCreateInput } from "@formbricks/types/quota";
-=======
 import { TSurveyQuotaInput } from "@formbricks/types/quota";
->>>>>>> 19175719
 import {
   TConditionsEditorCallbacks,
   TConditionsEditorConfig,
@@ -38,11 +34,7 @@
   config: TConditionsEditorConfig;
   callbacks: TConditionsEditorCallbacks;
   depth?: number;
-<<<<<<< HEAD
-  errors?: FieldErrors<TSurveyQuotaCreateInput>;
-=======
   quotaErrors?: FieldErrors<TSurveyQuotaInput>;
->>>>>>> 19175719
 }
 
 export function ConditionsEditor({
@@ -50,11 +42,7 @@
   config,
   callbacks,
   depth = 0,
-<<<<<<< HEAD
-  errors,
-=======
   quotaErrors,
->>>>>>> 19175719
 }: Readonly<ConditionsEditorProps>) {
   const { t } = useTranslate();
   const [parent] = useAutoAnimate();
@@ -117,7 +105,6 @@
                 config={config}
                 callbacks={callbacks}
                 depth={depth + 1}
-                errors={errors}
               />
             </div>
 
@@ -157,15 +144,9 @@
     const operatorOptions = config.getOperatorOptions(condition);
     const onCreateGroup = callbacks.onCreateGroup;
     const { show = false, options, showInput = false, inputType } = config.getValueProps(condition);
-<<<<<<< HEAD
-    const error =
-      errors?.conditions?.criteria?.[index]?.message ||
-      errors?.conditions?.criteria?.[index]?.rightOperand?.message;
-=======
     const quotaError =
       quotaErrors?.conditions?.criteria?.[index]?.message ||
       quotaErrors?.conditions?.criteria?.[index]?.rightOperand?.message;
->>>>>>> 19175719
 
     const allowMultiSelect = [
       "equalsOneOf",
@@ -253,11 +234,7 @@
                 {t("environments.surveys.edit.add_condition_below")}
               </DropdownMenuItem>
               <DropdownMenuItem
-<<<<<<< HEAD
-                disabled={conditions.conditions.length === 1}
-=======
                 disabled={depth === 0 && conditions.conditions.length === 1}
->>>>>>> 19175719
                 onClick={() => callbacks.onRemoveCondition(condition.id)}
                 icon={<TrashIcon className="h-4 w-4" />}>
                 {t("common.remove")}
@@ -277,11 +254,7 @@
             </DropdownMenuContent>
           </DropdownMenu>
         </div>
-<<<<<<< HEAD
-        {error && <p className="text-error mt-2 w-full text-right text-sm">{error}</p>}
-=======
         {quotaError && <p className="text-error mt-2 w-full text-right text-sm">{quotaError}</p>}
->>>>>>> 19175719
       </div>
     );
   };
