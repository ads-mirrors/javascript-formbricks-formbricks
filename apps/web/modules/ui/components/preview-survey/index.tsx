--- conflicted
+++ resolved
@@ -4,12 +4,8 @@
 import { MediaBackground } from "@/modules/ui/components/media-background";
 import { ResetProgressButton } from "@/modules/ui/components/reset-progress-button";
 import { SurveyInline } from "@/modules/ui/components/survey";
-<<<<<<< HEAD
-import { Project } from "@prisma/client";
-import { Environment } from "@prisma/client";
-=======
+import { Environment, Project } from "@prisma/client";
 import { useTranslate } from "@tolgee/react";
->>>>>>> 36378e9c
 import { Variants, motion } from "framer-motion";
 import { ExpandIcon, MonitorIcon, ShrinkIcon, SmartphoneIcon } from "lucide-react";
 import { useCallback, useEffect, useMemo, useRef, useState } from "react";
