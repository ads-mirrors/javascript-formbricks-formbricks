"use client";

import { cn } from "@/lib/cn";
import * as DialogPrimitive from "@radix-ui/react-dialog";
import { X } from "lucide-react";
import * as React from "react";

const Dialog = DialogPrimitive.Root;

const DialogTrigger = DialogPrimitive.Trigger;

const DialogPortal = ({ children, ...props }: DialogPrimitive.DialogPortalProps) => (
  <DialogPrimitive.Portal {...props}>
    <div className="fixed inset-0 z-50 flex items-end justify-center md:items-center">{children}</div>
  </DialogPrimitive.Portal>
);
DialogPortal.displayName = DialogPrimitive.Portal.displayName;

const DialogOverlay = React.forwardRef<
  React.ComponentRef<typeof DialogPrimitive.Overlay>,
  React.ComponentPropsWithoutRef<typeof DialogPrimitive.Overlay>
>(({ className, ...props }, ref) => (
  <DialogPrimitive.Overlay
    ref={ref}
    className={cn(
      "data-[state=closed]:animate-out data-[state=closed]:fade-out data-[state=open]:fade-in fixed inset-0 z-50 bg-black/80 backdrop-blur-sm transition-all duration-100",
      className
    )}
    {...props}
  />
));
DialogOverlay.displayName = DialogPrimitive.Overlay.displayName;

interface DialogContentProps {
  hideCloseButton?: boolean;
  disableCloseOnOutsideClick?: boolean;
  width?: "default" | "wide";
}

const DialogContent = React.forwardRef<
<<<<<<< HEAD
  React.ElementRef<typeof DialogPrimitive.Content>,
  React.ComponentPropsWithoutRef<typeof DialogPrimitive.Content> & {
    hideCloseButton?: boolean;
  }
>(({ className, children, hideCloseButton, ...props }, ref) => (
  <DialogPortal>
    <DialogOverlay />
    <DialogPrimitive.Content
      ref={ref}
      className={cn(
        "bg-background animate-in data-[state=open]:fade-in-90 data-[state=open]:slide-in-from-bottom-10 sm:zoom-in-90 data-[state=open]:sm:slide-in-from-bottom-0 fixed z-50 grid gap-4 rounded-b-lg border p-6 shadow-lg sm:rounded-lg",
        className
      )}
      {...props}>
      {children}
      <DialogPrimitive.Close className="ring-offset-background focus:ring-ring data-[state=open]:bg-accent data-[state=open]:text-muted-foreground absolute right-4 top-4 rounded-sm opacity-70 transition-opacity hover:opacity-100 focus:outline-none focus:ring-2 focus:ring-offset-2 disabled:pointer-events-none">
        {!hideCloseButton ? <X className="h-4 w-4" /> : null}
        <span className="sr-only">Close</span>
      </DialogPrimitive.Close>
    </DialogPrimitive.Content>
  </DialogPortal>
));
=======
  React.ComponentRef<typeof DialogPrimitive.Content>,
  React.ComponentPropsWithoutRef<typeof DialogPrimitive.Content> & DialogContentProps
>(
  (
    { className, children, hideCloseButton, disableCloseOnOutsideClick, width = "default", ...props },
    ref
  ) => (
    <DialogPortal>
      <DialogOverlay />
      <DialogPrimitive.Content
        ref={ref}
        className={cn(
          "animate-in data-[state=open]:fade-in-90 data-[state=open]:slide-in-from-bottom-10 md:zoom-in-90 data-[state=open]:md:slide-in-from-bottom-0 fixed z-50 flex max-h-[90dvh] w-full flex-col space-y-4 rounded-t-lg border bg-white p-4 shadow-lg md:overflow-hidden md:rounded-lg",
          width === "default" ? "md:w-[720px]" : "md:w-[720px] lg:w-[960px]",
          className
        )}
        onPointerDownOutside={disableCloseOnOutsideClick ? (e) => e.preventDefault() : undefined}
        onEscapeKeyDown={disableCloseOnOutsideClick ? (e) => e.preventDefault() : undefined}
        {...props}>
        {children}
        {!hideCloseButton && (
          <DialogPrimitive.Close className="ring-offset-background focus:ring-ring data-[state=open]:bg-accent absolute right-3 top-[-0.25rem] z-10 rounded-sm bg-white transition-opacity hover:opacity-100 focus:outline-none focus:ring-2 focus:ring-offset-2 disabled:pointer-events-none data-[state=open]:text-slate-500">
            <X className="size-4 text-slate-500" />
            <span className="sr-only">Close</span>
          </DialogPrimitive.Close>
        )}
      </DialogPrimitive.Content>
    </DialogPortal>
  )
);
>>>>>>> 5f02ad49
DialogContent.displayName = DialogPrimitive.Content.displayName;

type DialogHeaderProps = Omit<React.HTMLAttributes<HTMLDivElement>, "dangerouslySetInnerHTML"> & {
  dangerouslySetInnerHTML?: {
    __html: string;
  };
};

const DialogHeader = ({ className, ...props }: DialogHeaderProps) => (
  <div
    className={cn(
      "sticky top-[-32px] z-10 flex flex-shrink-0 flex-col gap-y-1 bg-white text-left",
      "[&>svg]:text-primary [&>svg]:absolute [&>svg]:size-4 [&>svg~*]:items-center [&>svg~*]:pl-6 md:[&>svg~*]:flex",
      className
    )}
    {...props}
  />
);
DialogHeader.displayName = "DialogHeader";

type DialogFooterProps = Omit<React.HTMLAttributes<HTMLDivElement>, "dangerouslySetInnerHTML"> & {
  dangerouslySetInnerHTML?: {
    __html: string;
  };
};

const DialogFooter = ({ className, ...props }: DialogFooterProps) => (
  <div
    className={cn(
      "bottom-0 z-10 flex flex-shrink-0 flex-col-reverse bg-white md:sticky md:flex-row md:justify-end",
      className
    )}
    {...props}
  />
);

DialogFooter.displayName = "DialogFooter";

const DialogBody = ({ className, ...props }: React.HTMLAttributes<HTMLElement>) => (
  <section
    className={cn("flex-1 overflow-y-auto text-sm", className)}
    aria-label="Dialog content"
    {...props}
  />
);
DialogBody.displayName = "DialogBody";

const DialogTitle = React.forwardRef<
  React.ComponentRef<typeof DialogPrimitive.Title>,
  React.ComponentPropsWithoutRef<typeof DialogPrimitive.Title>
>(({ className, ...props }, ref) => (
  <DialogPrimitive.Title
    ref={ref}
<<<<<<< HEAD
    className={cn("text-lg font-semibold leading-none tracking-tight", className)}
=======
    className={cn("text-primary min-h-4 text-sm font-medium leading-none tracking-tight", className)}
>>>>>>> 5f02ad49
    {...props}
  />
));
DialogTitle.displayName = DialogPrimitive.Title.displayName;

const DialogDescription = React.forwardRef<
  React.ComponentRef<typeof DialogPrimitive.Description>,
  React.ComponentPropsWithoutRef<typeof DialogPrimitive.Description>
>(({ className, ...props }, ref) => (
  <DialogPrimitive.Description
    ref={ref}
    className={cn("font-regular text-sm text-slate-500", className)}
    {...props}
  />
));
DialogDescription.displayName = DialogPrimitive.Description.displayName;

export {
  Dialog,
  DialogContent,
  DialogDescription,
  DialogFooter,
  DialogHeader,
  DialogTitle,
  DialogTrigger,
  DialogBody,
};<|MERGE_RESOLUTION|>--- conflicted
+++ resolved
@@ -38,30 +38,6 @@
 }
 
 const DialogContent = React.forwardRef<
-<<<<<<< HEAD
-  React.ElementRef<typeof DialogPrimitive.Content>,
-  React.ComponentPropsWithoutRef<typeof DialogPrimitive.Content> & {
-    hideCloseButton?: boolean;
-  }
->(({ className, children, hideCloseButton, ...props }, ref) => (
-  <DialogPortal>
-    <DialogOverlay />
-    <DialogPrimitive.Content
-      ref={ref}
-      className={cn(
-        "bg-background animate-in data-[state=open]:fade-in-90 data-[state=open]:slide-in-from-bottom-10 sm:zoom-in-90 data-[state=open]:sm:slide-in-from-bottom-0 fixed z-50 grid gap-4 rounded-b-lg border p-6 shadow-lg sm:rounded-lg",
-        className
-      )}
-      {...props}>
-      {children}
-      <DialogPrimitive.Close className="ring-offset-background focus:ring-ring data-[state=open]:bg-accent data-[state=open]:text-muted-foreground absolute right-4 top-4 rounded-sm opacity-70 transition-opacity hover:opacity-100 focus:outline-none focus:ring-2 focus:ring-offset-2 disabled:pointer-events-none">
-        {!hideCloseButton ? <X className="h-4 w-4" /> : null}
-        <span className="sr-only">Close</span>
-      </DialogPrimitive.Close>
-    </DialogPrimitive.Content>
-  </DialogPortal>
-));
-=======
   React.ComponentRef<typeof DialogPrimitive.Content>,
   React.ComponentPropsWithoutRef<typeof DialogPrimitive.Content> & DialogContentProps
 >(
@@ -92,7 +68,6 @@
     </DialogPortal>
   )
 );
->>>>>>> 5f02ad49
 DialogContent.displayName = DialogPrimitive.Content.displayName;
 
 type DialogHeaderProps = Omit<React.HTMLAttributes<HTMLDivElement>, "dangerouslySetInnerHTML"> & {
@@ -146,11 +121,7 @@
 >(({ className, ...props }, ref) => (
   <DialogPrimitive.Title
     ref={ref}
-<<<<<<< HEAD
-    className={cn("text-lg font-semibold leading-none tracking-tight", className)}
-=======
     className={cn("text-primary min-h-4 text-sm font-medium leading-none tracking-tight", className)}
->>>>>>> 5f02ad49
     {...props}
   />
 ));
