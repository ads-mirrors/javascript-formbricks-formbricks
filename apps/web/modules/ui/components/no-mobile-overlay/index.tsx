"use client";

<<<<<<< HEAD
import { SmartphoneIcon, XIcon } from "lucide-react";
import { useTranslation } from "react-i18next";
=======
import { useTranslate } from "@tolgee/react";
import { ExternalLinkIcon, Maximize2Icon, SmartphoneIcon } from "lucide-react";
import { Button } from "@/modules/ui/components/button";
>>>>>>> 5468510f

export const NoMobileOverlay = () => {
  const { t } = useTranslation();
  return (
    <div className="fixed inset-0 z-[9999] sm:hidden">
      <div className="absolute inset-0 bg-slate-50"></div>
      <div className="relative mx-auto flex h-full max-w-xl flex-col items-center justify-center py-16 text-center">
        <div className="relative h-16 w-16">
          <SmartphoneIcon className="text-muted-foreground h-16 w-16" />
          <Maximize2Icon className="text-muted-foreground absolute left-1/2 top-1/3 h-5 w-5 -translate-x-1/2 -translate-y-1/3" />
        </div>
        <h1 className="mt-2 text-2xl font-bold text-zinc-900 dark:text-white">
          {t("common.mobile_overlay_title")}
        </h1>
        <p className="mt-2 text-base text-zinc-600 dark:text-zinc-400">
          {t("common.mobile_overlay_app_works_best_on_desktop")}
        </p>
        <p className="mt-2 text-base text-zinc-600 dark:text-zinc-400">
          {t("common.mobile_overlay_surveys_look_good")}
        </p>
        <Button variant="default" asChild className="mt-8">
          <a href="https://formbricks.com/docs/xm-and-surveys/overview">
            {t("common.learn_more")}
            <ExternalLinkIcon />
          </a>
        </Button>
      </div>
    </div>
  );
};<|MERGE_RESOLUTION|>--- conflicted
+++ resolved
@@ -1,13 +1,8 @@
 "use client";
 
-<<<<<<< HEAD
-import { SmartphoneIcon, XIcon } from "lucide-react";
+import { ExternalLinkIcon, Maximize2Icon, SmartphoneIcon } from "lucide-react";
 import { useTranslation } from "react-i18next";
-=======
-import { useTranslate } from "@tolgee/react";
-import { ExternalLinkIcon, Maximize2Icon, SmartphoneIcon } from "lucide-react";
 import { Button } from "@/modules/ui/components/button";
->>>>>>> 5468510f
 
 export const NoMobileOverlay = () => {
   const { t } = useTranslation();
