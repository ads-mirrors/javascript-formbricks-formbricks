"use client";

import { cn } from "@/lib/cn";
import * as SelectPrimitive from "@radix-ui/react-select";
import { ChevronDown } from "lucide-react";
import * as React from "react";

const Select: React.ComponentType<SelectPrimitive.SelectProps> = SelectPrimitive.Root;

const SelectGroup: React.ComponentType<SelectPrimitive.SelectGroupProps> = SelectPrimitive.Group;

const SelectValue: React.ComponentType<SelectPrimitive.SelectValueProps> = SelectPrimitive.Value;

const SelectTrigger = React.forwardRef<
  React.ElementRef<typeof SelectPrimitive.Trigger>,
  React.ComponentPropsWithoutRef<typeof SelectPrimitive.Trigger> & { hideArrow?: boolean }
>(({ className, hideArrow, children, ...props }, ref) => (
  <SelectPrimitive.Trigger
    ref={ref}
    className={cn(
<<<<<<< HEAD
      "flex h-10 w-full items-center justify-between rounded-md border border-slate-300 bg-transparent px-3 py-2 text-sm focus:ring-2 focus:ring-slate-400 focus:ring-offset-1 focus:outline-hidden disabled:cursor-not-allowed disabled:opacity-50 data-placeholder:text-slate-400",
=======
      "flex h-10 w-full items-center justify-between rounded-md border border-slate-300 bg-transparent px-3 py-2 text-sm focus:ring-2 focus:ring-slate-400 focus:ring-offset-1 focus:outline-none disabled:cursor-not-allowed disabled:opacity-50 data-[placeholder]:text-slate-400",
>>>>>>> df06540f
      className
    )}
    {...props}>
    {children}
    {!hideArrow ? <ChevronDown className="h-4 w-4 opacity-50" /> : null}
  </SelectPrimitive.Trigger>
));
SelectTrigger.displayName = SelectPrimitive.Trigger.displayName;

const SelectContent: React.ComponentType<SelectPrimitive.SelectContentProps> = React.forwardRef<
  React.ElementRef<typeof SelectPrimitive.Content>,
  React.ComponentPropsWithoutRef<typeof SelectPrimitive.Content>
>(({ className, children, ...props }, ref) => (
  <SelectPrimitive.Portal>
    <SelectPrimitive.Content
      ref={ref}
      className={cn(
        "animate-in fade-in-80 relative z-50 min-w-[8rem] overflow-hidden rounded-md border border-slate-100 bg-white text-slate-700 shadow-md dark:bg-slate-700 dark:text-slate-300",
        className
      )}
      {...props}>
      <SelectPrimitive.Viewport className="p-1">{children}</SelectPrimitive.Viewport>
    </SelectPrimitive.Content>
  </SelectPrimitive.Portal>
));
SelectContent.displayName = SelectPrimitive.Content.displayName;

const SelectLabel: React.ComponentType<SelectPrimitive.SelectLabelProps> = React.forwardRef<
  React.ElementRef<typeof SelectPrimitive.Label>,
  React.ComponentPropsWithoutRef<typeof SelectPrimitive.Label>
>(({ className, ...props }, ref) => (
  <SelectPrimitive.Label
    ref={ref}
    className={cn("py-1.5 pr-2 pl-8 text-sm font-semibold text-slate-900 dark:text-slate-200", className)}
    {...props}
  />
));
SelectLabel.displayName = SelectPrimitive.Label.displayName;

const SelectItem: React.ComponentType<SelectPrimitive.SelectItemProps> = React.forwardRef<
  React.ElementRef<typeof SelectPrimitive.Item>,
  React.ComponentPropsWithoutRef<typeof SelectPrimitive.Item>
>(({ className, children, ...props }, ref) => (
  <SelectPrimitive.Item
    ref={ref}
    className={cn(
<<<<<<< HEAD
      "relative flex cursor-pointer items-center rounded-md py-1.5 pr-2 pl-2 text-sm font-medium outline-hidden select-none focus:bg-slate-100 data-disabled:pointer-events-none data-disabled:opacity-50",
=======
      "relative flex cursor-pointer items-center rounded-md py-1.5 pr-2 pl-2 text-sm font-medium outline-none select-none focus:bg-slate-100 data-[disabled]:pointer-events-none data-[disabled]:opacity-50",
>>>>>>> df06540f
      className
    )}
    {...props}>
    <SelectPrimitive.ItemText>{children}</SelectPrimitive.ItemText>
  </SelectPrimitive.Item>
));
SelectItem.displayName = SelectPrimitive.Item.displayName;

const SelectSeparator: React.ComponentType<SelectPrimitive.SelectSeparatorProps> = React.forwardRef<
  React.ElementRef<typeof SelectPrimitive.Separator>,
  React.ComponentPropsWithoutRef<typeof SelectPrimitive.Separator>
>(({ className, ...props }, ref) => (
  <SelectPrimitive.Separator ref={ref} className={cn("-mx-1 my-1 h-px bg-slate-100", className)} {...props} />
));
SelectSeparator.displayName = SelectPrimitive.Separator.displayName;

export {
  Select,
  SelectContent,
  SelectGroup,
  SelectItem,
  SelectLabel,
  SelectSeparator,
  SelectTrigger,
  SelectValue,
};<|MERGE_RESOLUTION|>--- conflicted
+++ resolved
@@ -18,11 +18,7 @@
   <SelectPrimitive.Trigger
     ref={ref}
     className={cn(
-<<<<<<< HEAD
       "flex h-10 w-full items-center justify-between rounded-md border border-slate-300 bg-transparent px-3 py-2 text-sm focus:ring-2 focus:ring-slate-400 focus:ring-offset-1 focus:outline-hidden disabled:cursor-not-allowed disabled:opacity-50 data-placeholder:text-slate-400",
-=======
-      "flex h-10 w-full items-center justify-between rounded-md border border-slate-300 bg-transparent px-3 py-2 text-sm focus:ring-2 focus:ring-slate-400 focus:ring-offset-1 focus:outline-none disabled:cursor-not-allowed disabled:opacity-50 data-[placeholder]:text-slate-400",
->>>>>>> df06540f
       className
     )}
     {...props}>
@@ -69,11 +65,7 @@
   <SelectPrimitive.Item
     ref={ref}
     className={cn(
-<<<<<<< HEAD
       "relative flex cursor-pointer items-center rounded-md py-1.5 pr-2 pl-2 text-sm font-medium outline-hidden select-none focus:bg-slate-100 data-disabled:pointer-events-none data-disabled:opacity-50",
-=======
-      "relative flex cursor-pointer items-center rounded-md py-1.5 pr-2 pl-2 text-sm font-medium outline-none select-none focus:bg-slate-100 data-[disabled]:pointer-events-none data-[disabled]:opacity-50",
->>>>>>> df06540f
       className
     )}
     {...props}>
