"use client";

import { Column } from "@tanstack/react-table";
<<<<<<< HEAD
import { EllipsisVerticalIcon, EyeOffIcon, SettingsIcon } from "lucide-react";
import { useTranslation } from "react-i18next";
=======
import { useTranslate } from "@tolgee/react";
import { EllipsisVerticalIcon, EyeOffIcon, SettingsIcon } from "lucide-react";
>>>>>>> 5468510f
import {
  DropdownMenu,
  DropdownMenuContent,
  DropdownMenuItem,
  DropdownMenuTrigger,
} from "@/modules/ui/components/dropdown-menu";

interface ColumnSettingsDropdownProps<T> {
  column: Column<T>;
  setIsTableSettingsModalOpen: (isTableSettingsModalOpen: boolean) => void;
}

export const ColumnSettingsDropdown = <T,>({
  column,
  setIsTableSettingsModalOpen,
}: ColumnSettingsDropdownProps<T>) => {
  const { t } = useTranslation();
  return (
    <DropdownMenu>
      <DropdownMenuTrigger asChild>
        <button className="py-2 focus:outline-none">
          <EllipsisVerticalIcon name="three-dots" className="h-4 w-4" />{" "}
        </button>
      </DropdownMenuTrigger>
      <DropdownMenuContent align="end">
        <DropdownMenuItem
          onClick={() => {
            column.toggleVisibility(false);
          }}
          icon={<EyeOffIcon className="h-4 w-4" />}>
          <div className="flex items-center space-x-2">
            <span>{t("common.hide_column")}</span>
          </div>
        </DropdownMenuItem>
        <DropdownMenuItem
          onClick={() => setIsTableSettingsModalOpen(true)}
          icon={<SettingsIcon className="h-4 w-4" />}>
          <div className="flex items-center space-x-2">
            <span>{t("common.table_settings")}</span>
          </div>
        </DropdownMenuItem>
      </DropdownMenuContent>
    </DropdownMenu>
  );
};<|MERGE_RESOLUTION|>--- conflicted
+++ resolved
@@ -1,13 +1,8 @@
 "use client";
 
 import { Column } from "@tanstack/react-table";
-<<<<<<< HEAD
 import { EllipsisVerticalIcon, EyeOffIcon, SettingsIcon } from "lucide-react";
 import { useTranslation } from "react-i18next";
-=======
-import { useTranslate } from "@tolgee/react";
-import { EllipsisVerticalIcon, EyeOffIcon, SettingsIcon } from "lucide-react";
->>>>>>> 5468510f
 import {
   DropdownMenu,
   DropdownMenuContent,
