"use client";

import { cn } from "@/lib/cn";
import { PopoverPicker } from "@/modules/ui/components/color-picker/components/popover-picker";
import { HexColorInput } from "react-colorful";

interface ColorPickerProps {
  color: string;
  onChange: (v: string) => void;
  containerClass?: string;
  disabled?: boolean;
}
export const ColorPicker = ({ color, onChange, containerClass, disabled = false }: ColorPickerProps) => {
  return (
    <div className={cn("my-2", containerClass)}>
      <div className="flex w-full items-center justify-between space-x-1 rounded-md border border-slate-300 bg-white px-2 text-sm text-slate-400">
        <div className="flex w-full items-center">
          #
          <HexColorInput
<<<<<<< HEAD
            className="mr-2 ml-2 h-10 w-32 flex-1 border-0 bg-transparent text-slate-500 outline-hidden focus:border-none"
=======
            className="mr-2 ml-2 h-10 w-32 flex-1 border-0 bg-transparent text-slate-500 outline-none focus:border-none"
>>>>>>> df06540f
            color={color}
            onChange={onChange}
            id="color"
            aria-label="Primary color"
            disabled={disabled}
          />
        </div>
        <PopoverPicker color={color} onChange={onChange} disabled={disabled} />
      </div>
    </div>
  );
};<|MERGE_RESOLUTION|>--- conflicted
+++ resolved
@@ -17,11 +17,7 @@
         <div className="flex w-full items-center">
           #
           <HexColorInput
-<<<<<<< HEAD
             className="mr-2 ml-2 h-10 w-32 flex-1 border-0 bg-transparent text-slate-500 outline-hidden focus:border-none"
-=======
-            className="mr-2 ml-2 h-10 w-32 flex-1 border-0 bg-transparent text-slate-500 outline-none focus:border-none"
->>>>>>> df06540f
             color={color}
             onChange={onChange}
             id="color"
