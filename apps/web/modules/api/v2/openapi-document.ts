--- conflicted
+++ resolved
@@ -30,11 +30,8 @@
     ...contactAttributePaths,
     ...contactAttributeKeyPaths,
     ...surveyPaths,
-<<<<<<< HEAD
     ...surveyContactLinksBySegmentPaths,
-=======
     ...webhookPaths,
->>>>>>> 0852a961
   },
   servers: [
     {
@@ -64,13 +61,12 @@
       description: "Operations for managing surveys.",
     },
     {
-<<<<<<< HEAD
       name: "Management API > Surveys > Contact Links",
       description: "Operations for generating personalized survey links for contacts.",
-=======
+    },
+    {
       name: "Management API > Webhooks",
       description: "Operations for managing webhooks.",
->>>>>>> 0852a961
     },
   ],
   components: {
