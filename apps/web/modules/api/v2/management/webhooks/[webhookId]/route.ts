import { authenticatedApiClient } from "@/modules/api/v2/auth/authenticated-api-client";
import { responses } from "@/modules/api/v2/lib/response";
import { handleApiError } from "@/modules/api/v2/lib/utils";
import { getEnvironmentIdFromSurveyIds } from "@/modules/api/v2/management/lib/helper";
import {
  deleteWebhook,
  getWebhook,
  updateWebhook,
} from "@/modules/api/v2/management/webhooks/[webhookId]/lib/webhook";
import {
  ZWebhookIdSchema,
  ZWebhookUpdateSchema,
} from "@/modules/api/v2/management/webhooks/[webhookId]/types/webhooks";
import { ApiErrorResponseV2 } from "@/modules/api/v2/types/api-error";
import { hasPermission } from "@/modules/organization/settings/api-keys/lib/utils";
import { NextRequest } from "next/server";
import { z } from "zod";

export const GET = async (request: NextRequest, props: { params: Promise<{ webhookId: string }> }) =>
  authenticatedApiClient({
    request,
    schemas: {
      params: z.object({ webhookId: ZWebhookIdSchema }),
    },
    externalParams: props.params,
    handler: async ({ authentication, parsedInput }) => {
      const { params } = parsedInput;

      if (!params) {
        return handleApiError(request, {
          type: "bad_request",
          details: [{ field: "params", issue: "missing" }],
        });
      }

      const webhook = await getWebhook(params.webhookId);

      if (!webhook.ok) {
        return handleApiError(request, webhook.error as ApiErrorResponseV2);
      }

      if (!hasPermission(authentication.environmentPermissions, webhook.data.environmentId, "GET")) {
        return handleApiError(request, {
          type: "unauthorized",
          details: [{ field: "webhook", issue: "unauthorized" }],
        });
      }

      return responses.successResponse(webhook);
    },
  });

export const PUT = async (request: NextRequest, props: { params: Promise<{ webhookId: string }> }) =>
  authenticatedApiClient({
    request,
    schemas: {
      params: z.object({ webhookId: ZWebhookIdSchema }),
      body: ZWebhookUpdateSchema,
    },
    externalParams: props.params,
    handler: async ({ authentication, parsedInput, auditLog }) => {
      const { params, body } = parsedInput;
      if (auditLog) {
        auditLog.targetId = params?.webhookId;
      }

      if (!body || !params) {
        return handleApiError(
          request,
          {
            type: "bad_request",
            details: [{ field: !body ? "body" : "params", issue: "missing" }],
          },
          auditLog
        );
      }

      // get surveys environment
      const surveysEnvironmentId = await getEnvironmentIdFromSurveyIds(body.surveyIds);

      if (!surveysEnvironmentId.ok) {
        return handleApiError(request, surveysEnvironmentId.error, auditLog);
      }

      // get webhook environment
      const webhook = await getWebhook(params.webhookId);

      if (!webhook.ok) {
<<<<<<< HEAD
        return handleApiError(request, webhook.error, auditLog);
=======
        return handleApiError(request, webhook.error as ApiErrorResponseV2);
>>>>>>> c0b8edfd
      }

      if (!hasPermission(authentication.environmentPermissions, webhook.data.environmentId, "PUT")) {
        return handleApiError(
          request,
          {
            type: "unauthorized",
            details: [{ field: "webhook", issue: "unauthorized" }],
          },
          auditLog
        );
      }

      // check if webhook environment matches the surveys environment
      if (webhook.data.environmentId !== surveysEnvironmentId.data) {
        return handleApiError(
          request,
          {
            type: "bad_request",
            details: [
              { field: "surveys id", issue: "webhook environment does not match the surveys environment" },
            ],
          },
          auditLog
        );
      }

      const updatedWebhook = await updateWebhook(params.webhookId, body);

      if (!updatedWebhook.ok) {
<<<<<<< HEAD
        return handleApiError(request, updatedWebhook.error, auditLog);
      }

      if (auditLog) {
        auditLog.oldObject = webhook.data;
        auditLog.newObject = updatedWebhook.data;
=======
        return handleApiError(request, updatedWebhook.error as ApiErrorResponseV2);
>>>>>>> c0b8edfd
      }

      return responses.successResponse(updatedWebhook);
    },
    action: "updated",
    targetType: "webhook",
  });

export const DELETE = async (request: NextRequest, props: { params: Promise<{ webhookId: string }> }) =>
  authenticatedApiClient({
    request,
    schemas: {
      params: z.object({ webhookId: ZWebhookIdSchema }),
    },
    externalParams: props.params,
    handler: async ({ authentication, parsedInput, auditLog }) => {
      const { params } = parsedInput;
      if (auditLog) {
        auditLog.targetId = params?.webhookId;
      }

      if (!params) {
        return handleApiError(
          request,
          {
            type: "bad_request",
            details: [{ field: "params", issue: "missing" }],
          },
          auditLog
        );
      }

      const webhook = await getWebhook(params.webhookId);

      if (!webhook.ok) {
<<<<<<< HEAD
        return handleApiError(request, webhook.error, auditLog);
=======
        return handleApiError(request, webhook.error as ApiErrorResponseV2);
>>>>>>> c0b8edfd
      }

      if (!hasPermission(authentication.environmentPermissions, webhook.data.environmentId, "DELETE")) {
        return handleApiError(
          request,
          {
            type: "unauthorized",
            details: [{ field: "webhook", issue: "unauthorized" }],
          },
          auditLog
        );
      }

      const deletedWebhook = await deleteWebhook(params.webhookId);

      if (!deletedWebhook.ok) {
<<<<<<< HEAD
        return handleApiError(request, deletedWebhook.error, auditLog);
      }

      if (auditLog) {
        auditLog.oldObject = webhook.data;
=======
        return handleApiError(request, deletedWebhook.error as ApiErrorResponseV2);
>>>>>>> c0b8edfd
      }

      return responses.successResponse(deletedWebhook);
    },
    action: "deleted",
    targetType: "webhook",
  });<|MERGE_RESOLUTION|>--- conflicted
+++ resolved
@@ -86,11 +86,7 @@
       const webhook = await getWebhook(params.webhookId);
 
       if (!webhook.ok) {
-<<<<<<< HEAD
         return handleApiError(request, webhook.error, auditLog);
-=======
-        return handleApiError(request, webhook.error as ApiErrorResponseV2);
->>>>>>> c0b8edfd
       }
 
       if (!hasPermission(authentication.environmentPermissions, webhook.data.environmentId, "PUT")) {
@@ -121,16 +117,12 @@
       const updatedWebhook = await updateWebhook(params.webhookId, body);
 
       if (!updatedWebhook.ok) {
-<<<<<<< HEAD
         return handleApiError(request, updatedWebhook.error, auditLog);
       }
 
       if (auditLog) {
         auditLog.oldObject = webhook.data;
         auditLog.newObject = updatedWebhook.data;
-=======
-        return handleApiError(request, updatedWebhook.error as ApiErrorResponseV2);
->>>>>>> c0b8edfd
       }
 
       return responses.successResponse(updatedWebhook);
@@ -166,11 +158,7 @@
       const webhook = await getWebhook(params.webhookId);
 
       if (!webhook.ok) {
-<<<<<<< HEAD
         return handleApiError(request, webhook.error, auditLog);
-=======
-        return handleApiError(request, webhook.error as ApiErrorResponseV2);
->>>>>>> c0b8edfd
       }
 
       if (!hasPermission(authentication.environmentPermissions, webhook.data.environmentId, "DELETE")) {
@@ -187,15 +175,11 @@
       const deletedWebhook = await deleteWebhook(params.webhookId);
 
       if (!deletedWebhook.ok) {
-<<<<<<< HEAD
         return handleApiError(request, deletedWebhook.error, auditLog);
       }
 
       if (auditLog) {
         auditLog.oldObject = webhook.data;
-=======
-        return handleApiError(request, deletedWebhook.error as ApiErrorResponseV2);
->>>>>>> c0b8edfd
       }
 
       return responses.successResponse(deletedWebhook);
