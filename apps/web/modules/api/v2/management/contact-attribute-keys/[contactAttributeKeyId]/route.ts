--- conflicted
+++ resolved
@@ -66,11 +66,7 @@
       const res = await getContactAttributeKey(params.contactAttributeKeyId);
 
       if (!res.ok) {
-<<<<<<< HEAD
         return handleApiError(request, res.error, auditLog);
-=======
-        return handleApiError(request, res.error as ApiErrorResponseV2);
->>>>>>> c0b8edfd
       }
       if (!hasPermission(authentication.environmentPermissions, res.data.environmentId, "PUT")) {
         return handleApiError(
@@ -97,16 +93,12 @@
       const updatedContactAttributeKey = await updateContactAttributeKey(params.contactAttributeKeyId, body);
 
       if (!updatedContactAttributeKey.ok) {
-<<<<<<< HEAD
         return handleApiError(request, updatedContactAttributeKey.error, auditLog);
       }
 
       if (auditLog) {
         auditLog.oldObject = res.data;
         auditLog.newObject = updatedContactAttributeKey.data;
-=======
-        return handleApiError(request, updatedContactAttributeKey.error as ApiErrorResponseV2);
->>>>>>> c0b8edfd
       }
 
       return responses.successResponse(updatedContactAttributeKey);
@@ -135,11 +127,7 @@
       const res = await getContactAttributeKey(params.contactAttributeKeyId);
 
       if (!res.ok) {
-<<<<<<< HEAD
         return handleApiError(request, res.error, auditLog);
-=======
-        return handleApiError(request, res.error as ApiErrorResponseV2);
->>>>>>> c0b8edfd
       }
 
       if (!hasPermission(authentication.environmentPermissions, res.data.environmentId, "DELETE")) {
@@ -167,15 +155,11 @@
       const deletedContactAttributeKey = await deleteContactAttributeKey(params.contactAttributeKeyId);
 
       if (!deletedContactAttributeKey.ok) {
-<<<<<<< HEAD
         return handleApiError(request, deletedContactAttributeKey.error, auditLog);
       }
 
       if (auditLog) {
         auditLog.oldObject = res.data;
-=======
-        return handleApiError(request, deletedContactAttributeKey.error as ApiErrorResponseV2);
->>>>>>> c0b8edfd
       }
 
       return responses.successResponse(deletedContactAttributeKey);
