--- conflicted
+++ resolved
@@ -70,16 +70,12 @@
       const createContactAttributeKeyResult = await createContactAttributeKey(body);
 
       if (!createContactAttributeKeyResult.ok) {
-<<<<<<< HEAD
         return handleApiError(request, createContactAttributeKeyResult.error, auditLog);
       }
 
       if (auditLog) {
         auditLog.targetId = createContactAttributeKeyResult.data.id;
         auditLog.newObject = createContactAttributeKeyResult.data;
-=======
-        return handleApiError(request, createContactAttributeKeyResult.error as ApiErrorResponseV2);
->>>>>>> c0b8edfd
       }
 
       return responses.createdResponse(createContactAttributeKeyResult);
