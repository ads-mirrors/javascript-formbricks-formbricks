--- conflicted
+++ resolved
@@ -90,11 +90,7 @@
 
       const surveyQuestions = await getSurveyQuestions(body.surveyId);
       if (!surveyQuestions.ok) {
-<<<<<<< HEAD
         return handleApiError(request, surveyQuestions.error, auditLog);
-=======
-        return handleApiError(request, surveyQuestions.error as ApiErrorResponseV2);
->>>>>>> c0b8edfd
       }
 
       if (!validateFileUploads(body.data, surveyQuestions.data.questions)) {
