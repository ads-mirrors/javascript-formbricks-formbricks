--- conflicted
+++ resolved
@@ -2,13 +2,7 @@
 import { TGetResponsesFilter } from "@/modules/api/v2/management/responses/types/responses";
 import { Prisma } from "@prisma/client";
 
-<<<<<<< HEAD
 export const getResponsesQuery = (environmentIds: string[], params?: TGetResponsesFilter) => {
-  const { surveyId, limit, skip, sortBy, order, startDate, endDate, contactId } = params || {};
-
-=======
-export const getResponsesQuery = (environmentId: string, params?: TGetResponsesFilter) => {
->>>>>>> 417005c6
   let query: Prisma.ResponseFindManyArgs = {
     where: {
       survey: {
