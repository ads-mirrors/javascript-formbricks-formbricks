--- conflicted
+++ resolved
@@ -95,15 +95,11 @@
       const response = await deleteResponse(params.responseId);
 
       if (!response.ok) {
-<<<<<<< HEAD
         return handleApiError(request, response.error, auditLog);
       }
 
       if (auditLog) {
         auditLog.oldObject = response.data;
-=======
-        return handleApiError(request, response.error as ApiErrorResponseV2);
->>>>>>> c0b8edfd
       }
 
       return responses.successResponse(response);
@@ -152,21 +148,13 @@
       const existingResponse = await getResponse(params.responseId);
 
       if (!existingResponse.ok) {
-<<<<<<< HEAD
         return handleApiError(request, existingResponse.error, auditLog);
-=======
-        return handleApiError(request, existingResponse.error as ApiErrorResponseV2);
->>>>>>> c0b8edfd
       }
 
       const questionsResponse = await getSurveyQuestions(existingResponse.data.surveyId);
 
       if (!questionsResponse.ok) {
-<<<<<<< HEAD
         return handleApiError(request, questionsResponse.error, auditLog);
-=======
-        return handleApiError(request, questionsResponse.error as ApiErrorResponseV2);
->>>>>>> c0b8edfd
       }
 
       if (!validateFileUploads(body.data, questionsResponse.data.questions)) {
@@ -205,16 +193,12 @@
       const response = await updateResponse(params.responseId, body);
 
       if (!response.ok) {
-<<<<<<< HEAD
         return handleApiError(request, response.error, auditLog);
       }
 
       if (auditLog) {
         auditLog.oldObject = existingResponse.data;
         auditLog.newObject = response.data;
-=======
-        return handleApiError(request, response.error as ApiErrorResponseV2);
->>>>>>> c0b8edfd
       }
 
       return responses.successResponse(response);
