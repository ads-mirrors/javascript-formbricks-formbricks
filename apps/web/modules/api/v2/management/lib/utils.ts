--- conflicted
+++ resolved
@@ -9,11 +9,7 @@
   return { limit, skip, sortBy, order, startDate, endDate };
 }
 
-<<<<<<< HEAD
 type HasFindMany = Prisma.WebhookFindManyArgs | Prisma.ResponseFindManyArgs | Prisma.TeamFindManyArgs;
-=======
-type HasFindMany = Prisma.WebhookFindManyArgs | Prisma.ResponseFindManyArgs;
->>>>>>> 709917eb
 
 export function buildCommonFilterQuery<T extends HasFindMany>(query: T, params: TGetFilter): T {
   const { limit, skip, sortBy, order, startDate, endDate } = params || {};
