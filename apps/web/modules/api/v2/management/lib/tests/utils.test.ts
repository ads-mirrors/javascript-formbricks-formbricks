--- conflicted
+++ resolved
@@ -15,8 +15,6 @@
     const input = "another-api-key";
     const result = hashApiKey(input);
     expect(result).toHaveLength(9); // mocked on the vitestSetup.ts file;;
-<<<<<<< HEAD
-=======
   });
 });
 
@@ -86,6 +84,5 @@
       const result = buildCommonFilterQuery(query, params);
       expect(result).toEqual({});
     });
->>>>>>> 2964f2e0
   });
 });