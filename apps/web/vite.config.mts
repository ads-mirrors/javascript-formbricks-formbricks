// vitest.config.ts
import react from "@vitejs/plugin-react";
import { loadEnv } from "vite";
import tsconfigPaths from "vite-tsconfig-paths";
import { defineConfig } from "vitest/config";

export default defineConfig({
  test: {
    environment: "node",
    environmentMatchGlobs: [
      ["**/*.test.tsx", "jsdom"],
    ],
    exclude: ["playwright/**", "node_modules/**"],
    setupFiles: ["../../packages/lib/vitestSetup.ts"],
    env: loadEnv("", process.cwd(), ""),
    coverage: {
      provider: "v8", // Use V8 as the coverage provider
      reporter: ["text", "html", "lcov"], // Generate text summary and HTML reports
      reportsDirectory: "./coverage", // Output coverage reports to the coverage/ directory
      include: [
        "modules/api/v2/**/*.ts",
        "modules/api/v2/**/*.tsx",
        "modules/auth/lib/**/*.ts",
        "modules/signup/lib/**/*.ts",
        "modules/ee/whitelabel/email-customization/components/*.tsx",
        "modules/ee/role-management/components/*.tsx",
        "modules/organization/settings/teams/components/edit-memberships/organization-actions.tsx",
        "modules/email/components/email-template.tsx",
        "modules/email/emails/survey/follow-up.tsx",
        "app/(app)/environments/**/settings/(organization)/general/page.tsx",
        "modules/ee/sso/lib/**/*.ts",
        "modules/ee/contacts/lib/**/*.ts",
        "modules/survey/link/lib/**/*.ts",
        "app/(auth)/layout.tsx",
        "app/(app)/layout.tsx",
        "app/(app)/environments/**/surveys/**/(analysis)/summary/components/SurveyAnalysisCTA.tsx",
        "app/intercom/*.tsx",
        "modules/ee/role-management/*.ts",
        "modules/organization/settings/teams/actions.ts",
<<<<<<< HEAD
        "modules/organization/settings/api-keys/lib/**/*.ts",
        "app/api/v1/**/*.ts",
        "modules/api/v2/management/auth/*.ts",
        "modules/organization/settings/api-keys/components/*.tsx",
=======
        "modules/survey/hooks/*.tsx",
        "modules/survey/lib/client-utils.ts",
        "modules/survey/list/components/survey-card.tsx",
        "modules/survey/list/components/survey-dropdown-menu.tsx"
>>>>>>> 60d05634
      ],
      exclude: [
        "**/.next/**",
        "**/*.spec.*",
        "**/constants.ts", // Exclude constants files
        "**/route.ts", // Exclude route files
        "**/openapi.ts", // Exclude openapi configuration files
        "**/openapi-document.ts", // Exclude openapi document files
        "modules/**/types/**", // Exclude types
      ],
    },
  },
  plugins: [tsconfigPaths(), react()],
});<|MERGE_RESOLUTION|>--- conflicted
+++ resolved
@@ -7,9 +7,7 @@
 export default defineConfig({
   test: {
     environment: "node",
-    environmentMatchGlobs: [
-      ["**/*.test.tsx", "jsdom"],
-    ],
+    environmentMatchGlobs: [["**/*.test.tsx", "jsdom"]],
     exclude: ["playwright/**", "node_modules/**"],
     setupFiles: ["../../packages/lib/vitestSetup.ts"],
     env: loadEnv("", process.cwd(), ""),
@@ -37,17 +35,14 @@
         "app/intercom/*.tsx",
         "modules/ee/role-management/*.ts",
         "modules/organization/settings/teams/actions.ts",
-<<<<<<< HEAD
         "modules/organization/settings/api-keys/lib/**/*.ts",
         "app/api/v1/**/*.ts",
         "modules/api/v2/management/auth/*.ts",
         "modules/organization/settings/api-keys/components/*.tsx",
-=======
         "modules/survey/hooks/*.tsx",
         "modules/survey/lib/client-utils.ts",
         "modules/survey/list/components/survey-card.tsx",
-        "modules/survey/list/components/survey-dropdown-menu.tsx"
->>>>>>> 60d05634
+        "modules/survey/list/components/survey-dropdown-menu.tsx",
       ],
       exclude: [
         "**/.next/**",
