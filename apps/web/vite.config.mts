--- conflicted
+++ resolved
@@ -34,10 +34,7 @@
         "modules/ee/sso/lib/**/*.ts",
         "app/(auth)/layout.tsx",
         "app/(app)/layout.tsx",
-<<<<<<< HEAD
         "app/layout.tsx",
-=======
->>>>>>> 55a230e1
         "app/intercom/*.tsx",
       ],
       exclude: [
