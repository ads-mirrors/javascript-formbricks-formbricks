// vitest.config.ts
import react from "@vitejs/plugin-react";
import { PluginOption, loadEnv } from "vite";
import tsconfigPaths from "vite-tsconfig-paths";
import { defineConfig } from "vitest/config";

export default defineConfig({
  test: {
    environment: "node",
    environmentMatchGlobs: [["**/*.test.tsx", "jsdom"]],
    exclude: ["playwright/**", "node_modules/**"],
    setupFiles: ["../../packages/lib/vitestSetup.ts"],
    env: loadEnv("", process.cwd(), ""),
    coverage: {
      provider: "v8", // Use V8 as the coverage provider
      reporter: ["text", "html", "lcov"], // Generate text summary and HTML reports
      reportsDirectory: "./coverage", // Output coverage reports to the coverage/ directory
      include: [
        "modules/api/v2/**/*.ts",
        "modules/api/v2/**/*.tsx",
        "modules/auth/lib/**/*.ts",
        "modules/auth/signup/components/signup-form.tsx",
        "modules/auth/signup/page.tsx",
        "modules/signup/lib/**/*.ts",
        "modules/auth/signup/lib/**/*.ts",
        "modules/auth/signup/**/*.tsx",
        "modules/ee/whitelabel/email-customization/components/*.tsx",
        "modules/ee/sso/lib/**/*.ts",
        "modules/email/components/email-template.tsx",
        "modules/email/emails/survey/follow-up.tsx",
        "modules/environments/lib/**/*.ts",
        "modules/ui/components/post-hog-client/*.tsx",
        "modules/ee/role-management/components/*.tsx",
        "modules/organization/settings/teams/components/edit-memberships/organization-actions.tsx",
        "modules/ui/components/alert/*.tsx",
        "modules/ui/components/environmentId-base-layout/*.tsx",
        "app/(app)/environments/**/layout.tsx",
        "app/(app)/environments/**/settings/(organization)/general/page.tsx",
        "app/(app)/environments/**/components/PosthogIdentify.tsx",
        "app/(app)/(onboarding)/organizations/**/layout.tsx",
        "app/(app)/(survey-editor)/environments/**/layout.tsx",
        "app/(app)/components/FormbricksClient.tsx",
        "app/(auth)/layout.tsx",
        "app/(app)/layout.tsx",
        "app/layout.tsx",
        "app/intercom/*.tsx",
        "app/sentry/*.tsx",
        "app/(app)/environments/**/surveys/**/(analysis)/summary/components/SurveyAnalysisCTA.tsx",
        "modules/ee/sso/lib/**/*.ts",
        "app/lib/**/*.ts",
        "app/api/(internal)/insights/lib/**/*.ts",
        "modules/ee/role-management/*.ts",
        "modules/organization/settings/teams/actions.ts",
        "modules/organization/settings/api-keys/lib/**/*.ts",
        "app/api/v1/**/*.ts",
        "modules/api/v2/management/auth/*.ts",
        "modules/organization/settings/api-keys/components/*.tsx",
        "modules/survey/hooks/*.tsx",
        "modules/survey/lib/client-utils.ts",
        "modules/survey/list/components/survey-card.tsx",
        "modules/survey/list/components/survey-dropdown-menu.tsx",
        "modules/ee/contacts/segments/lib/**/*.ts",
        "modules/ee/contacts/segments/components/segment-settings.tsx",
        "modules/ee/contacts/api/v2/management/contacts/bulk/lib/contact.ts",
        "modules/ee/sso/components/**/*.tsx",
<<<<<<< HEAD
        "app/api/(internal)/pipeline/lib/survey-follow-up.ts",
=======
        "modules/account/**/*.tsx",
        "modules/account/**/*.ts",
        "modules/analysis/**/*.tsx",
        "modules/analysis/**/*.ts",
>>>>>>> 016289c8
      ],
      exclude: [
        "**/.next/**",
        "**/*.spec.*",
        "**/constants.ts", // Exclude constants files
        "**/route.ts", // Exclude route files
        "**/openapi.ts", // Exclude openapi configuration files
        "**/openapi-document.ts", // Exclude openapi document files
        "modules/**/types/**", // Exclude types
      ],
    },
  },
  plugins: [tsconfigPaths(), react() as PluginOption],
});<|MERGE_RESOLUTION|>--- conflicted
+++ resolved
@@ -49,6 +49,7 @@
         "modules/ee/sso/lib/**/*.ts",
         "app/lib/**/*.ts",
         "app/api/(internal)/insights/lib/**/*.ts",
+        "app/api/(internal)/pipeline/lib/survey-follow-up.ts",
         "modules/ee/role-management/*.ts",
         "modules/organization/settings/teams/actions.ts",
         "modules/organization/settings/api-keys/lib/**/*.ts",
@@ -63,14 +64,10 @@
         "modules/ee/contacts/segments/components/segment-settings.tsx",
         "modules/ee/contacts/api/v2/management/contacts/bulk/lib/contact.ts",
         "modules/ee/sso/components/**/*.tsx",
-<<<<<<< HEAD
-        "app/api/(internal)/pipeline/lib/survey-follow-up.ts",
-=======
         "modules/account/**/*.tsx",
         "modules/account/**/*.ts",
         "modules/analysis/**/*.tsx",
         "modules/analysis/**/*.ts",
->>>>>>> 016289c8
       ],
       exclude: [
         "**/.next/**",
