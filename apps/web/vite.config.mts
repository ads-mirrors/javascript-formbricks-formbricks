// vitest.config.ts
import react from "@vitejs/plugin-react";
import { PluginOption, loadEnv } from "vite";
import tsconfigPaths from "vite-tsconfig-paths";
import { defineConfig } from "vitest/config";

export default defineConfig({
  test: {
    environment: "node",
    environmentMatchGlobs: [["**/*.test.tsx", "jsdom"]],
    exclude: ["playwright/**", "node_modules/**"],
    setupFiles: ["./vitestSetup.ts"],
    env: loadEnv("", process.cwd(), ""),
    coverage: {
      provider: "v8", // Use V8 as the coverage provider
      reporter: ["text", "html", "lcov"], // Generate text summary and HTML reports
      reportsDirectory: "./coverage", // Output coverage reports to the coverage/ directory
      include: [
        "modules/api/v2/**/*.ts",
        "modules/api/v2/**/*.tsx",
        "modules/auth/lib/**/*.ts",
        "modules/auth/signup/components/signup-form.tsx",
        "modules/auth/signup/page.tsx",
        "modules/signup/lib/**/*.ts",
        "modules/auth/signup/lib/**/*.ts",
        "modules/auth/signup/**/*.tsx",
        "modules/ee/whitelabel/email-customization/components/*.tsx",
        "modules/ee/sso/lib/**/*.ts",
        "modules/email/components/email-template.tsx",
        "modules/email/emails/survey/follow-up.tsx",
        "modules/email/emails/lib/*.tsx",
        "modules/environments/lib/**/*.ts",
        "modules/ui/components/post-hog-client/*.tsx",
        "modules/ee/role-management/components/*.tsx",
        "modules/organization/settings/teams/components/edit-memberships/organization-actions.tsx",
        "modules/ui/components/alert/*.tsx",
        "modules/ui/components/environmentId-base-layout/*.tsx",
        "app/(app)/environments/**/layout.tsx",
        "app/(app)/environments/**/settings/(organization)/general/page.tsx",
        "app/(app)/environments/**/components/PosthogIdentify.tsx",
        "app/(app)/(onboarding)/organizations/**/layout.tsx",
        "app/(app)/(survey-editor)/environments/**/layout.tsx",
        "app/(app)/components/FormbricksClient.tsx",
        "app/(auth)/layout.tsx",
        "app/(app)/layout.tsx",
        "app/layout.tsx",
        "app/intercom/*.tsx",
        "app/sentry/*.tsx",
        "app/(app)/environments/**/surveys/**/(analysis)/summary/components/SurveyAnalysisCTA.tsx",
        "modules/ee/sso/lib/**/*.ts",
        "app/lib/**/*.ts",
        "app/api/(internal)/insights/lib/**/*.ts",
        "app/api/(internal)/pipeline/lib/survey-follow-up.ts",
        "modules/ee/role-management/*.ts",
        "modules/organization/settings/teams/actions.ts",
        "modules/organization/settings/api-keys/lib/**/*.ts",
        "app/api/v1/**/*.ts",
        "modules/api/v2/management/auth/*.ts",
        "modules/organization/settings/api-keys/components/*.tsx",
        "modules/survey/hooks/*.tsx",
        "modules/survey/components/question-form-input/index.tsx",
        "modules/survey/components/template-list/components/template-tags.tsx",
        "modules/survey/lib/client-utils.ts",
        "modules/survey/list/components/survey-card.tsx",
        "modules/survey/list/components/survey-dropdown-menu.tsx",
        "modules/survey/follow-ups/components/follow-up-item.tsx",
        "modules/ee/contacts/segments/lib/**/*.ts",
        "modules/ee/contacts/segments/components/segment-settings.tsx",
        "modules/ee/contacts/api/v2/management/contacts/bulk/lib/contact.ts",
        "modules/ee/sso/components/**/*.tsx",
        "app/global-error.tsx",
        "app/error.tsx",
        "modules/account/**/*.tsx",
        "modules/account/**/*.ts",
        "modules/analysis/**/*.tsx",
        "modules/analysis/**/*.ts",
        "modules/survey/editor/components/end-screen-form.tsx",
<<<<<<< HEAD
        "lib/utils/billing.ts",
        "app/(app)/environments/[environmentId]/surveys/[surveyId]/(analysis)/responses/components/*.tsx",
        "modules/ui/components/data-table/components/*.tsx"
=======
        "lib/crypto.ts",
        "lib/utils/billing.ts"
>>>>>>> 3f162911
      ],
      exclude: [
        "**/.next/**",
        "**/*.spec.*",
        "**/constants.ts", // Exclude constants files
        "**/route.ts", // Exclude route files
        "**/openapi.ts", // Exclude openapi configuration files
        "**/openapi-document.ts", // Exclude openapi document files
        "modules/**/types/**", // Exclude types
      ],
    },
  },
  plugins: [tsconfigPaths(), react() as PluginOption],
});<|MERGE_RESOLUTION|>--- conflicted
+++ resolved
@@ -75,14 +75,11 @@
         "modules/analysis/**/*.tsx",
         "modules/analysis/**/*.ts",
         "modules/survey/editor/components/end-screen-form.tsx",
-<<<<<<< HEAD
         "lib/utils/billing.ts",
-        "app/(app)/environments/[environmentId]/surveys/[surveyId]/(analysis)/responses/components/*.tsx",
+        "app/(app)/environments/**/surveys/**/(analysis)/responses/components/*.tsx",
         "modules/ui/components/data-table/components/*.tsx"
-=======
         "lib/crypto.ts",
         "lib/utils/billing.ts"
->>>>>>> 3f162911
       ],
       exclude: [
         "**/.next/**",
