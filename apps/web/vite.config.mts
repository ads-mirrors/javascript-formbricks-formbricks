// vitest.config.ts
import react from "@vitejs/plugin-react";
import { loadEnv } from "vite";
import tsconfigPaths from "vite-tsconfig-paths";
import react from "@vitejs/plugin-react";
import { defineConfig } from "vitest/config";

export default defineConfig({
  test: {
    environment: "node",
    environmentMatchGlobs: [
      ["**/page.test.tsx", "node"], // page files use node environment because it uses server-side rendering
      ["**/*.test.tsx", "jsdom"],
    ],
    exclude: ["playwright/**", "node_modules/**"],
    setupFiles: ["../../packages/lib/vitestSetup.ts"],
    env: loadEnv("", process.cwd(), ""),
    coverage: {
      provider: "v8", // Use V8 as the coverage provider
      reporter: ["text", "html", "lcov"], // Generate text summary and HTML reports
      reportsDirectory: "./coverage", // Output coverage reports to the coverage/ directory
      include: [
        "modules/api/v2/**/*.ts",
        "modules/api/v2/**/*.tsx",
        "modules/auth/lib/**/*.ts",
        "modules/signup/lib/**/*.ts",
        "modules/ee/whitelabel/email-customization/components/*.tsx",
        "modules/email/components/email-template.tsx",
        "modules/email/emails/survey/follow-up.tsx",
        "modules/ui/components/post-hog-client/*.tsx",
        "app/(app)/environments/**/layout.tsx",
        "app/(app)/environments/**/settings/(organization)/general/page.tsx",
        "app/(app)/environments/**/components/PosthogIdentify.tsx",
        "app/(app)/(onboarding)/organizations/**/layout.tsx",
        "app/(app)/(survey-editor)/environments/**/layout.tsx",
        "modules/ee/sso/lib/**/*.ts",
<<<<<<< HEAD
        "app/(auth)/layout.tsx",
        "app/(app)/layout.tsx",
        "app/layout.tsx",
        "app/intercom/*.tsx",
        "app/sentry/*.tsx",
=======
        "modules/ee/contacts/lib/**/*.ts",
        "modules/survey/link/lib/**/*.ts",
        "app/(auth)/layout.tsx",
        "app/(app)/layout.tsx",
        "app/intercom/*.tsx",
>>>>>>> 090f6eef
      ],
      exclude: [
        "**/.next/**",
        "**/*.spec.*",
        "**/constants.ts", // Exclude constants files
        "**/route.ts", // Exclude route files
        "**/openapi.ts", // Exclude openapi configuration files
        "**/openapi-document.ts", // Exclude openapi document files
        "modules/**/types/**", // Exclude types
        "**/*.tsx", // Exclude tsx files
      ],
    },
  },
  plugins: [tsconfigPaths(), react()],
});<|MERGE_RESOLUTION|>--- conflicted
+++ resolved
@@ -34,19 +34,11 @@
         "app/(app)/(onboarding)/organizations/**/layout.tsx",
         "app/(app)/(survey-editor)/environments/**/layout.tsx",
         "modules/ee/sso/lib/**/*.ts",
-<<<<<<< HEAD
         "app/(auth)/layout.tsx",
         "app/(app)/layout.tsx",
         "app/layout.tsx",
         "app/intercom/*.tsx",
         "app/sentry/*.tsx",
-=======
-        "modules/ee/contacts/lib/**/*.ts",
-        "modules/survey/link/lib/**/*.ts",
-        "app/(auth)/layout.tsx",
-        "app/(app)/layout.tsx",
-        "app/intercom/*.tsx",
->>>>>>> 090f6eef
       ],
       exclude: [
         "**/.next/**",
