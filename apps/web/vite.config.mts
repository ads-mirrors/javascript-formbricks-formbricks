// vitest.config.ts
import react from "@vitejs/plugin-react";
import { PluginOption, loadEnv } from "vite";
import tsconfigPaths from "vite-tsconfig-paths";
import { defineConfig } from "vitest/config";

export default defineConfig({
  test: {
    environment: "node",
    environmentMatchGlobs: [["**/*.test.tsx", "jsdom"]],
    exclude: ["playwright/**", "node_modules/**"],
    setupFiles: ["../../packages/lib/vitestSetup.ts"],
    env: loadEnv("", process.cwd(), ""),
    coverage: {
      provider: "v8", // Use V8 as the coverage provider
      reporter: ["text", "html", "lcov"], // Generate text summary and HTML reports
      reportsDirectory: "./coverage", // Output coverage reports to the coverage/ directory
      include: [
        "modules/api/v2/**/*.ts",
        "modules/api/v2/**/*.tsx",
        "modules/auth/lib/**/*.ts",
        "modules/auth/signup/components/signup-form.tsx",
        "modules/auth/signup/page.tsx",
        "modules/signup/lib/**/*.ts",
        "modules/auth/signup/lib/**/*.ts",
        "modules/auth/signup/**/*.tsx",
        "modules/ee/whitelabel/email-customization/components/*.tsx",
        "modules/ee/sso/lib/**/*.ts",
        "modules/email/components/email-template.tsx",
        "modules/email/emails/survey/follow-up.tsx",
        "modules/environments/lib/**/*.ts",
        "modules/ui/components/post-hog-client/*.tsx",
        "modules/ee/role-management/components/*.tsx",
        "modules/organization/settings/teams/components/edit-memberships/organization-actions.tsx",
        "modules/ui/components/alert/*.tsx",
        "modules/ui/components/environmentId-base-layout/*.tsx",
        "app/(app)/environments/**/layout.tsx",
        "app/(app)/environments/**/settings/(organization)/general/page.tsx",
        "app/(app)/environments/**/components/PosthogIdentify.tsx",
        "app/(app)/(onboarding)/organizations/**/layout.tsx",
        "app/(app)/(survey-editor)/environments/**/layout.tsx",
        "app/(app)/components/FormbricksClient.tsx",
        "app/(auth)/layout.tsx",
        "app/(app)/layout.tsx",
        "app/layout.tsx",
        "app/intercom/*.tsx",
        "app/sentry/*.tsx",
        "app/(app)/environments/**/surveys/**/(analysis)/summary/components/SurveyAnalysisCTA.tsx",
        "modules/ee/sso/lib/**/*.ts",
        "app/lib/**/*.ts",
        "app/api/(internal)/insights/lib/**/*.ts",
        "modules/ee/role-management/*.ts",
        "modules/organization/settings/teams/actions.ts",
        "modules/organization/settings/api-keys/lib/**/*.ts",
        "app/api/v1/**/*.ts",
        "modules/api/v2/management/auth/*.ts",
        "modules/organization/settings/api-keys/components/*.tsx",
        "modules/survey/hooks/*.tsx",
        "modules/survey/lib/client-utils.ts",
        "modules/survey/list/components/survey-card.tsx",
        "modules/survey/list/components/survey-dropdown-menu.tsx",
<<<<<<< HEAD
        "modules/auth/signup/**/*.ts",
=======
        "modules/ee/contacts/segments/lib/**/*.ts",
        "modules/ee/contacts/segments/components/segment-settings.tsx",
>>>>>>> a896c7e4
        "modules/ee/contacts/api/v2/management/contacts/bulk/lib/contact.ts",
        "modules/ee/sso/components/**/*.tsx",
      ],
      exclude: [
        "**/.next/**",
        "**/*.spec.*",
        "**/constants.ts", // Exclude constants files
        "**/route.ts", // Exclude route files
        "**/openapi.ts", // Exclude openapi configuration files
        "**/openapi-document.ts", // Exclude openapi document files
        "modules/**/types/**", // Exclude types
      ],
    },
  },
  plugins: [tsconfigPaths(), react() as PluginOption],
});<|MERGE_RESOLUTION|>--- conflicted
+++ resolved
@@ -59,12 +59,9 @@
         "modules/survey/lib/client-utils.ts",
         "modules/survey/list/components/survey-card.tsx",
         "modules/survey/list/components/survey-dropdown-menu.tsx",
-<<<<<<< HEAD
         "modules/auth/signup/**/*.ts",
-=======
         "modules/ee/contacts/segments/lib/**/*.ts",
         "modules/ee/contacts/segments/components/segment-settings.tsx",
->>>>>>> a896c7e4
         "modules/ee/contacts/api/v2/management/contacts/bulk/lib/contact.ts",
         "modules/ee/sso/components/**/*.tsx",
       ],
