--- conflicted
+++ resolved
@@ -47,6 +47,7 @@
         "app/intercom/*.tsx",
         "app/sentry/*.tsx",
         "app/(app)/environments/**/surveys/**/(analysis)/summary/components/SurveyAnalysisCTA.tsx",
+        "app/(app)/environments/**/integrations/airtable/components/ManageIntegration.tsx",
         "modules/ee/sso/lib/**/*.ts",
         "app/lib/**/*.ts",
         "app/api/(internal)/insights/lib/**/*.ts",
@@ -75,13 +76,9 @@
         "modules/analysis/**/*.tsx",
         "modules/analysis/**/*.ts",
         "modules/survey/editor/components/end-screen-form.tsx",
-<<<<<<< HEAD
         "lib/utils/billing.ts",
-        "app/(app)/environments/**/integrations/airtable/components/ManageIntegration.tsx"
-=======
         "lib/crypto.ts",
         "lib/utils/billing.ts"
->>>>>>> 2ce44b73
       ],
       exclude: [
         "**/.next/**",
