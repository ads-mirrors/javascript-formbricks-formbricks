<<<<<<< HEAD
import { loadEnv } from "vite";
=======
// vitest.config.ts
import { PluginOption, loadEnv } from "vite";
>>>>>>> 15878a4a
import tsconfigPaths from "vite-tsconfig-paths";
import react from "@vitejs/plugin-react";
import { defineConfig } from "vitest/config";

export default defineConfig({
  test: {
    environment: "node",
<<<<<<< HEAD
    environmentMatchGlobs: [
      ["**/*.test.tsx", "jsdom"],
    ],
=======
    environmentMatchGlobs: [["**/*.test.tsx", "jsdom"]],
>>>>>>> 15878a4a
    exclude: ["playwright/**", "node_modules/**"],
    setupFiles: ["../../packages/lib/vitestSetup.ts"],
    env: loadEnv("", process.cwd(), ""),
    coverage: {
      provider: "v8", // Use V8 as the coverage provider
      reporter: ["text", "html", "lcov"], // Generate text summary and HTML reports
      reportsDirectory: "./coverage", // Output coverage reports to the coverage/ directory
      include: [
        "modules/api/v2/**/*.ts",
        "modules/api/v2/**/*.tsx",
        "modules/auth/lib/**/*.ts",
        "modules/auth/signup/components/signup-form.tsx",
        "modules/auth/signup/page.tsx",
        "modules/signup/lib/**/*.ts",
        "modules/auth/signup/lib/**/*.ts",
        "modules/auth/signup/**/*.tsx",
        "modules/ee/whitelabel/email-customization/components/*.tsx",
        "modules/ee/sso/lib/**/*.ts",
        "modules/email/components/email-template.tsx",
        "modules/email/emails/survey/follow-up.tsx",
        "modules/ui/components/post-hog-client/*.tsx",
<<<<<<< HEAD
=======
        "modules/ee/role-management/components/*.tsx",
        "modules/organization/settings/teams/components/edit-memberships/organization-actions.tsx",
        "modules/ui/components/alert/*.tsx",
>>>>>>> 15878a4a
        "app/(app)/environments/**/layout.tsx",
        "app/(app)/environments/**/settings/(organization)/general/page.tsx",
        "app/(app)/environments/**/components/PosthogIdentify.tsx",
        "app/(app)/(onboarding)/organizations/**/layout.tsx",
        "app/(app)/(survey-editor)/environments/**/layout.tsx",
<<<<<<< HEAD
        "app/(app)/components/FormbricksClient.tsx",
=======
>>>>>>> 15878a4a
        "app/(auth)/layout.tsx",
        "app/(app)/layout.tsx",
        "app/layout.tsx",
        "app/intercom/*.tsx",
        "app/sentry/*.tsx",
<<<<<<< HEAD
=======
        "app/(app)/environments/**/surveys/**/(analysis)/summary/components/SurveyAnalysisCTA.tsx",
        "modules/ee/sso/lib/**/*.ts",
        "app/lib/**/*.ts",
        "app/api/(internal)/insights/lib/**/*.ts",
        "modules/ee/role-management/*.ts",
        "modules/organization/settings/teams/actions.ts",
        "modules/organization/settings/api-keys/lib/**/*.ts",
        "app/api/v1/**/*.ts",
        "modules/api/v2/management/auth/*.ts",
        "modules/organization/settings/api-keys/components/*.tsx",
        "modules/survey/hooks/*.tsx",
        "modules/survey/lib/client-utils.ts",
        "modules/survey/list/components/survey-card.tsx",
        "modules/survey/list/components/survey-dropdown-menu.tsx",
        "modules/ee/contacts/api/v2/management/contacts/bulk/lib/contact.ts",
        "modules/ee/sso/components/**/*.tsx",
>>>>>>> 15878a4a
      ],
      exclude: [
        "**/.next/**",
        "**/*.spec.*",
        "**/constants.ts", // Exclude constants files
        "**/route.ts", // Exclude route files
        "**/openapi.ts", // Exclude openapi configuration files
        "**/openapi-document.ts", // Exclude openapi document files
        "modules/**/types/**", // Exclude types
      ],
    },
  },
<<<<<<< HEAD
  plugins: [tsconfigPaths(), react()],
=======
  plugins: [tsconfigPaths(), react() as PluginOption],
>>>>>>> 15878a4a
});<|MERGE_RESOLUTION|>--- conflicted
+++ resolved
@@ -1,9 +1,5 @@
-<<<<<<< HEAD
-import { loadEnv } from "vite";
-=======
 // vitest.config.ts
 import { PluginOption, loadEnv } from "vite";
->>>>>>> 15878a4a
 import tsconfigPaths from "vite-tsconfig-paths";
 import react from "@vitejs/plugin-react";
 import { defineConfig } from "vitest/config";
@@ -11,13 +7,7 @@
 export default defineConfig({
   test: {
     environment: "node",
-<<<<<<< HEAD
-    environmentMatchGlobs: [
-      ["**/*.test.tsx", "jsdom"],
-    ],
-=======
     environmentMatchGlobs: [["**/*.test.tsx", "jsdom"]],
->>>>>>> 15878a4a
     exclude: ["playwright/**", "node_modules/**"],
     setupFiles: ["../../packages/lib/vitestSetup.ts"],
     env: loadEnv("", process.cwd(), ""),
@@ -39,28 +29,20 @@
         "modules/email/components/email-template.tsx",
         "modules/email/emails/survey/follow-up.tsx",
         "modules/ui/components/post-hog-client/*.tsx",
-<<<<<<< HEAD
-=======
         "modules/ee/role-management/components/*.tsx",
         "modules/organization/settings/teams/components/edit-memberships/organization-actions.tsx",
         "modules/ui/components/alert/*.tsx",
->>>>>>> 15878a4a
         "app/(app)/environments/**/layout.tsx",
         "app/(app)/environments/**/settings/(organization)/general/page.tsx",
         "app/(app)/environments/**/components/PosthogIdentify.tsx",
         "app/(app)/(onboarding)/organizations/**/layout.tsx",
         "app/(app)/(survey-editor)/environments/**/layout.tsx",
-<<<<<<< HEAD
         "app/(app)/components/FormbricksClient.tsx",
-=======
->>>>>>> 15878a4a
         "app/(auth)/layout.tsx",
         "app/(app)/layout.tsx",
         "app/layout.tsx",
         "app/intercom/*.tsx",
         "app/sentry/*.tsx",
-<<<<<<< HEAD
-=======
         "app/(app)/environments/**/surveys/**/(analysis)/summary/components/SurveyAnalysisCTA.tsx",
         "modules/ee/sso/lib/**/*.ts",
         "app/lib/**/*.ts",
@@ -77,7 +59,6 @@
         "modules/survey/list/components/survey-dropdown-menu.tsx",
         "modules/ee/contacts/api/v2/management/contacts/bulk/lib/contact.ts",
         "modules/ee/sso/components/**/*.tsx",
->>>>>>> 15878a4a
       ],
       exclude: [
         "**/.next/**",
@@ -90,9 +71,5 @@
       ],
     },
   },
-<<<<<<< HEAD
-  plugins: [tsconfigPaths(), react()],
-=======
   plugins: [tsconfigPaths(), react() as PluginOption],
->>>>>>> 15878a4a
 });