--- conflicted
+++ resolved
@@ -111,8 +111,7 @@
         },
         {
           name: "Langfuse",
-          description:
-            "Open source LLM engineering platform. Debug, analyze and iterate together.",
+          description: "Open source LLM engineering platform. Debug, analyze and iterate together.",
           href: "https://langfuse.com",
         },
         {
@@ -217,20 +216,6 @@
           description: "Webstudio is an open source alternative to Webflow",
           href: "https://webstudio.is",
         },
-<<<<<<< HEAD
-        {
-          name: "Spark.NET",
-          description:
-            "The .NET Web Framework for Makers. Build production ready, full-stack web applications fast without sweating the small stuff.",
-          href: "https://spark-framework.net",
-        },
-        {
-          name: "Firecamp",
-          description: "vscode for apis, open-source postman/insomnia alternative",
-          href: "https://firecamp.io",
-        },
-=======
->>>>>>> 5679c380
       ],
     });
   }
