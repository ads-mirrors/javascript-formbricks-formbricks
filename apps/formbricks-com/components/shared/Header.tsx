--- conflicted
+++ resolved
@@ -271,11 +271,7 @@
           </Link> */}
 
           <Link
-<<<<<<< HEAD
-            href="/community"
-=======
             href="/concierge"
->>>>>>> db0b6739
             className="text-base font-medium text-slate-400 hover:text-slate-700  dark:hover:text-slate-300">
             Concierge
           </Link>
