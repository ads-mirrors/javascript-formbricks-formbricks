--- conflicted
+++ resolved
@@ -228,13 +228,10 @@
     links: [
       { title: "Airtable", href: "/docs/integrations/airtable" },
       { title: "Google Sheets", href: "/docs/integrations/google-sheets" },
-<<<<<<< HEAD
       { title: "Notion", href: "/docs/integrations/notion" },
-=======
       { title: "Make.com", href: "/docs/integrations/make" },
       { title: "n8n", href: "/docs/integrations/n8n" },
       { title: "Zapier", href: "/docs/integrations/zapier" },
->>>>>>> c40fedda
     ],
   },
   {
