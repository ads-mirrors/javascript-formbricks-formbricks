import { StatusBar } from "expo-status-bar";
import { Button, LogBox, StyleSheet, Text, View } from "react-native";
import Formbricks, { track } from "@formbricks/react-native";

LogBox.ignoreAllLogs();

export default function App(): JSX.Element {
  if (!process.env.EXPO_PUBLIC_FORMBRICKS_ENVIRONMENT_ID) {
    throw new Error("EXPO_PUBLIC_FORMBRICKS_ENVIRONMENT_ID is required");
  }

  if (!process.env.EXPO_PUBLIC_API_HOST) {
    throw new Error("EXPO_PUBLIC_API_HOST is required");
  }

  const config = {
<<<<<<< HEAD
    environmentId: process.env.EXPO_PUBLIC_FORMBRICKS_ENVIRONMENT_ID,
    apiHost: process.env.EXPO_PUBLIC_API_HOST,
    userId: "hello-user",
=======
    environmentId: process.env.EXPO_PUBLIC_FORMBRICKS_ENVIRONMENT_ID ?? "default-env-id",
    apiHost: process.env.EXPO_PUBLIC_API_HOST ?? "http://localhost:3000",
    userId: "random user id",
>>>>>>> e31b229b
    attributes: {
      language: "en",
      testAttr: "attr-test",
    },
  };

  return (
    <View style={styles.container}>
      <Text>Formbricks React Native SDK Demo</Text>

      <Button
        title="Trigger Code Action"
        onPress={() => {
          track("code").catch((error: unknown) => {
            // eslint-disable-next-line no-console -- logging is allowed in demo apps
            console.error("Error tracking event:", error);
          });
        }}
      />
      <StatusBar style="auto" />
      <Formbricks initConfig={config} />
    </View>
  );
}

const styles = StyleSheet.create({
  container: {
    flex: 1,
    backgroundColor: "#fff",
    alignItems: "center",
    justifyContent: "center",
  },
});<|MERGE_RESOLUTION|>--- conflicted
+++ resolved
@@ -14,15 +14,9 @@
   }
 
   const config = {
-<<<<<<< HEAD
     environmentId: process.env.EXPO_PUBLIC_FORMBRICKS_ENVIRONMENT_ID,
     apiHost: process.env.EXPO_PUBLIC_API_HOST,
-    userId: "hello-user",
-=======
-    environmentId: process.env.EXPO_PUBLIC_FORMBRICKS_ENVIRONMENT_ID ?? "default-env-id",
-    apiHost: process.env.EXPO_PUBLIC_API_HOST ?? "http://localhost:3000",
     userId: "random user id",
->>>>>>> e31b229b
     attributes: {
       language: "en",
       testAttr: "attr-test",
