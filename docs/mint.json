{
  "$schema": "https://mintlify.com/schema.json",
  "colors": {
    "anchors": {
      "from": "#0D9373",
      "to": "#07C983"
    },
    "dark": "#00C4B8",
    "light": "#00C4B8",
    "primary": "#00C4B8"
  },
  "favicon": "/images/favicon.svg",
  "footerSocials": {
    "github": "https://github.com/formbricks/formbricks",
    "linkedin": "https://linkedin.com/company/formbricks",
    "x": "https://x.com/formbricks"
  },
  "logo": {
    "dark": "/images/logo-dark.svg",
    "light": "/images/logo-light.svg"
  },
  "name": "Documentation - Formbricks",
  "navigation": [
    {
      "group": "",
      "pages": ["overview/introduction", "overview/what-is-formbricks", "overview/open-source"]
    },
    {
      "group": "",
      "pages": ["xm-and-surveys/overview"]
    },
    {
      "group": "Surveys",
      "pages": [
        {
          "group": "General Features",
          "icon": "wrench",
          "pages": [
            "xm-and-surveys/surveys/general-features/add-image-or-video-question",
            "xm-and-surveys/surveys/general-features/conditional-logic",
            "xm-and-surveys/surveys/general-features/overwrite-styling",
            "xm-and-surveys/surveys/general-features/hidden-fields",
            "xm-and-surveys/surveys/general-features/limit-submissions",
            "xm-and-surveys/surveys/general-features/multi-language-surveys",
            "xm-and-surveys/surveys/general-features/partial-submissions",
            "xm-and-surveys/surveys/general-features/recall",
            "xm-and-surveys/surveys/general-features/shareable-dashboards",
            "xm-and-surveys/surveys/general-features/schedule-start-end-dates",
            "xm-and-surveys/surveys/general-features/metadata",
            "xm-and-surveys/surveys/general-features/variables"
          ]
        },
        {
          "group": "Link Surveys",
          "icon": "link",
          "pages": [
            "xm-and-surveys/surveys/link-surveys/quickstart",
            {
              "group": "Features",
              "icon": "wrench",
              "pages": [
                "xm-and-surveys/surveys/link-surveys/data-prefilling",
                "xm-and-surveys/surveys/link-surveys/embed-surveys",
                "xm-and-surveys/surveys/link-surveys/market-research-panel",
                "xm-and-surveys/surveys/link-surveys/pin-protected-surveys",
                "xm-and-surveys/surveys/link-surveys/single-use-links",
                "xm-and-surveys/surveys/link-surveys/source-tracking",
                "xm-and-surveys/surveys/link-surveys/start-at-question",
                "xm-and-surveys/surveys/link-surveys/verify-email-before-survey"
              ]
            }
          ]
        },
        {
          "group": "Website & App Surveys",
          "icon": "mobile",
          "pages": [
            "xm-and-surveys/surveys/website-app-surveys/quickstart",
            "xm-and-surveys/surveys/website-app-surveys/framework-guides",
            {
              "group": "Features",
              "icon": "wrench",
              "pages": [
                "xm-and-surveys/surveys/website-app-surveys/actions",
                "xm-and-surveys/surveys/website-app-surveys/advanced-targeting",
                "xm-and-surveys/surveys/website-app-surveys/user-identification",
                "xm-and-surveys/surveys/website-app-surveys/recontact",
                "xm-and-surveys/surveys/website-app-surveys/show-survey-to-percent-of-users"
              ]
            }
          ]
        }
      ]
    },
    {
      "group": "Core Features",
      "pages": [
        {
          "group": "Question Types",
          "icon": "question",
          "pages": [
            "xm-and-surveys/core-features/question-type/address",
            "xm-and-surveys/core-features/question-type/consent",
            "xm-and-surveys/core-features/question-type/contact-info",
            "xm-and-surveys/core-features/question-type/date",
            "xm-and-surveys/core-features/question-type/file-upload",
            "xm-and-surveys/core-features/question-type/free-text",
            "xm-and-surveys/core-features/question-type/matrix",
            "xm-and-surveys/core-features/question-type/net-promoter-score",
            "xm-and-surveys/core-features/question-type/ranking",
            "xm-and-surveys/core-features/question-type/rating",
            "xm-and-surveys/core-features/question-type/schedule-a-meeting",
            "xm-and-surveys/core-features/question-type/select-multiple",
            "xm-and-surveys/core-features/question-type/select-picture",
            "xm-and-surveys/core-features/question-type/select-single",
            "xm-and-surveys/core-features/question-type/statement-cta"
          ]
        },
        {
          "group": "Integrations",
          "icon": "bridge",
          "pages": [
            "xm-and-surveys/core-features/integrations/overview",
            "xm-and-surveys/core-features/integrations/activepieces",
            "xm-and-surveys/core-features/integrations/airtable",
            "xm-and-surveys/core-features/integrations/google-sheets",
            "xm-and-surveys/core-features/integrations/make",
            "xm-and-surveys/core-features/integrations/n8n",
            "xm-and-surveys/core-features/integrations/notion",
            "xm-and-surveys/core-features/integrations/slack",
            "xm-and-surveys/core-features/integrations/wordpress",
            "xm-and-surveys/core-features/integrations/zapier",
            "xm-and-surveys/core-features/integrations/webhooks"
          ]
        },
        "xm-and-surveys/core-features/user-management",
        "xm-and-surveys/core-features/styling-theme",
        "xm-and-surveys/core-features/email-customization"
      ]
    },
    {
      "group": "Enterprise Features",
      "pages": ["xm-and-surveys/enterprise-features/saml-sso"]
    },
    {
      "group": "XM",
      "pages": [
        {
          "group": "Best Practices",
          "icon": "lightbulb",
          "pages": [
            "xm-and-surveys/xm/best-practices/contact-form",
            "xm-and-surveys/xm/best-practices/docs-feedback",
            "xm-and-surveys/xm/best-practices/feature-chaser",
            "xm-and-surveys/xm/best-practices/feedback-box",
            "xm-and-surveys/xm/best-practices/improve-email-content",
            "xm-and-surveys/xm/best-practices/interview-prompt",
            "xm-and-surveys/xm/best-practices/cancel-subscription",
            "xm-and-surveys/xm/best-practices/pmf-survey",
            "xm-and-surveys/xm/best-practices/quiz-time",
            "xm-and-surveys/xm/best-practices/improve-trial-cr"
          ]
        }
      ]
    },
    {
      "group": "",
      "pages": ["development/overview"]
    },
    {
      "group": "Local Setup",
      "pages": [
        "development/local-setup/linux",
        "development/local-setup/mac",
        "development/local-setup/windows",
        "development/local-setup/gitpod",
        "development/local-setup/github-codespaces"
      ]
    },
    {
      "group": "Technical Handbook",
      "pages": ["development/technical-handbook/overview", "development/technical-handbook/database-model"]
    },
    {
      "group": "Standards",
      "pages": [
        {
          "group": "Code Organization",
          "icon": "code",
          "pages": [
            "development/standards/organization/file-and-directory-organization",
            "development/standards/organization/naming-conventions",
            "development/standards/organization/module-component-structure"
          ]
        },
        {
          "group": "Development Practices",
          "icon": "laptop",
          "pages": [
            "development/standards/practices/code-formatting",
            "development/standards/practices/documentation",
            "development/standards/practices/error-handling"
          ]
        },
        {
          "group": "Technical Standards",
          "icon": "gear",
          "pages": [
            "development/standards/technical/language-specific-conventions",
            "development/standards/technical/framework-usage"
          ]
        },
        {
          "group": "Quality Assurance",
          "icon": "shield",
          "pages": ["development/standards/qa/code-reviews", "development/standards/qa/testing-methodology"]
        }
      ]
    },
    {
      "group": "Contributions",
      "pages": ["development/contribution/contribution"]
    },
    {
      "group": "Guides",
      "pages": [
        {
          "group": "Auth & Provision",
          "icon": "user-shield",
          "pages": ["development/guides/auth-and-provision/setup-saml-with-identity-providers"]
        }
      ]
    },
    {
      "group": "Support",
      "pages": ["development/support/troubleshooting"]
    },
    {
      "group": "",
      "pages": ["self-hosting/overview"]
    },
    {
      "group": "Setup",
      "pages": [
        "self-hosting/setup/one-click",
        "self-hosting/setup/docker",
        "self-hosting/setup/cluster-setup",
        "self-hosting/setup/monitoring"
      ]
    },
    {
      "group": "Configuration",
      "pages": [
        "self-hosting/configuration/custom-ssl",
        "self-hosting/configuration/environment-variables",
        {
          "group": "Auth & SSO",
          "icon": "lock",
          "pages": [
            "self-hosting/configuration/auth-sso/oauth",
            "self-hosting/configuration/auth-sso/saml-sso"
          ]
        },
        {
          "group": "Integrations",
          "icon": "bridge",
          "pages": [
            "self-hosting/configuration/integrations/airtable",
            "self-hosting/configuration/integrations/google-sheets",
            "self-hosting/configuration/integrations/n8n",
            "self-hosting/configuration/integrations/notion",
            "self-hosting/configuration/integrations/slack",
            "self-hosting/configuration/integrations/zapier"
          ]
        }
      ]
    },
    {
      "group": "Advanced",
      "pages": [
        "self-hosting/advanced/migration",
        "self-hosting/advanced/license",
        "self-hosting/advanced/rate-limiting"
      ]
    },
    {
      "group": "API Documentation",
      "pages": ["api-reference/introduction", "api-reference/rest-api"]
    },
    {
      "group": "API v2 Documentation (Draft)",
      "pages": ["api-v2-reference/introduction"]
    }
  ],
  "redirects": [
    {
      "destination": "/docs/overview/what-is-formbricks",
      "permanent": true,
      "source": "/docs/introduction/what-is-formbricks"
    },
    {
      "destination": "/docs/overview/open-source",
      "permanent": true,
      "source": "/docs/introduction/why-open-source"
    },
    {
      "destination": "/docs/xm-and-surveys/overview",
      "permanent": true,
      "source": "/docs/introduction/how-it-works"
    },
    {
      "destination": "/docs/xm-and-surveys/xm/best-practices/contact-form",
      "permanent": true,
      "source": "/docs/best-practices/contact-form"
    },
    {
      "destination": "/docs/xm-and-surveys/xm/best-practices/docs-feedback",
      "permanent": true,
      "source": "/docs/best-practices/docs-feedback"
    },
    {
      "destination": "/docs/xm-and-surveys/xm/best-practices/feature-chaser",
      "permanent": true,
      "source": "/docs/best-practices/feature-chaser"
    },
    {
      "destination": "/docs/xm-and-surveys/xm/best-practices/feedback-box",
      "permanent": true,
      "source": "/docs/best-practices/feedback-box"
    },
    {
      "destination": "/docs/xm-and-surveys/xm/best-practices/improve-email-content",
      "permanent": true,
      "source": "/docs/best-practices/improve-email-content"
    },
    {
      "destination": "/docs/xm-and-surveys/xm/best-practices/interview-prompt",
      "permanent": true,
      "source": "/docs/best-practices/interview-prompt"
    },
    {
      "destination": "/docs/xm-and-surveys/xm/best-practices/cancel-subscription",
      "permanent": true,
      "source": "/docs/best-practices/cancel-subscription"
    },
    {
      "destination": "/docs/xm-and-surveys/xm/best-practices/pmf-survey",
      "permanent": true,
      "source": "/docs/best-practices/pmf-survey"
    },
    {
      "destination": "/docs/xm-and-surveys/xm/best-practices/quiz-time",
      "permanent": true,
      "source": "/docs/best-practices/quiz-time"
    },
    {
      "destination": "/docs/xm-and-surveys/xm/best-practices/improve-trial-cr",
      "permanent": true,
      "source": "/docs/best-practices/improve-trial-cr"
    },
    {
      "destination": "/docs/xm-and-surveys/surveys/link-surveys/quickstart",
      "permanent": true,
      "source": "/docs/link-surveys/quickstart"
    },
    {
      "destination": "/docs/xm-and-surveys/surveys/general-features/add-image-or-video-question",
      "permanent": true,
      "source": "/docs/link-surveys/global/add-image-or-video-question"
    },
    {
      "destination": "/docs/xm-and-surveys/surveys/general-features/conditional-logic",
      "permanent": true,
      "source": "/docs/link-surveys/global/conditional-logic"
    },
    {
      "destination": "/docs/xm-and-surveys/surveys/general-features/overwrite-styling",
      "permanent": true,
      "source": "/docs/link-surveys/global/overwrite-styling"
    },
    {
      "destination": "/docs/xm-and-surveys/surveys/link-surveys/data-prefilling",
      "permanent": true,
      "source": "/docs/link-surveys/global/data-prefilling"
    },
    {
      "destination": "/docs/xm-and-surveys/surveys/link-surveys/embed-surveys",
      "permanent": true,
      "source": "/docs/link-surveys/embed-surveys"
    },
    {
      "destination": "/docs/xm-and-surveys/surveys/general-features/hidden-fields",
      "permanent": true,
      "source": "/docs/link-surveys/global/hidden-fields"
    },
    {
      "destination": "/docs/xm-and-surveys/surveys/general-features/limit-submissions",
      "permanent": true,
      "source": "/docs/link-surveys/global/limit-submissions"
    },
    {
      "destination": "/docs/xm-and-surveys/surveys/general-features/market-research-panel",
      "permanent": true,
      "source": "/docs/link-surveys/market-research-panel"
    },
    {
      "destination": "/docs/xm-and-surveys/surveys/general-features/multi-language-surveys",
      "permanent": true,
      "source": "/docs/link-surveys/global/multi-language-surveys"
    },
    {
      "destination": "/docs/xm-and-surveys/surveys/general-features/partial-submissions",
      "permanent": true,
      "source": "/docs/link-surveys/global/partial-submissions"
    },
    {
      "destination": "/docs/xm-and-surveys/surveys/link-surveys/pin-protected-surveys",
      "permanent": true,
      "source": "/docs/link-surveys/pin-protected-surveys"
    },
    {
      "destination": "/docs/xm-and-surveys/surveys/general-features/recall",
      "permanent": true,
      "source": "/docs/link-surveys/global/recall"
    },
    {
      "destination": "/docs/xm-and-surveys/surveys/general-features/shareable-dashboards",
      "permanent": true,
      "source": "/docs/link-surveys/global/shareable-dashboards"
    },
    {
      "destination": "/docs/xm-and-surveys/surveys/link-surveys/single-use-links",
      "permanent": true,
      "source": "/docs/link-surveys/single-use-links"
    },
    {
      "destination": "/docs/xm-and-surveys/surveys/link-surveys/source-tracking",
      "permanent": true,
      "source": "/docs/link-surveys/source-tracking"
    },
    {
      "destination": "/docs/xm-and-surveys/surveys/general-features/schedule-start-end-dates",
      "permanent": true,
      "source": "/docs/link-surveys/global/schedule-start-end-dates"
    },
    {
      "destination": "/docs/xm-and-surveys/surveys/link-surveys/start-at-question",
      "permanent": true,
      "source": "/docs/link-surveys/start-at-question"
    },
    {
      "destination": "/docs/xm-and-surveys/surveys/general-features/metadata",
      "permanent": true,
      "source": "/docs/link-surveys/global/metadata"
    },
    {
      "destination": "/docs/xm-and-surveys/surveys/general-features/variables",
      "permanent": true,
      "source": "/docs/link-surveys/global/variables"
    },
    {
      "destination": "/docs/xm-and-surveys/surveys/link-surveys/verify-email-before-survey",
      "permanent": true,
      "source": "/docs/link-surveys/verify-email-before-survey"
    },
    {
      "destination": "/docs/xm-and-surveys/surveys/general-features/add-image-or-video-question",
      "permanent": true,
      "source": "/docs/app-surveys/global/add-image-or-video-question"
    },
    {
      "destination": "/docs/xm-and-surveys/core-features/question-type/consent",
      "permanent": true,
      "source": "/docs/core-features/global/question-type/consent"
    },
    {
      "destination": "/docs/xm-and-surveys/core-features/question-type/statement-cta",
      "permanent": true,
      "source": "/docs/core-features/global/question-type/statement-cta"
    },
    {
      "destination": "/docs/xm-and-surveys/core-features/integrations/airtable",
      "permanent": true,
      "source": "/docs/developer-docs/integrations/airtable"
    },
    {
      "destination": "/docs/xm-and-surveys/core-features/integrations/zapier",
      "permanent": true,
      "source": "/docs/developer-docs/integrations/zapier"
    },
    {
      "destination": "/docs/xm-and-surveys/core-features/integrations/wordpress",
      "permanent": true,
      "source": "/docs/developer-docs/integrations/wordpress"
    },
    {
      "destination": "/docs/xm-and-surveys/core-features/integrations/slack",
      "permanent": true,
      "source": "/docs/developer-docs/integrations/slack"
    },
    {
      "destination": "/docs/xm-and-surveys/core-features/integrations/n8n",
      "permanent": true,
      "source": "/docs/developer-docs/integrations/n8n"
    },
    {
      "destination": "/docs/xm-and-surveys/core-features/integrations/notion",
      "permanent": true,
      "source": "/docs/developer-docs/integrations/notion"
    },
    {
      "destination": "/docs/xm-and-surveys/core-features/integrations/google-sheets",
      "permanent": true,
      "source": "/docs/developer-docs/integrations/google-sheets"
    },
    {
      "destination": "/docs/xm-and-surveys/surveys/website-app-surveys/quickstart",
      "permanent": true,
      "source": "/docs/app-surveys/quickstart"
    },
    {
      "destination": "/docs/xm-and-surveys/core-features/question-type/address",
      "permanent": true,
      "source": "/docs/core-features/global/question-type/address"
    },
    {
      "destination": "/docs/xm-and-surveys/surveys/website-app-surveys/framework-guides",
      "permanent": true,
      "source": "/docs/app-surveys/framework-guides"
    },
    {
      "destination": "/docs/xm-and-surveys/core-features/integrations/activepieces",
      "permanent": true,
      "source": "/docs/developer-docs/integrations/activepieces"
    },
    {
      "destination": "/docs/xm-and-surveys/core-features/user-management",
      "permanent": true,
      "source": "/docs/core-features/global/access-roles"
    },
    {
      "destination": "/docs/xm-and-surveys/core-features/styling-theme",
      "permanent": true,
      "source": "/docs/core-features/global/styling-theme"
    },
    {
      "destination": "/docs/xm-and-surveys/core-features/email-customization",
      "permanent": true,
      "source": "/docs/core-features/global/email-customization"
    },
    {
      "destination": "/docs/self-hosting/setup/one-click",
      "permanent": true,
      "source": "/docs/self-hosting/one-click"
    },
    {
      "destination": "/docs/self-hosting/configuration/custom-ssl",
      "permanent": true,
      "source": "/docs/self-hosting/custom-ssl"
    },
    {
      "destination": "/docs/self-hosting/setup/docker",
      "permanent": true,
      "source": "/docs/self-hosting/docker"
    },
    {
      "destination": "/docs/self-hosting/setup/cluster-setup",
      "permanent": true,
      "source": "/docs/self-hosting/cluster-setup"
    },
    {
      "destination": "/docs/self-hosting/advanced/migration",
      "permanent": true,
      "source": "/docs/self-hosting/migration-guide"
    },
    {
      "destination": "/docs/self-hosting/configuration/integrations",
      "permanent": true,
      "source": "/docs/self-hosting/integrations"
    },
    {
      "destination": "/docs/self-hosting/advanced/license",
      "permanent": true,
      "source": "/docs/self-hosting/license"
    },
    {
      "destination": "/docs/self-hosting/advanced/rate-limiting",
      "permanent": true,
      "source": "/docs/self-hosting/rate-limiting"
    },
    {
      "destination": "/docs/self-hosting/setup/cluster-setup",
      "permanent": true,
      "source": "/docs/self-hosting/kubernetes"
    },
    {
      "destination": "/docs/development/overview",
      "permanent": true,
      "source": "/docs/developer-docs/overview"
    },
    {
      "destination": "/docs/xm-and-surveys/surveys/website-app-surveys/framework-guides",
      "permanent": true,
      "source": "/docs/developer-docs/js-sdk"
    },
    {
      "destination": "/docs/xm-and-surveys/surveys/website-app-surveys/framework-guides#react-native",
      "permanent": true,
      "source": "docs/developer-docs/react-native-in-app-surveys"
    },
    {
      "destination": "/docs/api-reference/rest-api",
      "permanent": true,
      "source": "/docs/developer-docs/rest-api"
    },
    {
      "destination": "/docs/xm-and-surveys/core-features/integrations/webhooks",
      "permanent": true,
      "source": "/docs/developer-docs/webhooks"
    },
    {
      "destination": "/docs/development/contribution/contribution",
      "permanent": true,
      "source": "/docs/developer-docs/contributing/get-started"
    },
    {
      "destination": "/docs/xm-and-surveys/surveys/website-app-surveys/actions",
      "permanent": true,
      "source": "/docs/app-surveys/actions"
    },
    {
      "destination": "/docs/xm-and-surveys/surveys/website-app-surveys/advanced-targeting",
      "permanent": true,
      "source": "/docs/app-surveys/advanced-targeting"
    },
    {
      "destination": "/docs/xm-and-surveys/surveys/website-app-surveys/user-identification",
      "permanent": true,
      "source": "/docs/app-surveys/user-identification"
    },
    {
      "destination": "/docs/xm-and-surveys/surveys/website-app-surveys/recontact",
      "permanent": true,
      "source": "/docs/app-surveys/recontact"
    },
    {
      "destination": "/docs/xm-and-surveys/surveys/website-app-surveys/show-survey-to-percent-of-users",
      "permanent": true,
      "source": "/docs/app-surveys/global/show-survey-to-percent-of-users"
    },
    {
      "destination": "/docs/xm-and-surveys/surveys/general-features/metadata",
      "permanent": true,
      "source": "/docs/app-surveys/global/metadata"
    },
    {
      "destination": "/docs/api-reference",
      "permanent": true,
      "source": "/docs/api-docs"
    },
    {
      "destination": "/docs/development/troubleshooting",
      "permanent": true,
      "source": "/docs/developer-docs/contributing/troubleshooting"
    },
    {
      "destination": "/docs/xm-and-surveys/core-features/question-type/file-upload",
      "permanent": true,
      "source": "/docs/core-features/global/question-type/file-upload"
    },
    {
      "destination": "/docs/xm-and-surveys/core-features/question-type/select-picture",
      "permanent": true,
      "source": "/docs/core-features/global/question-type/picture-selection"
    },
    {
      "destination": "/docs/xm-and-surveys/core-features/question-type/rating",
      "permanent": true,
      "source": "/docs/core-features/global/question-type/rating"
    },
    {
      "destination": "/docs/xm-and-surveys/core-features/question-type/date",
      "permanent": true,
      "source": "/docs/core-features/global/question-type/date"
    },
    {
      "destination": "/docs/xm-and-surveys/core-features/question-type/schedule-a-meeting",
      "permanent": true,
      "source": "/docs/core-features/global/question-type/schedule"
    },
    {
      "destination": "/docs/xm-and-surveys/core-features/question-type/free-text",
      "permanent": true,
      "source": "/docs/core-features/global/question-type/free-text"
    },
    {
      "destination": "/docs/xm-and-surveys/core-features/question-type/select-single",
      "permanent": true,
      "source": "/docs/core-features/global/question-type/single-select"
    },
    {
      "destination": "/docs/xm-and-surveys/core-features/question-type/select-multiple",
      "permanent": true,
      "source": "/docs/core-features/global/question-type/multiple-select"
    },
    {
      "destination": "/docs/xm-and-surveys/core-features/question-type/matrix",
      "permanent": true,
      "source": "/docs/core-features/global/question-type/matrix"
    },
    {
      "destination": "/docs/xm-and-surveys/core-features/integrations/make",
      "permanent": true,
      "source": "/docs/developer-docs/integrations/make"
    },
    {
      "destination": "/docs/xm-and-surveys/core-features/integrations/overview",
      "permanent": true,
      "source": "/docs/developer-docs/integrations/overview"
    },
    {
      "destination": "/docs/xm-and-surveys/surveys/general-features/hidden-fields",
      "permanent": true,
      "source": "/docs/app-surveys/global/hidden-fields"
    },
    {
      "destination": "/docs/xm-and-surveys/surveys/general-features/limit-submissions",
      "permanent": true,
      "source": "/docs/app-surveys/global/limit-submissions"
    },
    {
      "destination": "/docs/xm-and-surveys/core-features/question-type/net-promoter-score",
      "permanent": true,
      "source": "/docs/core-features/global/question-type/net-promoter-score"
    },
    {
      "destination": "/docs/xm-and-surveys/surveys/link-surveys/data-prefilling",
      "permanent": true,
      "source": "/docs/link-surveys/data-prefilling"
    },
    {
      "destination": "/docs/xm-and-surveys/surveys/general-features/multi-language-surveys",
      "permanent": true,
      "source": "/docs/app-surveys/global/multi-language-surveys"
    }
  ],
  "tabs": [
    {
      "name": "Overview",
      "url": "overview"
    },
    {
      "name": "XM & Surveys",
      "url": "xm-and-surveys"
    },
    {
      "name": "Self Hosting",
      "url": "self-hosting"
    },
    {
      "name": "Development",
      "url": "development"
    },
    {
      "name": "API v1 Reference",
      "openapi": "/api-reference/openapi.json",
      "url": "api-reference"
    },
    {
<<<<<<< HEAD
      "name": "API v2 Reference (Draft)",
=======
      "name": "API v2 Reference (WIP 👷‍♂️)",
>>>>>>> 5c2c1bbf
      "openapi": "/api-v2-reference/openapi.yml",
      "url": "api-v2-reference"
    }
  ],
  "topbarCtaButton": {
    "name": "Go to app",
    "url": "https://app.formbricks.com"
  },
  "topbarLinks": [
    {
      "name": "Support",
      "url": "https://github.com/formbricks/formbricks/discussions"
    }
  ]
}<|MERGE_RESOLUTION|>--- conflicted
+++ resolved
@@ -767,11 +767,7 @@
       "url": "api-reference"
     },
     {
-<<<<<<< HEAD
-      "name": "API v2 Reference (Draft)",
-=======
       "name": "API v2 Reference (WIP 👷‍♂️)",
->>>>>>> 5c2c1bbf
       "openapi": "/api-v2-reference/openapi.yml",
       "url": "api-v2-reference"
     }
