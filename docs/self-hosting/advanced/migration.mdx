---
title: "Migration"
description: "Formbricks Self-hosted version migration"
icon: "arrow-right"
---

## v4.0

<Warning>
  **Important: Migration Required**

<<<<<<< HEAD
Formbricks 4 introduces additional requirements for self-hosting setups and makes a dedicated Redis cache as well as S3-compatible file storage mandatory.

=======
  Formbricks 4 introduces additional requirements for self-hosting setups and makes a dedicated Redis cache as well as S3-compatible file storage mandatory.
>>>>>>> 1557ffcc
</Warning>

Formbricks 4.0 is a **major milestone** that sets up the technical foundation for future iterations and feature improvements. This release focuses on modernizing core infrastructure components to improve reliability, scalability, and enable advanced features going forward.

### What's New in Formbricks 4.0

**🚀 New Enterprise Features:**
<<<<<<< HEAD

- **Quotas Management**: Advanced quota controls for enterprise users

**🏗️ Technical Foundation Improvements:**

=======
- **Quotas Management**: Advanced quota controls for enterprise users

**🏗️ Technical Foundation Improvements:**
>>>>>>> 1557ffcc
- **Enhanced File Storage**: Improved file handling with better performance and reliability
- **Improved Caching**: New caching functionality improving speed, extensibility and reliability
- **Database Optimization**: Removal of unused database tables and fields for better performance
- **Future-Ready Architecture**: Standardized infrastructure components for upcoming features

### What This Means for Your Self-Hosting Setup

These improvements in Formbricks 4.0 also make some infrastructure requirements mandatory going forward:

- **Redis** for caching
- **MinIO or S3-compatible storage** for file uploads

These services are already included in the updated one-click setup for self-hosters, but existing users need to upgrade their setup. More information on this below.

### Why We Made These Changes

We know this represents more moving parts in your infrastructure and might even introduce more complexity in hosting Formbricks, and we don't take this decision lightly. As Formbricks grows into a comprehensive Survey and Experience Management platform, we've reached a point where the simple, single-service approach was holding back our ability to deliver the reliable, feature-rich product our users demand and deserve.

By moving to dedicated, professional-grade services for these critical functions, we're building the foundation needed to deliver:
<<<<<<< HEAD

- **Enterprise-grade reliability** with proper redundancy and backup capabilities
=======
- **Enterprise-grade reliability** with proper redundancy and backup capabilities  
>>>>>>> 1557ffcc
- **Advanced features** that require sophisticated caching and file processing
- **Better performance** through optimized, dedicated services
- **Future scalability** to support larger deployments and more complex use cases without the need to maintain two different approaches

We believe this is the only path forward to build the comprehensive Survey and Experience Management software we're aiming for.

### Migration Steps for v4.0

Additional migration steps are needed if you are using a self-hosted Formbricks setup that uses either local file storage (not S3-compatible file storage) or doesn't already use a Redis cache.

### One-Click Setup

<<<<<<< HEAD
For users using our official one-click setup, we provide an automated migration using a migration script:
=======
For users using our official one-click setup, we provide an automated migration using a migration script: 
>>>>>>> 1557ffcc

```bash
# Download the latest script
curl -fsSL -o migrate-to-v4.sh \
  https://raw.githubusercontent.com/formbricks/formbricks/stable/docker/migrate-to-v4.sh

# Make it executable
chmod +x migrate-to-v4.sh

# Launch the guided migration
./migrate-to-v4.sh
```

This script guides you through the steps for the infrastructure migration and does the following:
<<<<<<< HEAD

=======
>>>>>>> 1557ffcc
- Adds a Redis service to your setup and configures it
- Adds a MinIO service (open source S3-alternative) to your setup, configures it and migrates local files to it
- Pulls the latest Formbricks image and updates your instance

<<<<<<< HEAD
=======

>>>>>>> 1557ffcc
### Manual Setup

If you use a different setup to host your Formbricks instance, you need to make sure to make the necessary adjustments to run Formbricks 4.0.

#### Redis

Formbricks 4.0 requires a Redis instance to work properly. Please add a Redis instance to your Docker setup, your K8s infrastructure, or however you are hosting Formbricks at the moment. Formbricks works with the latest versions of Redis as well as Valkey.

You need to configure the `REDIS_URL` environment variable and point it to your Redis instance.

#### S3-compatible storage

To use file storage (e.g., file upload questions, image choice questions, custom survey backgrounds, etc.), you need to have S3-compatible file storage set up and connected to Formbricks.

Formbricks supports multiple storage providers (among many other S3-compatible storages):
<<<<<<< HEAD

=======
>>>>>>> 1557ffcc
- AWS S3
- Digital Ocean Spaces
- Hetzner Object Storage
- Custom MinIO server

Please make sure to set up a storage bucket with one of these solutions and then link it to Formbricks using the following environment variables:

```
  S3_ACCESS_KEY: your-access-key
  S3_SECRET_KEY: your-secret-key
  S3_REGION: us-east-1
  S3_BUCKET_NAME: formbricks-uploads
  S3_ENDPOINT_URL: http://minio:9000 # not needed for AWS S3
```
<<<<<<< HEAD

=======
>>>>>>> 1557ffcc
#### Upgrade Process

**1. Backup your Database**

**Critical Step**: Create a complete database backup before proceeding. Formbricks 4.0 will automatically remove unused database tables and fields during startup.

```bash
docker exec formbricks-postgres-1 pg_dump -Fc -U postgres -d formbricks > formbricks_pre_v4.0_$(date +%Y%m%d_%H%M%S).dump
```

<Info>
<<<<<<< HEAD
  If you run into "**No such container**", use `docker ps` to find your container name, e.g.
  `formbricks_postgres_1`.
=======
  If you run into "**No such container**", use `docker ps` to find your container name,
  e.g. `formbricks_postgres_1`.
>>>>>>> 1557ffcc
</Info>

**2. Upgrade to Formbricks 4.0**

Pull the latest Docker images and restart the setup (example for docker-compose):

```bash
# Pull the latest version
docker compose pull

# Stop the current instance
docker compose down

# Start with Formbricks 4.0
docker compose up -d
```

**3. Automatic Database Migration**

When you start Formbricks 4.0 for the first time, it will **automatically**:
<<<<<<< HEAD

=======
>>>>>>> 1557ffcc
- Detect and apply required database schema updates
- Remove unused database tables and fields
- Optimize the database structure for better performance

No manual intervention is required for the database migration.

**4. Verify Your Upgrade**

- Access your Formbricks instance at the same URL as before
- Test file uploads to ensure S3/MinIO integration works correctly
- Verify that existing surveys and data are intact
- Check that previously uploaded files are accessible

### v3.3

<Info>
  With Formbricks 3.0, we introduced an automatic data migration system. If you're using a version older than
  **v2.7**, you must upgrade step-by-step through earlier versions (e.g. **2.4 → 2.5 → 2.6 → 2.7**). Once you
  reach **v2.7**, you can upgrade directly to **any v3.x or future release** without needing intermediate
  migrations.
</Info>

### Steps to Migrate

This guide is for users who are **self-hosting Formbricks** using the **one-click setup**. If you have a different setup, you may need to adjust the commands accordingly.

Before running these steps, **navigate to the `formbricks` directory** where your `docker-compose.yml` file is located.

1. **Backup your Database**: Backing up your database is crucial before upgrading. Use the following command to create a backup:

```bash
docker exec formbricks-postgres-1 pg_dump -Fc -U postgres -d formbricks > formbricks_pre_v3.3_$(date +%Y%m%d_%H%M%S).dump
```

<Info>
  If you run into “**No such container**”, use `docker ps` to find your container name,
  e.g. `formbricks_postgres_1`.
</Info>

If you prefer storing the backup as an `*.sql` file remove the `-Fc` (custom format) option. In case of a restore scenario you will need to use `psql` then with an empty `formbricks` database.

1. Pull the latest version of Formbricks:

```bash
docker compose pull
```

1. Stop the running Formbricks instance & remove the related containers:

```bash
docker compose down
```

1. Restarting the containers with the latest version of Formbricks:

```bash
docker compose up -d
```

When you start the latest version of **Formbricks**, it will **automatically detect and apply any required data migrations** during startup. You don’t need to run any manual migration steps or download separate migration images.

- Access your updated instance

Once the containers are running, simply go to the **same URL** as before to access your updated **Formbricks** instance.

That’s it! This new process ensures your **Formbricks** setup stays up to date with the latest schema changes as soon as you run the updated container.

### v3.2

<Info>
  With Formbricks 3.0, we introduced an automatic data migration system. If you're using a version older than
  **v2.7**, you must upgrade step-by-step through earlier versions (e.g. **2.4 → 2.5 → 2.6 → 2.7**). Once you
  reach **v2.7**, you can upgrade directly to **any v3.x or future release** without needing intermediate
  migrations.
</Info>

### Steps to Migrate

This guide is for users who are **self-hosting Formbricks** using the **one-click setup**. If you have a different setup, you may need to adjust the commands accordingly.

Before running these steps, **navigate to the `formbricks` directory** where your `docker-compose.yml` file is located.

1. **Backup your Database**: Backing up your database is crucial before upgrading. Use the following command to create a backup:

```bash
docker exec formbricks-postgres-1 pg_dump -Fc -U postgres -d formbricks > formbricks_pre_v3.2_$(date +%Y%m%d_%H%M%S).dump
```

<Info>
  If you run into “**No such container**”, use `docker ps` to find your container name,
  e.g. `formbricks_postgres_1`.
</Info>

If you prefer storing the backup as an `*.sql` file remove the `-Fc` (custom format) option. In case of a restore scenario you will need to use `psql` then with an empty `formbricks` database.

1. Pull the latest version of Formbricks:

```bash
docker compose pull
```

1. Stop the running Formbricks instance & remove the related containers:

```bash
docker compose down
```

1. Restarting the containers with the latest version of Formbricks:

```bash
docker compose up -d
```

When you start the latest version of **Formbricks**, it will **automatically detect and apply any required data migrations** during startup. You don’t need to run any manual migration steps or download separate migration images.

- Access your updated instance

Once the containers are running, simply go to the **same URL** as before to access your updated **Formbricks** instance.

That’s it! This new process ensures your **Formbricks** setup stays up to date with the latest schema changes as soon as you run the updated container.

### v3.1

<Info>
  With Formbricks 3.0, we introduced an automatic data migration system. If you're using a version older than
  **v2.7**, you must upgrade step-by-step through earlier versions (e.g. **2.4 → 2.5 → 2.6 → 2.7**). Once you
  reach **v2.7**, you can upgrade directly to **any v3.x or future release** without needing intermediate
  migrations.
</Info>

### Steps to Migrate

This guide is for users who are **self-hosting Formbricks** using the **one-click setup**. If you have a different setup, you may need to adjust the commands accordingly.

Before running these steps, **navigate to the `formbricks` directory** where your `docker-compose.yml` file is located.

1. **Backup your Database**: Backing up your database is crucial before upgrading. Use the following command to create a backup:

```bash
docker exec formbricks-postgres-1 pg_dump -Fc -U postgres -d formbricks > formbricks_pre_v3.1_$(date +%Y%m%d_%H%M%S).dump
```

<Info>
  If you run into “**No such container**”, use `docker ps` to find your container name,
  e.g. `formbricks_postgres_1`.
</Info>

If you prefer storing the backup as an `*.sql` file remove the `-Fc` (custom format) option. In case of a restore scenario you will need to use `psql` then with an empty `formbricks` database.

1. Pull the latest version of Formbricks:

```bash
docker compose pull
```

1. Stop the running Formbricks instance & remove the related containers:

```bash
docker compose down
```

1. Restarting the containers with the latest version of Formbricks:

```bash
docker compose up -d
```

When you start the latest version of **Formbricks**, it will **automatically detect and apply any required data migrations** during startup. You don’t need to run any manual migration steps or download separate migration images.

- Access your updated instance

Once the containers are running, simply go to the **same URL** as before to access your updated **Formbricks** instance.

That’s it! This new process ensures your **Formbricks** setup stays up to date with the latest schema changes as soon as you run the updated container.

## v3.0

<Warning>
  **Important: Do Not Upgrade to 3.0 If You Need SSO, User Identification, or Cluster Support**

With **Formbricks 3.0**, we're making changes to ensure long-term sustainability while still supporting open source. While the **Community Edition** has gained [new features](https://formbricks.com/blog/formbricks-3-0), some [advanced capabilities](https://formbricks.com/docs/self-hosting/license) are now part of the **Enterprise Edition**.

⚠️ **No Downgrade Option:** If you upgrade to **3.0** and run the data migration, **you cannot revert to 2.7.2**. If you rely on **SSO, user identification, or cluster support**, either **stay on version 2.7.x** or reach out to us on [**GitHub Discussions**](https://github.com/formbricks/formbricks/discussions) **for a custom quote**.

</Warning>

This major release brings a better approach to **data migrations**.

- If you're using **Formbricks v2.7 or later**, you can upgrade **directly** to **v3.x** and future versions.

- If you're on a version **older than v2.7**, you **must upgrade step-by-step** (e.g. **2.4 → 2.5 → 2.6 → 2.7**) before moving to v3.x.

### Steps to Migrate

This guide is for users **self-hosting** Formbricks with the **one-click setup**. If you're using a different setup, you might adjust the commands.

- &#x20;Navigate to the Formbricks Directory

Before running any steps, go to the directory where your `docker-compose.yml` file is located.

- Backup Your Database

Backing up your database is **crucial** before upgrading. Use the following command to create a backup:

```bash
docker exec formbricks-postgres-1 pg_dump -Fc -U postgres -d formbricks > formbricks_pre_v3.0_$(date +%Y%m%d_%H%M%S).dump

```

<Info>
  **Note:** If you see a “No such container” error, run `docker ps` to find your actual container name (e.g.
  `formbricks_postgres_1`).
</Info>

<Info>
  Tip: If you want to store the backup as a `.sql` file, remove the `-Fc` (custom format) option. If you need
  to restore it later, use `psql` with an empty Formbricks database.
</Info>

- Pull the latest version of Formbricks:

```bash
docker compose pull
```

- Stop the running Formbricks instance & remove the related containers:

```bash
docker compose down
```

- Restarting the containers with the latest version of Formbricks:

```bash
docker compose up -d
```

When you start the latest version of Formbricks, it will automatically detect and run any necessary data migrations during startup. There is no need to run any manual migration steps or pull any separate migration images.

- Access your updated instance

That’s it! Once the containers are up and running, simply navigate to the same URL as before to access your fully migrated Formbricks instance.

## v2.7

<Info>
  AI Features & Database Update: This release lays the groundwork for upcoming AI features, now in private beta. Formbricks requires the `pgvector` extension in PostgreSQL.

One-Click Setup Users: Use the `pgvector/pgvector:pg15` image instead of `postgres:15-alpine` to ensure compatibility.

</Info>

Formbricks v2.7 includes all the features and improvements developed by the community during Hacktoberfest 2024. Additionally, this release introduces an advanced team-based access control system, which is available in the Formbricks Enterprise Edition.

### Additional Updates

If you previously used organisation-based access control (an enterprise feature) and the `DEFAULT_ORGANIZATION_ROLE` environment variable, update its value to one of these roles: `owner`, `manager`, or `member`. Read more about the new roles in the [documentation](/xm-and-surveys/core-features/user-management).

### Steps to Migrate

This guide is for users who are self-hosting Formbricks using our one-click setup. If you are using a different setup, you might adjust the commands accordingly.

To run all these steps, please navigate to the Formbricks folder where your `docker-compose.yml` file is located.

- **Backup your Database:** This is a crucial step. Please make sure to backup your database before proceeding with the upgrade. You can use the following command to backup your database.&#x20;

```bash
docker exec formbricks-postgres-1 pg_dump -Fc -U postgres -d formbricks > formbricks_pre_v2.7_$(date +%Y%m%d_%H%M%S).dump
```

<Note>
  If you run into “No such container”, use `docker ps` to find your container name,
  e.g. `formbricks_postgres_1`.
</Note>

<Note>
  If you want to store the backup as an \*.sql file, remove the `-Fc` option. To restore, use `psql` with an
  empty Formbricks database.
</Note>

- If you use an older `docker-compose.yml` file from the one-click setup, modify it to use the `pgvector/pgvector:pg15` image instead of `postgres:15-alpine`:

```yaml
services:
  postgres:
    image: pgvector/pgvector:pg15
    volumes:
      - postgres:/var/lib/postgresql/data
    environment:
      - POSTGRES_DB=postgres
      - POSTGRES_USER=postgres
      - POSTGRES_PASSWORD=postgres
    ports:
      - 5432:5432
```

- Pull the latest version of Formbricks:

```bash
docker compose pull
```

- Stop the running Formbricks instance and remove the related containers:

```bash
docker compose down
```

- Restarting the containers with the latest version of Formbricks:

```bash
docker compose up -d
```

- Now let's migrate the data to the latest schema:

<Tip>To find the Docker network name for your Postgres database, run `docker network ls`.</Tip>

```bash
docker pull ghcr.io/formbricks/data-migrations:latest && \
docker run --rm \
  --network=formbricks_default \
  -e DATABASE_URL="postgresql://postgres:postgres@postgres:5432/formbricks?schema=public" \
  -e UPGRADE_TO_VERSION="v2.7" \
  ghcr.io/formbricks/data-migrations:v2.7.0

```

The command above will migrate your data to the latest schema. This step is important to update your existing data to the new structure. The changes will only be made if the script runs successfully. You can run the script multiple times safely.

- That's it! Once the migration is finished, you can **access your Formbricks instance** at the same URL as before.

## v2.6

Formbricks v2.6 introduces advanced logic jumps for surveys, allowing more complex branching logic, including variables, conditions, and more. This release also includes numerous bug fixes, significant performance improvements for website and app surveys, and enhanced stability.

<Info>
  This release includes the final step of deprecating server-side action tracking (previously used for segment
  filtering by performed actions). The migrations will delete all tracked actions from the database. If you
  still need these action records, ensure you export them before upgrading.
</Info>

### Steps to Migrate

This guide is for users who are self-hosting Formbricks using our one-click setup. If you're using a different setup, you might need to adjust the commands accordingly.

To run these steps, navigate to the folder where your `docker-compose.yml` file is located.

- **Backup your Database:** This is an important step. Make sure to back up your database before proceeding with the upgrade. You can use this command to back up your database:

```bash
docker exec formbricks-postgres-1 pg_dump -Fc -U postgres -d formbricks > formbricks_pre_v2.6_$(date +%Y%m%d_%H%M%S).dump
```

<Info>
  If you get a "No such container" error, run `docker ps` to find your container name, for example,
  `formbricks_postgres_1`.
</Info>

<Info>
  If you prefer storing the backup as an `*.sql` file remove the `-Fc` (custom format) option. In case of a
  restore scenario, you will need to use `psql` then with an empty `formbricks` database.
</Info>

- Pull the latest version of Formbricks:

```bash
docker compose pull
```

- Stop the running Formbricks instance & remove the related containers:

```bash
docker compose down
```

- Restarting the containers with the latest version of Formbricks:

```bash
docker compose up -d
```

- Now let's migrate the data to the latest schema:

<Info>To find the Docker network name for your Postgres database, run the command:</Info>

```bash
docker pull ghcr.io/formbricks/data-migrations:latest && \
docker run --rm \
  --network=formbricks_default \
  -e DATABASE_URL="postgresql://postgres:postgres@postgres:5432/formbricks?schema=public" \
  -e UPGRADE_TO_VERSION="v2.6" \
  ghcr.io/formbricks/data-migrations:v2.6.0
```

The command above will migrate your data to the latest schema. This is an important step to update your existing data to the new structure. Changes will only be made if the script runs successfully. You can run the script multiple times without issues.

- Once the migration is complete, **you can access your Formbricks instance** at the same URL as before.

## v2.5

Formbricks v2.5 lets you visualise responses in a data table format. This release also brings a few bug fixes and performance improvements.

<Info>
  This release fixes the inconsistency of CTA and consent question values when a question is skipped. The
  value will now be set to an empty string instead of "dismissed" to maintain consistency with other
  questions.
</Info>

### Steps to Migrate

This guide is for users self-hosting Formbricks with our one-click setup. If you're using a different setup, you may need to adjust the commands.

To begin, navigate to the folder where your `docker-compose.yml` file is located.

- **Backup your Database**: This step is important. Please make sure to back up your database before upgrading. You can use the following command to back up your database:

```bash
docker exec formbricks-postgres-1 pg_dump -Fc -U postgres -d formbricks > formbricks_pre_v2.5_$(date +%Y%m%d_%H%M%S).dump
```

<Info>
  If you run into “No such container”, use `docker ps` to find your container name,
  e.g.`formbricks_postgres_1`.
</Info>

<Info>
  If you prefer storing the backup as an `*.sql` file remove the `-Fc` (custom format) option. In case of a
  restore scenario you will need to use `psql` then with an empty `formbricks` database.
</Info>

- Pull the latest version of Formbricks:

```bash
docker compose pull
```

- Stop the running Formbricks instance & remove the related containers:

```bash
docker compose down
```

- Restarting the containers with the latest version of Formbricks:

```bash
docker compose up -d
```

- Now let's migrate the data to the latest schema:

<Info>To find your Docker Network name for your Postgres Database, find it using `docker network ls`</Info>

```bash
docker pull ghcr.io/formbricks/data-migrations:latest && \
docker run --rm \
  --network=formbricks_default \
  -e DATABASE_URL="postgresql://postgres:postgres@postgres:5432/formbricks?schema=public" \
  -e UPGRADE_TO_VERSION="v2.5" \
  ghcr.io/formbricks/data-migrations:v2.5.3
```

The command will migrate your data to the latest schema, ensuring your existing data is updated to the new structure. Changes will only be made if the script runs successfully, and you can safely run the script multiple times.

- Once the migration is complete, **you can access your Formbricks instance** at the same URL as before.

## v2.4

Formbricks v2.4 lets you create multiple endings for your surveys and choose which one users see based on logic jumps. This version also includes bug fixes and performance improvements.

<Info>
  This release will remove support for advanced targeting (enterprise targeting for app surveys) using actions
  (e.g. targeting users who triggered action x 3 times in the last month). Actions can still be used as
  triggers, but they will no longer be stored on the server to improve Formbricks' overall performance.
</Info>

### Steps to Migrate

This guide is for users who are self-hosting Formbricks with our one-click setup. If you're using a different setup, you may need to adjust the commands accordingly.

To follow these steps, go to the folder where your `docker-compose.yml` file is located.

1. **Backup your Database**: This step is important. Please make sure to back up your database before upgrading. You can use the following command to back up your database:

```bash
docker exec formbricks-postgres-1 pg_dump -Fc -U postgres -d formbricks > formbricks_pre_v2.4_$(date +%Y%m%d_%H%M%S).dump
```

<Info>
  If you run into “No such container”, use `docker ps` to find your container name,
  e.g. `formbricks_postgres_1`.
</Info>

<Info>
  If you prefer storing the backup as a `*.sql` file, remove the `-Fc` (custom format) option. In case of a
  restore scenario, you will need to use `psql` then with an empty `formbricks` database.
</Info>

- Pull the latest version of Formbricks:

```bash
docker compose pull
```

- Stop the running Formbricks instance & remove the related containers:

```bash
docker compose down
```

- Restarting the containers with the latest version of Formbricks:

```bash
docker compose up -d
```

Now let's migrate the data to the latest schema:

To find your Docker Network name for your Postgres Database, find it using `docker network ls`

```bash
docker pull ghcr.io/formbricks/data-migrations:v2.4.3 && \
docker run --rm \
  --network=formbricks_default \
  -e DATABASE_URL="postgresql://postgres:postgres@postgres:5432/formbricks?schema=public" \
  -e UPGRADE_TO_VERSION="v2.4" \
  ghcr.io/formbricks/data-migrations:v2.4.3
```

The command above will migrate your data to the latest schema. This is an important step to update your data structure. Changes are only applied if the script runs successfully. You can run the script multiple times without issues.

- That's it! Once the migration is done, you can access your Formbricks instance at the same URL as before.

### Additional Updates

- The `CRON_SECRET` environment variable is now required to enhance the security of the internal cron APIs. Please ensure that this variable is set in your environment or `docker-compose.yml`. You can generate a secure secret using `openssl rand -hex 32`

## v2.3

Formbricks v2.3 introduces new colour options for rating questions, enhanced multi-language support for Chinese (Simplified & Traditional), and includes several bug fixes and performance improvements.

### Steps to Migrate

<Info>
  You only need to run the data migration if you have surveys set up in Chinese (`zh`). If you don't have any
  surveys in Chinese, you can skip the migration step.
</Info>

This guide is for users self-hosting Formbricks with our one-click setup. If you're using a different setup, adjust the commands as needed.

To proceed, go to the folder where your `docker-compose.yml` file is located.

- **Backup your Database**: This is a crucial step. Please make sure to backup your database before proceeding with the upgrade. You can use the following command to backup your database:

```bash
docker exec formbricks-postgres-1 pg_dump -Fc -U postgres -d formbricks > formbricks_pre_v2.3_$(date +%Y%m%d_%H%M%S).dump
```

<Info>
  If you run into “**No such containe**r”, use `docker ps` to find your container name, e.g.
  `formbricks_postgres_1`.
</Info>

<Info>
  If you prefer storing the backup as an `*.sql` file remove the `-Fc` (custom format) option. In case of a
  restore scenario you will need to use `psql` then with an empty `formbricks` database.
</Info>

- Pull the latest version of Formbricks:

```bash
docker compose pull
```

- Stop the running Formbricks instance & remove the related containers:

```bash
docker compose down
```

- Restarting the containers with the latest version of Formbricks:

```bash
docker compose up -d
```

- Now let's migrate the data to the latest schema:

<Info>To find your Docker Network name for your Postgres Database, find it using `docker network ls`</Info>

```bash
docker pull ghcr.io/formbricks/data-migrations:v2.3.0 && \
docker run --rm \
  --network=formbricks_default \
  -e DATABASE_URL="postgresql://postgres:postgres@postgres:5432/formbricks?schema=public" \
  -e UPGRADE_TO_VERSION="v2.3" \
  ghcr.io/formbricks/data-migrations:v2.3.0

```

The command above will migrate your data to the latest schema, which is essential for updating your data structure. Changes will only be made if the script runs successfully. You can safely run the script multiple times.

- Once the migration is complete, **you can access your Formbricks instance** at the same URL as before.

### Additional Updates

The feature to create short URLs in Formbricks is now deprecated. Existing short URLs will continue to work for now, but it is recommended to use long URLs instead. Support for short URL redirects will be removed in a future release.

## v2.2

Formbricks v2.2 introduces XM research presets, providing a brand-new product onboarding experience. Our goal is to make user research "obviously easy" across different industries, starting with Software-as-a-Service and E-Commerce.

### Steps to Migrate

This guide is for users who are self-hosting Formbricks with our one-click setup. If you're using a different setup, you may need to adjust the commands accordingly.

To run all these steps, please navigate to the `formbricks` folder where your `docker-compose.yml` file is located.

1. **Backup your Database**: This is a crucial step. Please make sure to backup your database before proceeding with the upgrade. You can use the following command to backup your database:

```bash
docker exec formbricks-postgres-1 pg_dump -Fc -U postgres -d formbricks > formbricks_pre_v2.2_$(date +%Y%m%d_%H%M%S).dump
```

<Info>
  If you run into “No such container”, use `docker ps` to find your container name, e.g.
  `formbricks_postgres_1`.
</Info>

<Info>
  If you prefer storing the backup as an `*.sql` file remove the `-Fc` (custom format) option. In case of a
  restore scenario you will need to use `psql` then with an empty `formbricks` database.
</Info>

- Pull the latest version of Formbricks:

```bash
docker compose pull
```

- Stop the running Formbricks instance & remove the related containers:

```bash
docker compose down
```

- Restarting the containers with the latest version of Formbricks:

```bash
docker compose up -d
```

- Now let's migrate the data to the latest schema:

<Info>To find your Docker Network name for your Postgres Database, find it using `docker network ls`</Info>

```bash
docker pull ghcr.io/formbricks/data-migrations:v2.2 && \
docker run --rm \
  --network=formbricks_default \
  -e DATABASE_URL="postgresql://postgres:postgres@postgres:5432/formbricks?schema=public" \
  -e UPGRADE_TO_VERSION="v2.2" \
  ghcr.io/formbricks/data-migrations:v2.2
```

The command above will migrate your data to the latest schema. This is an important step to update your existing data. Changes will only be made if the script runs successfully. You can safely run the script multiple times.

- Once the migration is complete, **you can access your Formbricks instance** at the same URL as before.

### Changes in Environment Variables

- The `ONBOARDING_DISABLED` environment variable is now deprecated. We have replaced the user onboarding with a product onboarding process that only runs when creating a new product.

## v2.1

Formbricks v2.1 introduces more options for creating No-Code Actions and improves the self-hosting experience with a new onboarding process for fresh instances.

<Info>
  To improve the user experience and simplify setup for self-hosting instances, we are transitioning to a single organization model. This change allows self-hosts to manage their instance centrally and more easily control access. A new permissions system will also be introduced soon, providing more granular control over projects and resources within an organization.

If you've previously created multiple organizations, you can still switch between them in the UI, but creating new organizations will no longer be possible.

</Info>

### Steps to Migrate

This guide is for users self-hosting Formbricks using our one-click setup. If you are using a different setup, you may need to adjust the commands accordingly.

To follow these steps, please navigate to the Formbricks folder where your `docker-compose.yml` file is located.

- **Backup your Database**: This is an essential step. Please ensure that you back up your database before proceeding with the upgrade. You can use the following command to back it up:

```bash
docker exec formbricks-postgres-1 pg_dump -Fc -U postgres -d formbricks > formbricks_pre_v2.1_$(date +%Y%m%d_%H%M%S).dump
```

<Info>
  If you run into “No such container”, use `docker ps` to find your container name, e.g.
  `formbricks_postgres_1`.
</Info>

<Info>
  If you prefer storing the backup as a `*.sql` file remove the `-Fc` (custom format) option. In case of a
  restore scenario you will need to use `psql` then with an empty `formbricks` database.
</Info>

- Pull the latest version of Formbricks:

```bash
docker compose pull
```

- Stop the running Formbricks instance & remove the related containers.

```bash
docker compose down
```

- Restarting the containers with the latest version of Formbricks:

```bash
docker compose up -d
```

- Now let's migrate the data to the latest schema:

<Info>To find your Docker network name for the Postgres database, run the following `docker network ls`</Info>

```bash
docker pull ghcr.io/formbricks/data-migrations:v2.1.0 && \
docker run --rm \
  --network=formbricks_default \
  -e DATABASE_URL="postgresql://postgres:postgres@postgres:5432/formbricks?schema=public" \
  -e UPGRADE_TO_VERSION="v2.1" \
  ghcr.io/formbricks/data-migrations:v2.1.0
```

Once the migration script runs successfully, your data will be migrated to the latest schema. The script is designed to run safely multiple times, so you don’t need to worry if it’s executed more than once. After completing the migration, you can continue to access your Formbricks instance at the same URL as before.

- That's it! Once the migration is complete, you can **now access your Formbricks instance** at the same URL as before.

### Changes in Environment Variables

- **SIGNUP_DISABLED** is now deprecated. Self-hosting instances have signup disabled by default, and new users can only be invited by the organization owner or admin.

- **DEFAULT_TEAM_ID** has been renamed to **DEFAULT_ORGANIZATION_ID**.

- **DEFAULT_TEAM_ROLE** has been renamed to **DEFAULT_ORGANIZATION_ROLE**.

## v2.0

Formbricks v2.0 introduces significant features such as **Multi-Language Surveys** and **Advanced Styling for Surveys**, aimed at improving the flexibility and appearance of your surveys. Additionally, the release includes several optimisations, bug fixes, and smaller improvements to ensure a smoother user experience.

If you are upgrading to Formbricks v2.0, follow this guide to ensure a smooth migration of your existing Formbricks instance without encountering issues or build errors.

<Info>
  This upgrade requires a **data migration**. Please make sure to back up your database before proceeding.
  Follow the steps below to upgrade your Formbricks instance to v2.0.
</Info>

<Info>
  If you've used the Formbricks Enterprise Edition with a free beta license key, your instance will be
  downgraded to the Community Edition 2.0. You can find all license details on the [license
  page](https://formbricks.com/docs/self-hosting/license).
</Info>

<Warning>
  We are moving from DockerHub to GitHub Packages for our images. If you are still pulling the images from
  DockerHub please change `image:
  formbricks/formbricks:latest` to `image:ghcr.io/formbricks/formbricks:latest` in
  your `docker-compose.yml` file.
</Warning>

### Steps to Migrate

This guide is for users who are self-hosting Formbricks using our one-click setup. If you are using a different setup, you might adjust the commands accordingly.

To run all these steps, please navigate to the `formbricks` folder where your `docker-compose.yml` file is located.

1. **Backup your Database**: This is an essential step. Please ensure that you back up your database before proceeding with the upgrade. You can use the following command to back it up:

```bash
docker exec formbricks-postgres-1 pg_dump -Fc -U postgres -d formbricks > formbricks_pre_v2.0_$(date +%Y%m%d_%H%M%S).dump
```

<Info>
  If you run into “No such container”, use `docker ps` to find your container name,
  e.g. `formbricks_postgres_1`.
</Info>

If you prefer storing the backup as an `*.sql` file remove the `-Fc` (custom format) option. In case of a restore scenario you will need to use `psql` then with an empty `formbricks` database.

- Pull the latest version of Formbricks:

```bash
docker compose pull
```

- Stop the running Formbricks instance & remove the related containers:

```bash
docker compose down
```

- Restarting the containers with the latest version of Formbricks:

```bash
docker compose up -d
```

- Now let's migrate the data to the latest schema:

<Info>To find your Docker Network name for your Postgres Database, find it using `docker network ls`</Info>

```bash
docker pull ghcr.io/formbricks/data-migrations:v2.0.3 && \
docker run --rm \
  --network=formbricks_default \
  -e DATABASE_URL="postgresql://postgres:postgres@postgres:5432/formbricks?schema=public" \
  -e UPGRADE_TO_VERSION="v2.0" \
  ghcr.io/formbricks/data-migrations:v2.0.3
```

The above command will migrate your data to the latest schema. This is a crucial step to migrate your existing data to the new structure. Only if the script runs successful, changes are made to the database. The script can safely run multiple times.

- That's it! Once the migration is complete, you can **now access your Formbricks instance** at the same URL as before.

### App Surveys with @formbricks/js

With this upgrade, we now dynamically fetch the package from our API endpoint and have updated the package entry points to support both app and website surveys. This ensures that you always have the latest version of the package (v2.0.0+).

**Old approach:** (v1.6.5)

```ts
import formbricks from "@formbricks/js";

formbricks.init({
  environmentId: "<environment-id>",
  apiHost: "<api-host>",
  userId: "<user-id>", // optional
});
```

**New approach:** (v2.0.0)

Website surveys:

```ts
import formbricks from "@formbricks/js/website";

formbricks.init({
  environmentId: "<environment-id>",
  apiHost: "<api-host>",
  // userId is not supported here
});
```

App surveys:

```ts
import formbricks from "@formbricks/js/app";

formbricks.init({
  environmentId: "<environment-id>",
  apiHost: "<api-host>",
  userId: "<user-id>", // required
});
```

## v1.6

Formbricks v1.6 introduces key features like Advanced Targeting, Segmentation, on-the-fly survey triggers, and stability improvements. This update also changes some environment variables. Follow this guide to upgrade your Formbricks instance to v1.6 smoothly.

<Info>
  This upgrade requires a data migration. Ensure you back up your database before proceeding. Follow the steps
  below to upgrade your Formbricks instance to v1.6.
</Info>

### Steps to Migrate

This guide is for users self-hosting Formbricks with our one-click setup. If you're using a different setup, adjust the commands accordingly.

Navigate to the Formbricks folder containing your `docker-compose.yml` file to run the steps.

- **Backup your Database**: This is a crucial step. Please make sure to backup your database before proceeding with the upgrade. You can use the following command to backup your database:

```bash
docker exec formbricks-quickstart-postgres-1 pg_dump -Fc -U postgres -d formbricks > formbricks_pre_v1.6_$(date +%Y%m%d_%H%M%S).dump
```

<Info>
  If you run into “No such container”, use `docker ps` to find your container name,
  e.g. `formbricks_postgres_1`.
</Info>

<Info>
  If you prefer storing the backup as a `*.sql` file remove the `-Fc` (custom format) option. In case of a
  restore scenario you will need to use `psql` then with an empty `formbricks` database.
</Info>

- Stop the running Formbricks instance & remove the related containers:

```bash
docker compose down
```

- Restarting the containers will automatically pull the latest version of Formbricks:

```bash
docker compose up -d
```

- Now let's migrate the data to the latest schema:

<Info>To find your Docker Network name for your Postgres Database, find it using `docker network ps`</Info>

```bash
docker run --rm \
  --network=formbricks_default \
  -e DATABASE_URL="postgresql://postgres:postgres@postgres:5432/formbricks?schema=public" \
  -e UPGRADE_TO_VERSION="v1.6" \
  ghcr.io/formbricks/data-migrations:v1.6.1

```

The above command will migrate your data to the latest schema. This is a crucial step to migrate your existing data to the new structure. Only if the script runs successful, changes are made to the database. The script can safely run multiple times.

1. That's it! Once the migration is complete, you can **now access your Formbricks instance** at the same URL as before.

#### Restoring the database after a failed upgrade

```bash
docker exec -i formbricks-quickstart-postgres-1 pg_restore --clean -U postgres -v -d formbricks < formbricks_pre_v1.6_<timestamp_of_your_dump_file>.dump
```

<Info>
  Replace the path to `formbricks_pre_v1.6_<timestamp_of_your_dump_file>.dump` with the exact path to your `.dump` file.
</Info>

<Info>This will wipe the database and restore from the `.dump` file.</Info>

### App Surveys with `@formbricks/js`

If you're using the `@formbricks/js` package, update it to version \~1.6.5 to access the latest features and improvements.

<Info>
  Currently, the package needs to be pinned to `~1.6.5`, see [this
  issue](https://github.com/formbricks/formbricks/issues/2273).
</Info>

### Upgrade and pin the client package

```bash
npm install @formbricks/js@~1.6.5
```

### Deprecated Environment Variables

| Environment Variable   | Comments                                                                                                                                                        |
| ---------------------- | --------------------------------------------------------------------------------------------------------------------------------------------------------------- |
| `GITHUB_AUTH_ENABLED`  | Was used to enable GitHub OAuth, but from v1.6, you can just set the `GITHUB_ID` and `GITHUB_SECRET` environment variables.                                     |
| `GOOGLE_AUTH_ENABLED`  | Was used to enable Google OAuth, but from v1.6, you can just set the `GOOGLE_CLIENT_ID` and `GOOGLE_CLIENT_SECRET` environment variables.                       |
| `AZUREAD_AUTH_ENABLED` | Was used to enable AzureAD OAuth, but from v1.6, you can just set the `AZUREAD_CLIENT_ID`, `AZUREAD_CLIENT_SECRET` & `AZUREAD_TENANT_ID` environment variables. |

## v1.2

Formbricks v1.2 introduces new features for Link Surveys and enhances security. However, there are some breaking changes related to environment variables. This guide will help you upgrade your Formbricks instance to v1.2 smoothly.

### New Environment Variables

| Environment Variable | Required | Recommended Generation | Comments                           |
| -------------------- | -------- | ---------------------- | ---------------------------------- |
| `ENCRYPTION_KEY`     | true     | `openssl rand -hex 32` | Needed for 2 Factor Authentication |

### Deprecated / Removed Environment Variables

| Environment Variable | Comments                                                                    |
| -------------------- | --------------------------------------------------------------------------- |
| `SURVEY_BASE_URL`    | The `WEBAPP_URL` is now used to determine the survey base URL in all places |

## v1.1

Formbricks v1.1 introduces new features and improvements but includes breaking changes with environment variables. This guide will help you upgrade your Formbricks instance to v1.1 without data loss.

### Renamed Environment Variables

| till v1.0                                 | v1.1                          |
| ----------------------------------------- | ----------------------------- |
| `NEXT_PUBLIC_EMAIL_VERIFICATION_DISABLED` | `EMAIL_VERIFICATION_DISABLED` |
| `NEXT_PUBLIC_PASSWORD_RESET_DISABLED`     | `PASSWORD_RESET_DISABLED`     |
| `NEXT_PUBLIC_SIGNUP_DISABLED`             | `SIGNUP_DISABLED`             |
| `NEXT_PUBLIC_INVITE_DISABLED`             | `INVITE_DISABLED`             |
| `NEXT_PUBLIC_PRIVACY_URL`                 | `PRIVACY_URL`                 |
| `NEXT_PUBLIC_TERMS_URL`                   | `TERMS_URL`                   |
| `NEXT_PUBLIC_IMPRINT_URL`                 | `IMPRINT_URL`                 |
| `NEXT_PUBLIC_GITHUB_AUTH_ENABLED`         | `GITHUB_AUTH_ENABLED`         |
| `NEXT_PUBLIC_GOOGLE_AUTH_ENABLED`         | `GOOGLE_AUTH_ENABLED`         |
| `NEXT_PUBLIC_WEBAPP_URL`                  | `WEBAPP_URL`                  |
| `NEXT_PUBLIC_IS_FORMBRICKS_CLOUD`         | `IS_FORMBRICKS_CLOUD`         |
| `NEXT_PUBLIC_SURVEY_BASE_URL`             | `SURVEY_BASE_URL`             |

Please note that their values and the logic remains exactly the same. Only the prefix has been deprecated. The other environment variables remain the same as well.

### Deprecated Environment Variables

- **`NEXT_PUBLIC_VERCEL_URL`**: Was used as Vercel URL (used instead of `WEBAPP_URL)`, but from v1.1, you can just set the `WEBAPP_URL` environment variable to your Vercel URL.

- **`RAILWAY_STATIC_URL`**: Was used as Railway Static URL (used instead of `WEBAPP_URL`), but from v1.1, you can just set the `WEBAPP_URL` environment variable.

- **`RENDER_EXTERNAL_URL`**: Was used as an external URL to Render (used instead of `WEBAPP_URL`), but from v1.1, you can just set the `WEBAPP_URL` environment variable.

- **`HEROKU_APP_NAME`**: Was used to build the App name on a Heroku hosted webapp, but from v1.1, you can just set the `WEBAPP_URL` environment variable.

- **`NEXT_PUBLIC_WEBAPP_URL`**: Was used for the same purpose as `WEBAPP_URL`, but from v1.1, you can just set the `WEBAPP_URL` environment variable.

- **`PRISMA_GENERATE_DATAPROXY`**: Was used to tell Prisma that it should generate the runtime for Dataproxy usage. But its officially deprecated now.

### Helper Shell Script

For a seamless migration, below is a shell script for your self-hosted instance that will automatically update your environment variables to be compliant with the new naming conventions.

### Docker & Single Script Setup

Now that these variables can be defined at runtime, you can append them inside your `x-environment` in the `docker-compose.yml` itself.
For a more detailed guide on these environment variables, please refer to the [Important Runtime Variables](/self-hosting/setup/docker#important-run-time-variables) section.

```yaml docker-compose.yml
version: "3.3"
x-environment: &environment
  environment:
    # The url of your Formbricks instance used in the admin panel
    WEBAPP_URL:

    # Required for next-auth. Should be the same as WEBAPP_URL
    NEXTAUTH_URL:

    # PostgreSQL DB for Formbricks to connect to
    DATABASE_URL: "postgresql://postgres:postgres@postgres:5432/formbricks?schema=public"

    # NextJS Auth
    # @see: https://next-auth.js.org/configuration/options#nextauth_secret
    # You can use: `openssl rand -hex 32` to generate one
    NEXTAUTH_SECRET:

    # PostgreSQL password
    POSTGRES_PASSWORD: postgres

    # Email Configuration
    MAIL_FROM:
    MAIL_FROM_NAME:
    SMTP_HOST:
    SMTP_PORT:
    SMTP_SECURE_ENABLED:
    SMTP_USER:
    SMTP_PASSWORD:

    # Uncomment the below and set it to 1 to disable Email Verification for new signups
    # EMAIL_VERIFICATION_DISABLED:

    # Uncomment the below and set it to 1 to disable Password Reset
    # PASSWORD_RESET_DISABLED:

    # Uncomment the below and set it to 1 to disable Signups
    # SIGNUP_DISABLED:

    # Uncomment the below and set it to 1 to disable loging in with email
    # EMAIL_AUTH_DISABLED:

    # Uncomment the below and set it to 1 to disable Invites
    # INVITE_DISABLED:

    # Uncomment the below and set a value to have your own Privacy Page URL on the signup & login page
    # PRIVACY_URL:

    # Uncomment the below and set a value to have your own Terms Page URL on the auth and the surveys page
    # TERMS_URL:

    # Uncomment the below and set a value to have your own Imprint Page URL on the auth and the surveys page
    # IMPRINT_URL:

    # Uncomment the below and set to 1 if you want to enable GitHub OAuth
    # GITHUB_AUTH_ENABLED:
    # GITHUB_ID:
    # GITHUB_SECRET:

    # Uncomment the below and set to 1 if you want to enable Google OAuth
    # GOOGLE_AUTH_ENABLED:
    # GOOGLE_CLIENT_ID:
    # GOOGLE_CLIENT_SECRET:
```

If you have any questions or require help, feel free to reach out to us on [**GitHub Discussions**](https://github.com/formbricks/formbricks/discussions). 😃[
](https://formbricks.com/docs/developer-docs/rest-api)<|MERGE_RESOLUTION|>--- conflicted
+++ resolved
@@ -9,12 +9,8 @@
 <Warning>
   **Important: Migration Required**
 
-<<<<<<< HEAD
 Formbricks 4 introduces additional requirements for self-hosting setups and makes a dedicated Redis cache as well as S3-compatible file storage mandatory.
 
-=======
-  Formbricks 4 introduces additional requirements for self-hosting setups and makes a dedicated Redis cache as well as S3-compatible file storage mandatory.
->>>>>>> 1557ffcc
 </Warning>
 
 Formbricks 4.0 is a **major milestone** that sets up the technical foundation for future iterations and feature improvements. This release focuses on modernizing core infrastructure components to improve reliability, scalability, and enable advanced features going forward.
@@ -22,17 +18,11 @@
 ### What's New in Formbricks 4.0
 
 **🚀 New Enterprise Features:**
-<<<<<<< HEAD
 
 - **Quotas Management**: Advanced quota controls for enterprise users
 
 **🏗️ Technical Foundation Improvements:**
 
-=======
-- **Quotas Management**: Advanced quota controls for enterprise users
-
-**🏗️ Technical Foundation Improvements:**
->>>>>>> 1557ffcc
 - **Enhanced File Storage**: Improved file handling with better performance and reliability
 - **Improved Caching**: New caching functionality improving speed, extensibility and reliability
 - **Database Optimization**: Removal of unused database tables and fields for better performance
@@ -52,12 +42,8 @@
 We know this represents more moving parts in your infrastructure and might even introduce more complexity in hosting Formbricks, and we don't take this decision lightly. As Formbricks grows into a comprehensive Survey and Experience Management platform, we've reached a point where the simple, single-service approach was holding back our ability to deliver the reliable, feature-rich product our users demand and deserve.
 
 By moving to dedicated, professional-grade services for these critical functions, we're building the foundation needed to deliver:
-<<<<<<< HEAD
 
 - **Enterprise-grade reliability** with proper redundancy and backup capabilities
-=======
-- **Enterprise-grade reliability** with proper redundancy and backup capabilities  
->>>>>>> 1557ffcc
 - **Advanced features** that require sophisticated caching and file processing
 - **Better performance** through optimized, dedicated services
 - **Future scalability** to support larger deployments and more complex use cases without the need to maintain two different approaches
@@ -70,11 +56,7 @@
 
 ### One-Click Setup
 
-<<<<<<< HEAD
 For users using our official one-click setup, we provide an automated migration using a migration script:
-=======
-For users using our official one-click setup, we provide an automated migration using a migration script: 
->>>>>>> 1557ffcc
 
 ```bash
 # Download the latest script
@@ -89,18 +71,10 @@
 ```
 
 This script guides you through the steps for the infrastructure migration and does the following:
-<<<<<<< HEAD
-
-=======
->>>>>>> 1557ffcc
 - Adds a Redis service to your setup and configures it
 - Adds a MinIO service (open source S3-alternative) to your setup, configures it and migrates local files to it
 - Pulls the latest Formbricks image and updates your instance
 
-<<<<<<< HEAD
-=======
-
->>>>>>> 1557ffcc
 ### Manual Setup
 
 If you use a different setup to host your Formbricks instance, you need to make sure to make the necessary adjustments to run Formbricks 4.0.
@@ -116,10 +90,6 @@
 To use file storage (e.g., file upload questions, image choice questions, custom survey backgrounds, etc.), you need to have S3-compatible file storage set up and connected to Formbricks.
 
 Formbricks supports multiple storage providers (among many other S3-compatible storages):
-<<<<<<< HEAD
-
-=======
->>>>>>> 1557ffcc
 - AWS S3
 - Digital Ocean Spaces
 - Hetzner Object Storage
@@ -134,10 +104,6 @@
   S3_BUCKET_NAME: formbricks-uploads
   S3_ENDPOINT_URL: http://minio:9000 # not needed for AWS S3
 ```
-<<<<<<< HEAD
-
-=======
->>>>>>> 1557ffcc
 #### Upgrade Process
 
 **1. Backup your Database**
@@ -149,13 +115,8 @@
 ```
 
 <Info>
-<<<<<<< HEAD
   If you run into "**No such container**", use `docker ps` to find your container name, e.g.
   `formbricks_postgres_1`.
-=======
-  If you run into "**No such container**", use `docker ps` to find your container name,
-  e.g. `formbricks_postgres_1`.
->>>>>>> 1557ffcc
 </Info>
 
 **2. Upgrade to Formbricks 4.0**
@@ -176,10 +137,6 @@
 **3. Automatic Database Migration**
 
 When you start Formbricks 4.0 for the first time, it will **automatically**:
-<<<<<<< HEAD
-
-=======
->>>>>>> 1557ffcc
 - Detect and apply required database schema updates
 - Remove unused database tables and fields
 - Optimize the database structure for better performance
