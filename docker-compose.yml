--- conflicted
+++ resolved
@@ -4,30 +4,18 @@
 x-webapp-url: &webapp_url http://localhost:3000
 
 # PostgreSQL DB for Formbricks to connect to
-<<<<<<< HEAD
-x-database-url:
-  &database_url postgresql://postgres:postgres@postgres:5432/formbricks?schema=public
-  # NextJS Auth
-  # @see: https://next-auth.js.org/configuration/options#nextauth_secret
-  # You can use: `openssl rand -hex 32` to generate one
-
-x-nextauth-secret: &nextauth_secret
-  # Set this to your public-facing URL, e.g., https://example.com
-  # You do not need the NEXTAUTH_URL environment variable in Vercel.
-=======
 x-database-url: &database_url postgresql://postgres:postgres@postgres:5432/formbricks?schema=public
 
 # NextJS Auth
 # @see: https://next-auth.js.org/configuration/options#nextauth_secret
 # You can use: `openssl rand -hex 32` to generate one
-x-nextauth-secret: &nextauth_secret luJthrnoDpVgGakjVYlccsZ1FdlwxIWogWIsrxzoQ6E=
->>>>>>> 241716b4
+x-nextauth-secret: &nextauth_secret
 
 x-nextauth-url: &nextauth_url http://localhost:3000
 
 # Encryption key
 # You can use: `openssl rand -hex 32` to generate one
-x-encryption-key: &encryption_key b19a492fe2a9c01debe543f945d8481728e126904f5b54acc53eb0936748fb02
+x-encryption-key: &encryption_key
 
 x-mail-from: &mail_from
 x-smtp-host: &smtp_host
