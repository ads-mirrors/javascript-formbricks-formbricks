{
  "$schema": "https://turborepo.org/schema.json",
  "pipeline": {
    "@formbricks/database#build": {
      "cache": false,
      "dependsOn": ["post-install"]
    },
    "@formbricks/web#go": {
      "cache": false,
      "persistent": true,
      "dependsOn": ["@formbricks/database#db:setup", "@formbricks/js#build"]
    },
    "@formbricks/demo#go": {
      "cache": false,
      "persistent": true,
      "dependsOn": ["@formbricks/js#build"]
    },
    "@formbricks/api#build": {
      "outputs": ["dist/**"],
      "dependsOn": ["^build"]
    },
    "@formbricks/js#build": {
      "outputs": ["dist/**"],
      "dependsOn": ["^build"]
    },
<<<<<<< HEAD
    "@formbricks/react-native-sdk#build": {
      "outputs": ["dist/**"],
      "dependsOn": ["^build"]
=======
    "@formbricks/js#build:dev": {
      "outputs": ["dist/**"],
      "dependsOn": ["^build:dev"]
>>>>>>> fd217308
    },
    "@formbricks/surveys#build": {
      "outputs": ["dist/**"],
      "dependsOn": ["^build"]
    },
    "@formbricks/surveys#build:dev": {
      "outputs": ["dist/**"],
      "dependsOn": ["^build:dev"]
    },
    "@formbricks/surveys#go": {
      "cache": false,
      "persistent": true,
      "dependsOn": ["@formbricks/surveys#build"]
    },
    "@formbricks/js#go": {
      "cache": false,
      "persistent": true,
      "dependsOn": ["@formbricks/js#build"]
    },
    "@formbricks/api#go": {
      "cache": false,
      "persistent": true,
      "dependsOn": ["@formbricks/api#build"]
    },
    "build": {
      "dependsOn": ["^build"],
      "outputs": ["dist/**", ".next/**"],
      "env": [
        "AIRTABLE_CLIENT_ID",
        "ASSET_PREFIX_URL",
        "AWS_ACCESS_KEY",
        "AWS_SECRET_KEY",
        "AZUREAD_AUTH_ENABLED",
        "AZUREAD_CLIENT_ID",
        "AZUREAD_CLIENT_SECRET",
        "AZUREAD_TENANT_ID",
        "DEFAULT_TEAM_ID",
        "DEFAULT_TEAM_ROLE",
        "ONBOARDING_DISABLED",
        "CRON_SECRET",
        "CUSTOMER_IO_API_KEY",
        "CUSTOMER_IO_SITE_ID",
        "DEBUG",
        "EMAIL_VERIFICATION_DISABLED",
        "ENCRYPTION_KEY",
        "ENTERPRISE_LICENSE_KEY",
        "FORMBRICKS_ENCRYPTION_KEY",
        "GITHUB_ID",
        "GITHUB_SECRET",
        "GOOGLE_CLIENT_ID",
        "GOOGLE_CLIENT_SECRET",
        "GOOGLE_SHEETS_CLIENT_ID",
        "GOOGLE_SHEETS_CLIENT_SECRET",
        "GOOGLE_SHEETS_REDIRECT_URL",
        "NOTION_OAUTH_CLIENT_ID",
        "NOTION_OAUTH_CLIENT_SECRET",
        "HEROKU_APP_NAME",
        "IMPRINT_URL",
        "INSTANCE_ID",
        "INTERNAL_SECRET",
        "INVITE_DISABLED",
        "IS_FORMBRICKS_CLOUD",
        "GOOGLE_AUTH_ENABLED",
        "GITHUB_AUTH_ENABLED",
        "MAIL_FROM",
        "NEXT_PUBLIC_DOCSEARCH_APP_ID",
        "NEXT_PUBLIC_DOCSEARCH_API_KEY",
        "NEXT_PUBLIC_DOCSEARCH_INDEX_NAME",
        "NEXT_PUBLIC_FORMBRICKS_API_HOST",
        "NEXT_PUBLIC_FORMBRICKS_ENVIRONMENT_ID",
        "NEXT_PUBLIC_FORMBRICKS_ONBOARDING_SURVEY_ID",
        "NEXT_PUBLIC_FORMBRICKS_PMF_FORM_ID",
        "NEXT_PUBLIC_FORMBRICKS_URL",
        "NEXT_PUBLIC_SENTRY_DSN",
        "NEXT_PUBLIC_POSTHOG_API_HOST",
        "NEXT_PUBLIC_POSTHOG_API_KEY",
        "NEXT_PUBLIC_FORMBRICKS_COM_API_HOST",
        "NEXT_PUBLIC_FORMBRICKS_COM_ENVIRONMENT_ID",
        "NEXT_PUBLIC_FORMBRICKS_COM_DOCS_FEEDBACK_SURVEY_ID",
        "NEXTAUTH_SECRET",
        "NEXTAUTH_URL",
        "NODE_ENV",
        "PASSWORD_RESET_DISABLED",
        "PLAYWRIGHT_CI",
        "PRIVACY_URL",
        "S3_ACCESS_KEY",
        "S3_SECRET_KEY",
        "S3_REGION",
        "S3_BUCKET_NAME",
        "SENTRY_DSN",
        "SHORT_URL_BASE",
        "SIGNUP_DISABLED",
        "SMTP_HOST",
        "SMTP_PASSWORD",
        "SMTP_PORT",
        "SMTP_SECURE_ENABLED",
        "SMTP_USER",
        "STRAPI_API_KEY",
        "STRIPE_SECRET_KEY",
        "STRIPE_WEBHOOK_SECRET",
        "SURVEYS_PACKAGE_MODE",
        "SURVEYS_PACKAGE_BUILD",
        "TELEMETRY_DISABLED",
        "TERMS_URL",
        "VERCEL",
        "VERCEL_URL",
        "WEBAPP_URL"
      ]
    },
    "build:dev": {
      "dependsOn": ["^build:dev"],
      "outputs": ["dist/**", ".next/**"]
    },
    "post-install": {
      "cache": false,
      "dependsOn": [],
      "outputs": [],
      "inputs": ["./schema.prisma"]
    },
    "db:setup": {
      "cache": false,
      "outputs": []
    },
    "db:down": {
      "cache": false,
      "outputs": []
    },
    "go": {
      "persistent": true,
      "cache": false
    },
    "db:migrate:dev": {
      "outputs": []
    },
    "db:migrate:deploy": {
      "outputs": []
    },
    "db:migrate:vercel": {
      "env": ["MIGRATE_DATABASE_URL", "DATABASE_URL"],
      "outputs": []
    },
    "db:push": {
      "outputs": []
    },
    "db:seed": {
      "outputs": []
    },
    "db:start": {
      "cache": false
    },
    "dev": {
      "cache": false,
      "persistent": true
    },
    "start": {
      "outputs": []
    },
    "test": {
      "outputs": []
    },
    "generate": {
      "dependsOn": ["^generate"]
    },
    "lint": {
      "outputs": []
    },
    "clean": {
      "outputs": []
    }
  }
}<|MERGE_RESOLUTION|>--- conflicted
+++ resolved
@@ -23,38 +23,36 @@
       "outputs": ["dist/**"],
       "dependsOn": ["^build"]
     },
-<<<<<<< HEAD
+    "@formbricks/js#build:dev": {
+      "outputs": ["dist/**"],
+      "dependsOn": ["^build:dev"]
+    },
+    "@formbricks/surveys#build": {
+      "outputs": ["dist/**"],
+      "dependsOn": ["^build"]
+    },
+    "@formbricks/surveys#build:dev": {
+      "outputs": ["dist/**"],
+      "dependsOn": ["^build:dev"]
+    },
+    "@formbricks/surveys#go": {
+      "cache": false,
+      "persistent": true,
+      "dependsOn": ["@formbricks/surveys#build"]
+    },
+    "@formbricks/js#go": {
+      "cache": false,
+      "persistent": true,
+      "dependsOn": ["@formbricks/js#build"]
+    },
+    "@formbricks/api#go": {
+      "cache": false,
+      "persistent": true,
+      "dependsOn": ["@formbricks/api#build"]
+    },
     "@formbricks/react-native-sdk#build": {
       "outputs": ["dist/**"],
       "dependsOn": ["^build"]
-=======
-    "@formbricks/js#build:dev": {
-      "outputs": ["dist/**"],
-      "dependsOn": ["^build:dev"]
->>>>>>> fd217308
-    },
-    "@formbricks/surveys#build": {
-      "outputs": ["dist/**"],
-      "dependsOn": ["^build"]
-    },
-    "@formbricks/surveys#build:dev": {
-      "outputs": ["dist/**"],
-      "dependsOn": ["^build:dev"]
-    },
-    "@formbricks/surveys#go": {
-      "cache": false,
-      "persistent": true,
-      "dependsOn": ["@formbricks/surveys#build"]
-    },
-    "@formbricks/js#go": {
-      "cache": false,
-      "persistent": true,
-      "dependsOn": ["@formbricks/js#build"]
-    },
-    "@formbricks/api#go": {
-      "cache": false,
-      "persistent": true,
-      "dependsOn": ["@formbricks/api#build"]
     },
     "build": {
       "dependsOn": ["^build"],
