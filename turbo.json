{
  "$schema": "https://turborepo.org/schema.json",
  "pipeline": {
    "@formbricks/database#build": {
      "cache": false,
      "dependsOn": ["post-install"]
    },
    "@formbricks/web#go": {
      "cache": false,
      "persistent": true,
      "dependsOn": ["@formbricks/database#db:setup", "@formbricks/js#build"]
    },
    "@formbricks/demo#go": {
      "cache": false,
      "persistent": true,
      "dependsOn": ["@formbricks/js#build"]
    },
    "@formbricks/api#build": {
      "outputs": ["dist/**"],
      "dependsOn": ["^build"]
    },
    "@formbricks/js#build": {
      "outputs": ["dist/**"],
      "dependsOn": ["^build"]
    },
    "@formbricks/surveys#build": {
      "outputs": ["dist/**"],
      "dependsOn": ["^build"]
    },
    "@formbricks/surveys#go": {
      "cache": false,
      "persistent": true,
      "dependsOn": ["@formbricks/surveys#build"]
    },
    "@formbricks/js#go": {
      "cache": false,
      "persistent": true,
      "dependsOn": ["@formbricks/js#build"]
    },
    "@formbricks/api#go": {
      "cache": false,
      "persistent": true,
      "dependsOn": ["@formbricks/api#build"]
    },
    "build": {
      "dependsOn": ["^build"],
      "outputs": ["dist/**", ".next/**"],
      "env": [
        "ASSET_PREFIX_URL",
        "AZUREAD_AUTH_ENABLED",
        "AZUREAD_CLIENT_ID",
        "AZUREAD_CLIENT_SECRET",
        "AZUREAD_TENANT_ID",
        "CRON_SECRET",
        "ENCRYPTION_KEY",
        "DEBUG",
        "GITHUB_ID",
        "GITHUB_SECRET",
        "GOOGLE_CLIENT_ID",
        "GOOGLE_CLIENT_SECRET",
        "GOOGLE_SHEETS_CLIENT_ID",
        "GOOGLE_SHEETS_CLIENT_SECRET",
        "GOOGLE_SHEETS_REDIRECT_URL",
        "NOTION_OAUTH_CLIENT_ID",
        "NOTION_OAUTH_CLIENT_SECRET",
        "HEROKU_APP_NAME",
        "INSTANCE_ID",
        "INTERNAL_SECRET",
        "MAIL_FROM",
        "EMAIL_VERIFICATION_DISABLED",
        "FORMBRICKS_ENCRYPTION_KEY",
        "GOOGLE_AUTH_ENABLED",
        "GITHUB_AUTH_ENABLED",
        "IS_FORMBRICKS_CLOUD",
        "PASSWORD_RESET_DISABLED",
        "PRIVACY_URL",
        "NEXT_PUBLIC_SENTRY_DSN",
        "INVITE_DISABLED",
        "SIGNUP_DISABLED",
        "NEXT_PUBLIC_STRIPE_PRICING_TABLE_ID",
        "TERMS_URL",
        "NEXTAUTH_SECRET",
        "NEXTAUTH_URL",
        "SMTP_HOST",
        "SMTP_PASSWORD",
        "SMTP_PORT",
        "SMTP_SECURE_ENABLED",
        "SMTP_USER",
        "NEXT_PUBLIC_DOCSEARCH_APP_ID",
        "NEXT_PUBLIC_DOCSEARCH_API_KEY",
        "NEXT_PUBLIC_DOCSEARCH_INDEX_NAME",
        "NEXT_PUBLIC_FORMBRICKS_API_HOST",
        "NEXT_PUBLIC_FORMBRICKS_ENVIRONMENT_ID",
        "NEXT_PUBLIC_FORMBRICKS_FORM_ID",
        "NEXT_PUBLIC_FORMBRICKS_FEEDBACK_FORM_ID",
        "NEXT_PUBLIC_FORMBRICKS_FEEDBACK_CUSTOM_FORM_ID",
        "NEXT_PUBLIC_FORMBRICKS_ONBOARDING_SURVEY_ID",
        "NEXT_PUBLIC_FORMBRICKS_PMF_FORM_ID",
        "NEXT_PUBLIC_FORMBRICKS_URL",
        "IMPRINT_URL",
        "NEXT_PUBLIC_SENTRY_DSN",
        "SHORT_URL_BASE",
        "NODE_ENV",
        "NEXT_PUBLIC_POSTHOG_API_HOST",
        "NEXT_PUBLIC_POSTHOG_API_KEY",
        "NEXT_PUBLIC_FORMBRICKS_COM_API_HOST",
        "NEXT_PUBLIC_FORMBRICKS_COM_ENVIRONMENT_ID",
        "NEXT_PUBLIC_FORMBRICKS_COM_DOCS_FEEDBACK_SURVEY_ID",
        "WEBAPP_URL",
        "SENTRY_DSN",
        "STRAPI_API_KEY",
        "STRIPE_SECRET_KEY",
        "STRIPE_WEBHOOK_SECRET",
        "TELEMETRY_DISABLED",
        "VERCEL_URL",
        "WEBAPP_URL",
        "AIR_TABLE_CLIENT_ID",
        "AWS_ACCESS_KEY",
        "AWS_SECRET_KEY",
        "S3_ACCESS_KEY",
        "S3_SECRET_KEY",
        "S3_REGION",
        "S3_BUCKET_NAME",
<<<<<<< HEAD
        "FORMBRICKS_ENCRYPTION_KEY"
=======
        "ENTERPRISE_LICENSE_KEY"
>>>>>>> c40fedda
      ]
    },
    "post-install": {
      "cache": false,
      "dependsOn": [],
      "outputs": [],
      "inputs": ["./schema.prisma"]
    },
    "db:setup": {
      "cache": false,
      "outputs": []
    },
    "db:down": {
      "cache": false,
      "outputs": []
    },
    "go": {
      "persistent": true,
      "cache": false
    },
    "db:migrate:dev": {
      "outputs": []
    },
    "db:migrate:deploy": {
      "outputs": []
    },
    "db:migrate:vercel": {
      "env": ["MIGRATE_DATABASE_URL", "DATABASE_URL"],
      "outputs": []
    },
    "db:push": {
      "outputs": []
    },
    "db:seed": {
      "outputs": []
    },
    "db:start": {
      "cache": false
    },
    "dev": {
      "cache": false,
      "persistent": true
    },
    "start": {
      "outputs": []
    },
    "test": {
      "outputs": []
    },
    "generate": {
      "dependsOn": ["^generate"]
    },
    "lint": {
      "outputs": []
    },
    "clean": {
      "outputs": []
    }
  }
}<|MERGE_RESOLUTION|>--- conflicted
+++ resolved
@@ -121,11 +121,8 @@
         "S3_SECRET_KEY",
         "S3_REGION",
         "S3_BUCKET_NAME",
-<<<<<<< HEAD
-        "FORMBRICKS_ENCRYPTION_KEY"
-=======
+        "FORMBRICKS_ENCRYPTION_KEY",
         "ENTERPRISE_LICENSE_KEY"
->>>>>>> c40fedda
       ]
     },
     "post-install": {
